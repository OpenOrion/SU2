--- conflicted
+++ resolved
@@ -172,13 +172,8 @@
 
 % ---- IDEAL GAS, POLYTROPIC, VAN DER WAALS AND PENG ROBINSON CONSTANTS -------%
 %
-<<<<<<< HEAD
-% Fluid model (STANDARD_AIR, IDEAL_GAS, VW_GAS, PR_GAS, CONSTANT_DENSITY,
-%                      INC_STANDARD_AIR, INC_IDEAL_GAS, INC_IDEAL_GAS_POLY)
-=======
 % Fluid model (STANDARD_AIR, IDEAL_GAS, VW_GAS, PR_GAS,
-%              CONSTANT_DENSITY, INC_IDEAL_GAS)
->>>>>>> 5d5571f7
+%              CONSTANT_DENSITY, INC_IDEAL_GAS, INC_IDEAL_GAS_POLY)
 FLUID_MODEL= STANDARD_AIR
 %
 % Ratio of specific heats (1.4 default and the value is hardcoded
