/*!
 * \file grid_movement_structure.cpp
 * \brief Subroutines for doing the grid movement using different strategies
 * \author F. Palacios, T. Economon, S. Padron
 * \version 6.2.0 "Falcon"
 *
 * The current SU2 release has been coordinated by the
 * SU2 International Developers Society <www.su2devsociety.org>
 * with selected contributions from the open-source community.
 *
 * The main research teams contributing to the current release are:
 *  - Prof. Juan J. Alonso's group at Stanford University.
 *  - Prof. Piero Colonna's group at Delft University of Technology.
 *  - Prof. Nicolas R. Gauger's group at Kaiserslautern University of Technology.
 *  - Prof. Alberto Guardone's group at Polytechnic University of Milan.
 *  - Prof. Rafael Palacios' group at Imperial College London.
 *  - Prof. Vincent Terrapon's group at the University of Liege.
 *  - Prof. Edwin van der Weide's group at the University of Twente.
 *  - Lab. of New Concepts in Aeronautics at Tech. Institute of Aeronautics.
 *
 * Copyright 2012-2019, Francisco D. Palacios, Thomas D. Economon,
 *                      Tim Albring, and the SU2 contributors.
 *
 * SU2 is free software; you can redistribute it and/or
 * modify it under the terms of the GNU Lesser General Public
 * License as published by the Free Software Foundation; either
 * version 2.1 of the License, or (at your option) any later version.
 *
 * SU2 is distributed in the hope that it will be useful,
 * but WITHOUT ANY WARRANTY; without even the implied warranty of
 * MERCHANTABILITY or FITNESS FOR A PARTICULAR PURPOSE. See the GNU
 * Lesser General Public License for more details.
 *
 * You should have received a copy of the GNU Lesser General Public
 * License along with SU2. If not, see <http://www.gnu.org/licenses/>.
 */

#include "../include/grid_movement_structure.hpp"
#include "../include/adt_structure.hpp"
#include <list>

using namespace std;

CGridMovement::CGridMovement(void) { }

CGridMovement::~CGridMovement(void) { }

CVolumetricMovement::CVolumetricMovement(void) : CGridMovement() {



}

CVolumetricMovement::CVolumetricMovement(CGeometry *geometry, CConfig *config) : CGridMovement() {
  
  size = SU2_MPI::GetSize();
  rank = SU2_MPI::GetRank();
  
    /*--- Initialize the number of spatial dimensions, length of the state
     vector (same as spatial dimensions for grid deformation), and grid nodes. ---*/

    nDim   = geometry->GetnDim();
    nVar   = geometry->GetnDim();
    nPoint = geometry->GetnPoint();
    nPointDomain = geometry->GetnPointDomain();

    nIterMesh = 0;

<<<<<<< HEAD
	  /*--- Initialize matrix, solution, and r.h.s. structures for the linear solver. ---*/
=======
    /*--- Initialize matrix, solution, and r.h.s. structures for the linear solver. ---*/
>>>>>>> 62e6edb8
    if (config->GetVolumetric_Movement()){
      LinSysSol.Initialize(nPoint, nPointDomain, nVar, 0.0);
      LinSysRes.Initialize(nPoint, nPointDomain, nVar, 0.0);
      StiffMatrix.Initialize(nPoint, nPointDomain, nVar, nVar, false, geometry, config);
    }
}

CVolumetricMovement::~CVolumetricMovement(void) { }

void CVolumetricMovement::UpdateGridCoord(CGeometry *geometry, CConfig *config) {
  
  unsigned short iDim;
  unsigned long iPoint, total_index;
  su2double new_coord;
  
  /*--- Update the grid coordinates using the solution of the linear system
   after grid deformation (LinSysSol contains the x, y, z displacements). ---*/
  
  for (iPoint = 0; iPoint < nPoint; iPoint++)
    for (iDim = 0; iDim < nDim; iDim++) {
      total_index = iPoint*nDim + iDim;
      new_coord = geometry->node[iPoint]->GetCoord(iDim)+LinSysSol[total_index];
      if (fabs(new_coord) < EPS*EPS) new_coord = 0.0;
      geometry->node[iPoint]->SetCoord(iDim, new_coord);
    }

  /*--- LinSysSol contains the non-transformed displacements in the periodic halo cells.
   * Hence we still need a communication of the transformed coordinates, otherwise periodicity
   * is not maintained. ---*/

  geometry->InitiateComms(geometry, config, COORDINATES);
  geometry->CompleteComms(geometry, config, COORDINATES);
  
}

void CVolumetricMovement::UpdateDualGrid(CGeometry *geometry, CConfig *config) {
  
  /*--- After moving all nodes, update the dual mesh. Recompute the edges and
   dual mesh control volumes in the domain and on the boundaries. ---*/
  
  geometry->SetCoord_CG();
  geometry->SetControlVolume(config, UPDATE);
  geometry->SetBoundControlVolume(config, UPDATE);
  geometry->SetMaxLength(config);
  
}

void CVolumetricMovement::UpdateMultiGrid(CGeometry **geometry, CConfig *config) {
  
  unsigned short iMGfine, iMGlevel, nMGlevel = config->GetnMGLevels();
  
  /*--- Update the multigrid structure after moving the finest grid,
   including computing the grid velocities on the coarser levels. ---*/
  
  for (iMGlevel = 1; iMGlevel <= nMGlevel; iMGlevel++) {
    iMGfine = iMGlevel-1;
    geometry[iMGlevel]->SetControlVolume(config, geometry[iMGfine], UPDATE);
    geometry[iMGlevel]->SetBoundControlVolume(config, geometry[iMGfine],UPDATE);
    geometry[iMGlevel]->SetCoord(geometry[iMGfine]);
    if (config->GetGrid_Movement())
      geometry[iMGlevel]->SetRestricted_GridVelocity(geometry[iMGfine], config);
  }
 
}

void CVolumetricMovement::SetVolume_Deformation(CGeometry *geometry, CConfig *config, bool UpdateGeo, bool Derivative) {
  
  unsigned long IterLinSol = 0, Smoothing_Iter, iNonlinear_Iter, MaxIter = 0, RestartIter = 50, Tot_Iter = 0, Nonlinear_Iter = 0;
  su2double MinVolume, MaxVolume, NumError, Residual = 0.0, Residual_Init = 0.0;
  bool Screen_Output;


  /*--- Retrieve number or iterations, tol, output, etc. from config ---*/
  
  Smoothing_Iter = config->GetGridDef_Linear_Iter();
  Screen_Output  = config->GetDeform_Output();
  NumError       = config->GetDeform_Linear_Solver_Error();
  Nonlinear_Iter = config->GetGridDef_Nonlinear_Iter();
  
  /*--- Disable the screen output if we're running SU2_CFD ---*/
  
  if (config->GetKind_SU2() == SU2_CFD && !Derivative) Screen_Output = false;

  /*--- Set the number of nonlinear iterations to 1 if Derivative computation is enabled ---*/

  if (Derivative) Nonlinear_Iter = 1;
  
  /*--- Loop over the total number of grid deformation iterations. The surface
   deformation can be divided into increments to help with stability. In
   particular, the linear elasticity equations hold only for small deformations. ---*/
  
  for (iNonlinear_Iter = 0; iNonlinear_Iter < Nonlinear_Iter; iNonlinear_Iter++) {
    
    /*--- Initialize vector and sparse matrix ---*/
    
    LinSysSol.SetValZero();
    LinSysRes.SetValZero();
    StiffMatrix.SetValZero();
    
    /*--- Compute the stiffness matrix entries for all nodes/elements in the
     mesh. FEA uses a finite element method discretization of the linear
     elasticity equations (transfers element stiffnesses to point-to-point). ---*/
    
    MinVolume = SetFEAMethodContributions_Elem(geometry, config);
    
    /*--- Set the boundary and volume displacements (as prescribed by the 
     design variable perturbations controlling the surface shape) 
     as a Dirichlet BC. ---*/
    
    SetBoundaryDisplacements(geometry, config);

    /*--- Fix the location of any points in the domain, if requested. ---*/
    
    SetDomainDisplacements(geometry, config);

    /*--- Set the boundary derivatives (overrides the actual displacements) ---*/

    if (Derivative) { SetBoundaryDerivatives(geometry, config); }
    
    CMatrixVectorProduct<su2double>* mat_vec = NULL;
    CPreconditioner<su2double>* precond = NULL;

    /*--- Communicate any prescribed boundary displacements via MPI,
     so that all nodes have the same solution and r.h.s. entries
     across all partitions. ---*/
    
    StiffMatrix.InitiateComms(LinSysSol, geometry, config, SOLUTION_MATRIX);
    StiffMatrix.CompleteComms(LinSysSol, geometry, config, SOLUTION_MATRIX);
    
    StiffMatrix.InitiateComms(LinSysRes, geometry, config, SOLUTION_MATRIX);
    StiffMatrix.CompleteComms(LinSysRes, geometry, config, SOLUTION_MATRIX);

    /*--- Definition of the preconditioner matrix vector multiplication, and linear solver ---*/

    /*--- If we want no derivatives or the direct derivatives,
     * we solve the system using the normal matrix vector product and preconditioner.
     * For the mesh sensitivities using the discrete adjoint method we solve the system using the transposed matrix,
     * hence we need the corresponding matrix vector product and the preconditioner.  ---*/
    if (!Derivative || ((config->GetKind_SU2() == SU2_CFD) && Derivative)) {

      if (config->GetKind_Deform_Linear_Solver_Prec() == LU_SGS) {
        if ((rank == MASTER_NODE) && Screen_Output) cout << "\n# LU_SGS preconditioner." << endl;
    		mat_vec = new CSysMatrixVectorProduct<su2double>(StiffMatrix, geometry, config);
    		precond = new CLU_SGSPreconditioner<su2double>(StiffMatrix, geometry, config);
    	}
    	if (config->GetKind_Deform_Linear_Solver_Prec() == ILU) {
        if ((rank == MASTER_NODE) && Screen_Output) cout << "\n# ILU preconditioner." << endl;
    		StiffMatrix.BuildILUPreconditioner();
    		mat_vec = new CSysMatrixVectorProduct<su2double>(StiffMatrix, geometry, config);
    		precond = new CILUPreconditioner<su2double>(StiffMatrix, geometry, config);
    	}
    	if (config->GetKind_Deform_Linear_Solver_Prec() == JACOBI) {
        if ((rank == MASTER_NODE) && Screen_Output) cout << "\n# Jacobi preconditioner." << endl;
    		StiffMatrix.BuildJacobiPreconditioner();
    		mat_vec = new CSysMatrixVectorProduct<su2double>(StiffMatrix, geometry, config);
    		precond = new CJacobiPreconditioner<su2double>(StiffMatrix, geometry, config);
    	}

    } else if (Derivative && (config->GetKind_SU2() == SU2_DOT)) {

      /*--- Build the ILU or Jacobi preconditioner for the transposed system ---*/

      if ((config->GetKind_Deform_Linear_Solver_Prec() == ILU) ||
          (config->GetKind_Deform_Linear_Solver_Prec() == LU_SGS)) {
        if ((rank == MASTER_NODE) && Screen_Output) cout << "\n# ILU preconditioner." << endl;
    		StiffMatrix.BuildILUPreconditioner(true);
    		mat_vec = new CSysMatrixVectorProductTransposed<su2double>(StiffMatrix, geometry, config);
    		precond = new CILUPreconditioner<su2double>(StiffMatrix, geometry, config);
    	}
    	if (config->GetKind_Deform_Linear_Solver_Prec() == JACOBI) {
        if ((rank == MASTER_NODE) && Screen_Output) cout << "\n# Jacobi preconditioner." << endl;
    		StiffMatrix.BuildJacobiPreconditioner(true);
    		mat_vec = new CSysMatrixVectorProductTransposed<su2double>(StiffMatrix, geometry, config);
    		precond = new CJacobiPreconditioner<su2double>(StiffMatrix, geometry, config);
    	}

    }
    
    if (LinSysRes.norm() != 0.0){
      switch (config->GetKind_Deform_Linear_Solver()) {
        
        /*--- Solve the linear system (GMRES with restart) ---*/
        
        case RESTARTED_FGMRES:

          Tot_Iter = 0; MaxIter = RestartIter;

          System.FGMRES_LinSolver(LinSysRes, LinSysSol, *mat_vec, *precond, NumError, 1, &Residual_Init, false, config);

          if ((rank == MASTER_NODE) && Screen_Output) {
            cout << "\n# FGMRES (with restart) residual history" << endl;
            cout << "# Residual tolerance target = " << NumError << endl;
            cout << "# Initial residual norm     = " << Residual_Init << endl;
          }

          if (rank == MASTER_NODE) { cout << "     " << Tot_Iter << "     " << Residual_Init/Residual_Init << endl; }

          while (Tot_Iter < Smoothing_Iter) {

            if (IterLinSol + RestartIter > Smoothing_Iter)
              MaxIter = Smoothing_Iter - IterLinSol;

            IterLinSol = System.FGMRES_LinSolver(LinSysRes, LinSysSol, *mat_vec, *precond, NumError, MaxIter, &Residual, false, config);

            Tot_Iter += IterLinSol;

            if ((rank == MASTER_NODE) && Screen_Output) { cout << "     " << Tot_Iter << "     " << Residual/Residual_Init << endl; }

            if (Residual < Residual_Init*NumError) { break; }

          }

          if ((rank == MASTER_NODE) && Screen_Output) {
            cout << "# FGMRES (with restart) final (true) residual:" << endl;
            cout << "# Iteration = " << Tot_Iter << ": |res|/|res0| = " << Residual/Residual_Init << ".\n" << endl;
          }

          break;

          /*--- Solve the linear system (GMRES) ---*/

        case FGMRES:

          Tot_Iter = System.FGMRES_LinSolver(LinSysRes, LinSysSol, *mat_vec, *precond, NumError, Smoothing_Iter, &Residual, Screen_Output, config);

          break;

          /*--- Solve the linear system (BCGSTAB) ---*/

        case BCGSTAB:

          Tot_Iter = System.BCGSTAB_LinSolver(LinSysRes, LinSysSol, *mat_vec, *precond, NumError, Smoothing_Iter, &Residual, Screen_Output, config);

          break;


        case CONJUGATE_GRADIENT:

          Tot_Iter = System.CG_LinSolver(LinSysRes, LinSysSol, *mat_vec, *precond, NumError, Smoothing_Iter, &Residual, Screen_Output, config);

          break;

      }
    }
    
    /*--- Deallocate memory needed by the Krylov linear solver ---*/
    
    delete mat_vec;
    delete precond;
    
    /*--- Update the grid coordinates and cell volumes using the solution
     of the linear system (usol contains the x, y, z displacements). ---*/

    if (!Derivative) { UpdateGridCoord(geometry, config); }
    else { UpdateGridCoord_Derivatives(geometry, config); }
    if (UpdateGeo) { UpdateDualGrid(geometry, config); }
    
    /*--- Check for failed deformation (negative volumes). ---*/
    
    ComputeDeforming_Element_Volume(geometry, MinVolume, MaxVolume, Screen_Output);
    
    /*--- Set number of iterations in the mesh update. ---*/

    Set_nIterMesh(Tot_Iter);

    if (rank == MASTER_NODE && Screen_Output) {
      cout << "Non-linear iter.: " << iNonlinear_Iter+1 << "/" << Nonlinear_Iter  << ". Linear iter.: " << Tot_Iter << ". ";
      if (nDim == 2) cout << "Min. area: " << MinVolume << ". Error: " << Residual << "." << endl;
      else cout << "Min. volume: " << MinVolume << ". Error: " << Residual << "." << endl;
    }
    
  }
  

}

void CVolumetricMovement::ComputeDeforming_Element_Volume(CGeometry *geometry, su2double &MinVolume, su2double &MaxVolume, bool Screen_Output) {
  
  unsigned long iElem, ElemCounter = 0, PointCorners[8];
  su2double Volume = 0.0, CoordCorners[8][3];
  unsigned short nNodes = 0, iNodes, iDim;
  bool RightVol = true;
<<<<<<< HEAD

=======
  
>>>>>>> 62e6edb8
  if (rank == MASTER_NODE && Screen_Output)
    cout << "Computing volumes of the grid elements." << endl;
  
  MaxVolume = -1E22; MinVolume = 1E22;
  
  /*--- Load up each triangle and tetrahedron to check for negative volumes. ---*/
  
  for (iElem = 0; iElem < geometry->GetnElem(); iElem++) {
    
    if (geometry->elem[iElem]->GetVTK_Type() == TRIANGLE)     nNodes = 3;
    if (geometry->elem[iElem]->GetVTK_Type() == QUADRILATERAL)    nNodes = 4;
    if (geometry->elem[iElem]->GetVTK_Type() == TETRAHEDRON)  nNodes = 4;
    if (geometry->elem[iElem]->GetVTK_Type() == PYRAMID)      nNodes = 5;
    if (geometry->elem[iElem]->GetVTK_Type() == PRISM)        nNodes = 6;
    if (geometry->elem[iElem]->GetVTK_Type() == HEXAHEDRON)   nNodes = 8;
    
    for (iNodes = 0; iNodes < nNodes; iNodes++) {
      PointCorners[iNodes] = geometry->elem[iElem]->GetNode(iNodes);
      for (iDim = 0; iDim < nDim; iDim++) {
        CoordCorners[iNodes][iDim] = geometry->node[PointCorners[iNodes]]->GetCoord(iDim);
      }
    }
    
    /*--- 2D elements ---*/
    
    if (nDim == 2) {
      if (nNodes == 3) Volume = GetTriangle_Area(CoordCorners);
      if (nNodes == 4) Volume = GetQuadrilateral_Area(CoordCorners);
    }
    
    /*--- 3D Elementes ---*/
    
    if (nDim == 3) {
      if (nNodes == 4) Volume = GetTetra_Volume(CoordCorners);
      if (nNodes == 5) Volume = GetPyram_Volume(CoordCorners);
      if (nNodes == 6) Volume = GetPrism_Volume(CoordCorners);
      if (nNodes == 8) Volume = GetHexa_Volume(CoordCorners);
    }
    
    RightVol = true;
    if (Volume < 0.0) RightVol = false;
    
    MaxVolume = max(MaxVolume, Volume);
    MinVolume = min(MinVolume, Volume);
    geometry->elem[iElem]->SetVolume(Volume);
    
    if (!RightVol) ElemCounter++;
    
  }
  
#ifdef HAVE_MPI
  unsigned long ElemCounter_Local = ElemCounter; ElemCounter = 0;
  su2double MaxVolume_Local = MaxVolume; MaxVolume = 0.0;
  su2double MinVolume_Local = MinVolume; MinVolume = 0.0;
  SU2_MPI::Allreduce(&ElemCounter_Local, &ElemCounter, 1, MPI_UNSIGNED_LONG, MPI_SUM, MPI_COMM_WORLD);
  SU2_MPI::Allreduce(&MaxVolume_Local, &MaxVolume, 1, MPI_DOUBLE, MPI_MAX, MPI_COMM_WORLD);
  SU2_MPI::Allreduce(&MinVolume_Local, &MinVolume, 1, MPI_DOUBLE, MPI_MIN, MPI_COMM_WORLD);
#endif
  
  /*--- Volume from  0 to 1 ---*/
  
  for (iElem = 0; iElem < geometry->GetnElem(); iElem++) {
    Volume = geometry->elem[iElem]->GetVolume()/MaxVolume;
    geometry->elem[iElem]->SetVolume(Volume);
  }
  
  if ((ElemCounter != 0) && (rank == MASTER_NODE) && (Screen_Output))
    cout <<"There are " << ElemCounter << " elements with negative volume.\n" << endl;
  
}

  
  
void CVolumetricMovement::ComputeSolid_Wall_Distance(CGeometry *geometry, CConfig *config, su2double &MinDistance, su2double &MaxDistance) {
  
  unsigned long nVertex_SolidWall, ii, jj, iVertex, iPoint, pointID;
  unsigned short iMarker, iDim;
  su2double dist, MaxDistance_Local, MinDistance_Local;
  int rankID;

  /*--- Initialize min and max distance ---*/

  MaxDistance = -1E22; MinDistance = 1E22;
  
  /*--- Compute the total number of nodes on no-slip boundaries ---*/
  
  nVertex_SolidWall = 0;
  for(iMarker=0; iMarker<config->GetnMarker_All(); ++iMarker) {
    if( (config->GetMarker_All_KindBC(iMarker) == EULER_WALL ||
         config->GetMarker_All_KindBC(iMarker) == HEAT_FLUX)  ||
       (config->GetMarker_All_KindBC(iMarker) == ISOTHERMAL) ||
        (config->GetMarker_All_KindBC(iMarker) == CHT_WALL_INTERFACE)) {
      nVertex_SolidWall += geometry->GetnVertex(iMarker);
    }
  }
  
  /*--- Allocate the vectors to hold boundary node coordinates
   and its local ID. ---*/
  
  vector<su2double>     Coord_bound(nDim*nVertex_SolidWall);
  vector<unsigned long> PointIDs(nVertex_SolidWall);
  
  /*--- Retrieve and store the coordinates of the no-slip boundary nodes
   and their local point IDs. ---*/
  
  ii = 0; jj = 0;
  for (iMarker=0; iMarker<config->GetnMarker_All(); ++iMarker) {
    if ( (config->GetMarker_All_KindBC(iMarker) == EULER_WALL ||
         config->GetMarker_All_KindBC(iMarker) == HEAT_FLUX)  ||
       (config->GetMarker_All_KindBC(iMarker) == ISOTHERMAL)  ||
         (config->GetMarker_All_KindBC(iMarker) == CHT_WALL_INTERFACE)) {
      for (iVertex=0; iVertex<geometry->GetnVertex(iMarker); ++iVertex) {
        iPoint = geometry->vertex[iMarker][iVertex]->GetNode();
        PointIDs[jj++] = iPoint;
        for (iDim=0; iDim<nDim; ++iDim)
          Coord_bound[ii++] = geometry->node[iPoint]->GetCoord(iDim);
      }
    }
  }
  
  /*--- Build the ADT of the boundary nodes. ---*/
  
  CADTPointsOnlyClass WallADT(nDim, nVertex_SolidWall, Coord_bound.data(),
                              PointIDs.data(), true);
  
  /*--- Loop over all interior mesh nodes and compute the distances to each
   of the no-slip boundary nodes. Store the minimum distance to the wall
   for each interior mesh node. ---*/
  
  if( WallADT.IsEmpty() ) {
    
    /*--- No solid wall boundary nodes in the entire mesh.
     Set the wall distance to zero for all nodes. ---*/
    
    for (iPoint=0; iPoint<geometry->GetnPoint(); ++iPoint)
      geometry->node[iPoint]->SetWall_Distance(0.0);
  }
  else {
    
    /*--- Solid wall boundary nodes are present. Compute the wall
     distance for all nodes. ---*/
    
    for(iPoint=0; iPoint<geometry->GetnPoint(); ++iPoint) {
      
      WallADT.DetermineNearestNode(geometry->node[iPoint]->GetCoord(), dist,
                                   pointID, rankID);
      geometry->node[iPoint]->SetWall_Distance(dist);
      
      MaxDistance = max(MaxDistance, dist);
      
      /*--- To discard points on the surface we use > EPS ---*/
       
      if (sqrt(dist) > EPS)  MinDistance = min(MinDistance, dist);
      
    }
    
    MaxDistance_Local = MaxDistance; MaxDistance = 0.0;
    MinDistance_Local = MinDistance; MinDistance = 0.0;
    
#ifdef HAVE_MPI
    SU2_MPI::Allreduce(&MaxDistance_Local, &MaxDistance, 1, MPI_DOUBLE, MPI_MAX, MPI_COMM_WORLD);
    SU2_MPI::Allreduce(&MinDistance_Local, &MinDistance, 1, MPI_DOUBLE, MPI_MIN, MPI_COMM_WORLD);
#else
    MaxDistance = MaxDistance_Local;
    MinDistance = MinDistance_Local;
#endif
    
  }
  
}

su2double CVolumetricMovement::SetFEAMethodContributions_Elem(CGeometry *geometry, CConfig *config) {
  
  unsigned short iVar, iDim, nNodes = 0, iNodes, StiffMatrix_nElem = 0;
  unsigned long iElem, PointCorners[8];
  su2double **StiffMatrix_Elem = NULL, CoordCorners[8][3];
  su2double MinVolume = 0.0, MaxVolume = 0.0, MinDistance = 0.0, MaxDistance = 0.0, ElemVolume = 0.0, ElemDistance = 0.0;
  
  bool Screen_Output  = config->GetDeform_Output();
<<<<<<< HEAD

=======
  
>>>>>>> 62e6edb8
  /*--- Allocate maximum size (quadrilateral and hexahedron) ---*/
  
  if (nDim == 2) StiffMatrix_nElem = 8;
  else StiffMatrix_nElem = 24;
    
  StiffMatrix_Elem = new su2double* [StiffMatrix_nElem];
  for (iVar = 0; iVar < StiffMatrix_nElem; iVar++)
    StiffMatrix_Elem[iVar] = new su2double [StiffMatrix_nElem];
  
  /*--- Compute min volume in the entire mesh. ---*/
  
  ComputeDeforming_Element_Volume(geometry, MinVolume, MaxVolume, Screen_Output);
  if (rank == MASTER_NODE && Screen_Output) cout <<"Min. volume: "<< MinVolume <<", max. volume: "<< MaxVolume <<"." << endl;
  
  /*--- Compute the distance to the nearest surface if needed
   as part of the stiffness calculation.. ---*/

  if ((config->GetDeform_Stiffness_Type() == SOLID_WALL_DISTANCE) ||
      (config->GetDeform_Limit() < 1E6)) {
    ComputeSolid_Wall_Distance(geometry, config, MinDistance, MaxDistance);
    if (rank == MASTER_NODE && Screen_Output) cout <<"Min. distance: "<< MinDistance <<", max. distance: "<< MaxDistance <<"." << endl;
  }
  
  /*--- Compute contributions from each element by forming the stiffness matrix (FEA) ---*/
  
  for (iElem = 0; iElem < geometry->GetnElem(); iElem++) {
    
    if (geometry->elem[iElem]->GetVTK_Type() == TRIANGLE)      nNodes = 3;
    if (geometry->elem[iElem]->GetVTK_Type() == QUADRILATERAL) nNodes = 4;
    if (geometry->elem[iElem]->GetVTK_Type() == TETRAHEDRON)   nNodes = 4;
    if (geometry->elem[iElem]->GetVTK_Type() == PYRAMID)       nNodes = 5;
    if (geometry->elem[iElem]->GetVTK_Type() == PRISM)         nNodes = 6;
    if (geometry->elem[iElem]->GetVTK_Type() == HEXAHEDRON)    nNodes = 8;
    
    for (iNodes = 0; iNodes < nNodes; iNodes++) {
      PointCorners[iNodes] = geometry->elem[iElem]->GetNode(iNodes);
      for (iDim = 0; iDim < nDim; iDim++) {
        CoordCorners[iNodes][iDim] = geometry->node[PointCorners[iNodes]]->GetCoord(iDim);
      }
    }
    
    /*--- Extract Element volume and distance to compute the stiffness ---*/
    
    ElemVolume = geometry->elem[iElem]->GetVolume();
    
    if ((config->GetDeform_Stiffness_Type() == SOLID_WALL_DISTANCE)) {
      ElemDistance = 0.0;
      for (iNodes = 0; iNodes < nNodes; iNodes++)
        ElemDistance += geometry->node[PointCorners[iNodes]]->GetWall_Distance();
      ElemDistance = ElemDistance/(su2double)nNodes;
    }
    
    if (nDim == 2) SetFEA_StiffMatrix2D(geometry, config, StiffMatrix_Elem, PointCorners, CoordCorners, nNodes, ElemVolume, ElemDistance);
    if (nDim == 3) SetFEA_StiffMatrix3D(geometry, config, StiffMatrix_Elem, PointCorners, CoordCorners, nNodes, ElemVolume, ElemDistance);
    
    AddFEA_StiffMatrix(geometry, StiffMatrix_Elem, PointCorners, nNodes);
    
  }
  
  /*--- Deallocate memory and exit ---*/
  
  for (iVar = 0; iVar < StiffMatrix_nElem; iVar++)
    delete [] StiffMatrix_Elem[iVar];
  delete [] StiffMatrix_Elem;
  
  return MinVolume;

}

su2double CVolumetricMovement::ShapeFunc_Triangle(su2double Xi, su2double Eta, su2double CoordCorners[8][3], su2double DShapeFunction[8][4]) {
  
  int i, j, k;
  su2double c0, c1, xsj;
  su2double xs[3][3], ad[3][3];
  
  /*--- Shape functions ---*/
  
  DShapeFunction[0][3] = Xi;
  DShapeFunction[1][3] = Eta;
  DShapeFunction[2][3] = 1-Xi-Eta;
  
  /*--- dN/d xi, dN/d eta ---*/
  
  DShapeFunction[0][0] = 1.0;  DShapeFunction[0][1] = 0.0;
  DShapeFunction[1][0] = 0.0;  DShapeFunction[1][1] = 1.0;
  DShapeFunction[2][0] = -1.0; DShapeFunction[2][1] = -1.0;
  
  /*--- Jacobian transformation ---*/
  
  for (i = 0; i < 2; i++) {
    for (j = 0; j < 2; j++) {
      xs[i][j] = 0.0;
      for (k = 0; k < 3; k++) {
        xs[i][j] = xs[i][j]+CoordCorners[k][j]*DShapeFunction[k][i];
      }
    }
  }
  
  /*--- Adjoint to Jacobian ---*/
  
  ad[0][0] = xs[1][1];
  ad[0][1] = -xs[0][1];
  ad[1][0] = -xs[1][0];
  ad[1][1] = xs[0][0];
  
  /*--- Determinant of Jacobian ---*/
  
  xsj = ad[0][0]*ad[1][1]-ad[0][1]*ad[1][0];
  
  /*--- Jacobian inverse ---*/
  
  for (i = 0; i < 2; i++) {
    for (j = 0; j < 2; j++) {
      xs[i][j] = ad[i][j]/xsj;
    }
  }
  
  /*--- Derivatives with repect to global coordinates ---*/
  
  for (k = 0; k < 3; k++) {
    c0 = xs[0][0]*DShapeFunction[k][0]+xs[0][1]*DShapeFunction[k][1]; // dN/dx
    c1 = xs[1][0]*DShapeFunction[k][0]+xs[1][1]*DShapeFunction[k][1]; // dN/dy
    DShapeFunction[k][0] = c0; // store dN/dx instead of dN/d xi
    DShapeFunction[k][1] = c1; // store dN/dy instead of dN/d eta
  }
  
  return xsj;
  
}

su2double CVolumetricMovement::ShapeFunc_Quadrilateral(su2double Xi, su2double Eta, su2double CoordCorners[8][3], su2double DShapeFunction[8][4]) {
  
  int i, j, k;
  su2double c0, c1, xsj;
  su2double xs[3][3], ad[3][3];
  
  /*--- Shape functions ---*/
  
  DShapeFunction[0][3] = 0.25*(1.0-Xi)*(1.0-Eta);
  DShapeFunction[1][3] = 0.25*(1.0+Xi)*(1.0-Eta);
  DShapeFunction[2][3] = 0.25*(1.0+Xi)*(1.0+Eta);
  DShapeFunction[3][3] = 0.25*(1.0-Xi)*(1.0+Eta);
  
  /*--- dN/d xi, dN/d eta ---*/
  
  DShapeFunction[0][0] = -0.25*(1.0-Eta); DShapeFunction[0][1] = -0.25*(1.0-Xi);
  DShapeFunction[1][0] =  0.25*(1.0-Eta); DShapeFunction[1][1] = -0.25*(1.0+Xi);
  DShapeFunction[2][0] =  0.25*(1.0+Eta); DShapeFunction[2][1] =  0.25*(1.0+Xi);
  DShapeFunction[3][0] = -0.25*(1.0+Eta); DShapeFunction[3][1] =  0.25*(1.0-Xi);
  
  /*--- Jacobian transformation ---*/
  
  for (i = 0; i < 2; i++) {
    for (j = 0; j < 2; j++) {
      xs[i][j] = 0.0;
      for (k = 0; k < 4; k++) {
        xs[i][j] = xs[i][j]+CoordCorners[k][j]*DShapeFunction[k][i];
      }
    }
  }
  
  /*--- Adjoint to Jacobian ---*/
  
  ad[0][0] = xs[1][1];
  ad[0][1] = -xs[0][1];
  ad[1][0] = -xs[1][0];
  ad[1][1] = xs[0][0];
  
  /*--- Determinant of Jacobian ---*/
  
  xsj = ad[0][0]*ad[1][1]-ad[0][1]*ad[1][0];
  
  /*--- Jacobian inverse ---*/
  
  for (i = 0; i < 2; i++) {
    for (j = 0; j < 2; j++) {
      xs[i][j] = ad[i][j]/xsj;
    }
  }
  
  /*--- Derivatives with repect to global coordinates ---*/
  
  for (k = 0; k < 4; k++) {
    c0 = xs[0][0]*DShapeFunction[k][0]+xs[0][1]*DShapeFunction[k][1]; // dN/dx
    c1 = xs[1][0]*DShapeFunction[k][0]+xs[1][1]*DShapeFunction[k][1]; // dN/dy
    DShapeFunction[k][0] = c0; // store dN/dx instead of dN/d xi
    DShapeFunction[k][1] = c1; // store dN/dy instead of dN/d eta
  }
  
  return xsj;
  
}

su2double CVolumetricMovement::ShapeFunc_Tetra(su2double Xi, su2double Eta, su2double Zeta, su2double CoordCorners[8][3], su2double DShapeFunction[8][4]) {
  
  int i, j, k;
  su2double c0, c1, c2, xsj;
  su2double xs[3][3], ad[3][3];
  
  /*--- Shape functions ---*/
  
  DShapeFunction[0][3] = Xi;
  DShapeFunction[1][3] = Zeta;
  DShapeFunction[2][3] = 1.0 - Xi - Eta - Zeta;
  DShapeFunction[3][3] = Eta;
  
  /*--- dN/d xi, dN/d eta, dN/d zeta ---*/
  
  DShapeFunction[0][0] = 1.0;  DShapeFunction[0][1] = 0.0;  DShapeFunction[0][2] = 0.0;
  DShapeFunction[1][0] = 0.0;  DShapeFunction[1][1] = 0.0;  DShapeFunction[1][2] = 1.0;
  DShapeFunction[2][0] = -1.0; DShapeFunction[2][1] = -1.0; DShapeFunction[2][2] = -1.0;
  DShapeFunction[3][0] = 0.0;  DShapeFunction[3][1] = 1.0;  DShapeFunction[3][2] = 0.0;
  
  /*--- Jacobian transformation ---*/
  
  for (i = 0; i < 3; i++) {
    for (j = 0; j < 3; j++) {
      xs[i][j] = 0.0;
      for (k = 0; k < 4; k++) {
        xs[i][j] = xs[i][j]+CoordCorners[k][j]*DShapeFunction[k][i];
      }
    }
  }
  
  /*--- Adjoint to Jacobian ---*/
  
  ad[0][0] = xs[1][1]*xs[2][2]-xs[1][2]*xs[2][1];
  ad[0][1] = xs[0][2]*xs[2][1]-xs[0][1]*xs[2][2];
  ad[0][2] = xs[0][1]*xs[1][2]-xs[0][2]*xs[1][1];
  ad[1][0] = xs[1][2]*xs[2][0]-xs[1][0]*xs[2][2];
  ad[1][1] = xs[0][0]*xs[2][2]-xs[0][2]*xs[2][0];
  ad[1][2] = xs[0][2]*xs[1][0]-xs[0][0]*xs[1][2];
  ad[2][0] = xs[1][0]*xs[2][1]-xs[1][1]*xs[2][0];
  ad[2][1] = xs[0][1]*xs[2][0]-xs[0][0]*xs[2][1];
  ad[2][2] = xs[0][0]*xs[1][1]-xs[0][1]*xs[1][0];
  
  /*--- Determinant of Jacobian ---*/
  
  xsj = xs[0][0]*ad[0][0]+xs[0][1]*ad[1][0]+xs[0][2]*ad[2][0];
  
  /*--- Jacobian inverse ---*/
  
  for (i = 0; i < 3; i++) {
    for (j = 0; j < 3; j++) {
      xs[i][j] = ad[i][j]/xsj;
    }
  }
  
  /*--- Derivatives with repect to global coordinates ---*/
  
  for (k = 0; k < 4; k++) {
    c0 = xs[0][0]*DShapeFunction[k][0]+xs[0][1]*DShapeFunction[k][1]+xs[0][2]*DShapeFunction[k][2]; // dN/dx
    c1 = xs[1][0]*DShapeFunction[k][0]+xs[1][1]*DShapeFunction[k][1]+xs[1][2]*DShapeFunction[k][2]; // dN/dy
    c2 = xs[2][0]*DShapeFunction[k][0]+xs[2][1]*DShapeFunction[k][1]+xs[2][2]*DShapeFunction[k][2]; // dN/dz
    DShapeFunction[k][0] = c0; // store dN/dx instead of dN/d xi
    DShapeFunction[k][1] = c1; // store dN/dy instead of dN/d eta
    DShapeFunction[k][2] = c2; // store dN/dz instead of dN/d zeta
  }
  
  return xsj;
  
}

su2double CVolumetricMovement::ShapeFunc_Pyram(su2double Xi, su2double Eta, su2double Zeta, su2double CoordCorners[8][3], su2double DShapeFunction[8][4]) {
  
  int i, j, k;
  su2double c0, c1, c2, xsj;
  su2double xs[3][3], ad[3][3];
  
  /*--- Shape functions ---*/
  
  DShapeFunction[0][3] = 0.25*(-Xi+Eta+Zeta-1.0)*(-Xi-Eta+Zeta-1.0)/(1.0-Zeta);
  DShapeFunction[1][3] = 0.25*(-Xi-Eta+Zeta-1.0)*( Xi-Eta+Zeta-1.0)/(1.0-Zeta);
  DShapeFunction[2][3] = 0.25*( Xi+Eta+Zeta-1.0)*( Xi-Eta+Zeta-1.0)/(1.0-Zeta);
  DShapeFunction[3][3] = 0.25*( Xi+Eta+Zeta-1.0)*(-Xi+Eta+Zeta-1.0)/(1.0-Zeta);
  DShapeFunction[4][3] = Zeta;
  
  /*--- dN/d xi ---*/
  
  DShapeFunction[0][0] = 0.5*(Zeta-Xi-1.0)/(Zeta-1.0);
  DShapeFunction[1][0] = 0.5*Xi/(Zeta-1.0);
  DShapeFunction[2][0] = 0.5*(1.0-Zeta-Xi)/(Zeta-1.0);
  DShapeFunction[3][0] = DShapeFunction[1][0];
  DShapeFunction[4][0] = 0.0;
  
  /*--- dN/d eta ---*/
  
  DShapeFunction[0][1] = 0.5*Eta/(Zeta-1.0);
  DShapeFunction[1][1] = 0.5*(Zeta-Eta-1.0)/(Zeta-1.0);
  DShapeFunction[2][1] = DShapeFunction[0][1];
  DShapeFunction[3][1] = 0.5*(1.0-Zeta-Eta)/(Zeta-1.0);
  DShapeFunction[4][1] = 0.0;
  
  /*--- dN/d zeta ---*/
  
  DShapeFunction[0][2] = 0.25*(-1.0 + 2.0*Zeta - Zeta*Zeta - Eta*Eta + Xi*Xi)/((1.0-Zeta)*(1.0-Zeta));
  DShapeFunction[1][2] = 0.25*(-1.0 + 2.0*Zeta - Zeta*Zeta + Eta*Eta - Xi*Xi)/((1.0-Zeta)*(1.0-Zeta));
  DShapeFunction[2][2] = DShapeFunction[0][2];
  DShapeFunction[3][2] = DShapeFunction[1][2];
  DShapeFunction[4][2] = 1.0;
  
  /*--- Jacobian transformation ---*/
  
  for (i = 0; i < 3; i++) {
    for (j = 0; j < 3; j++) {
      xs[i][j] = 0.0;
      for (k = 0; k < 5; k++) {
        xs[i][j] = xs[i][j]+CoordCorners[k][j]*DShapeFunction[k][i];
      }
    }
  }
  
  /*--- Adjoint to Jacobian ---*/
  
  ad[0][0] = xs[1][1]*xs[2][2]-xs[1][2]*xs[2][1];
  ad[0][1] = xs[0][2]*xs[2][1]-xs[0][1]*xs[2][2];
  ad[0][2] = xs[0][1]*xs[1][2]-xs[0][2]*xs[1][1];
  ad[1][0] = xs[1][2]*xs[2][0]-xs[1][0]*xs[2][2];
  ad[1][1] = xs[0][0]*xs[2][2]-xs[0][2]*xs[2][0];
  ad[1][2] = xs[0][2]*xs[1][0]-xs[0][0]*xs[1][2];
  ad[2][0] = xs[1][0]*xs[2][1]-xs[1][1]*xs[2][0];
  ad[2][1] = xs[0][1]*xs[2][0]-xs[0][0]*xs[2][1];
  ad[2][2] = xs[0][0]*xs[1][1]-xs[0][1]*xs[1][0];
  
  /*--- Determinant of Jacobian ---*/
  
  xsj = xs[0][0]*ad[0][0]+xs[0][1]*ad[1][0]+xs[0][2]*ad[2][0];
  
  /*--- Jacobian inverse ---*/
  
  for (i = 0; i < 3; i++) {
    for (j = 0; j < 3; j++) {
      xs[i][j] = ad[i][j]/xsj;
    }
  }
  
  /*--- Derivatives with repect to global coordinates ---*/
  
  for (k = 0; k < 5; k++) {
    c0 = xs[0][0]*DShapeFunction[k][0]+xs[0][1]*DShapeFunction[k][1]+xs[0][2]*DShapeFunction[k][2]; // dN/dx
    c1 = xs[1][0]*DShapeFunction[k][0]+xs[1][1]*DShapeFunction[k][1]+xs[1][2]*DShapeFunction[k][2]; // dN/dy
    c2 = xs[2][0]*DShapeFunction[k][0]+xs[2][1]*DShapeFunction[k][1]+xs[2][2]*DShapeFunction[k][2]; // dN/dz
    DShapeFunction[k][0] = c0; // store dN/dx instead of dN/d xi
    DShapeFunction[k][1] = c1; // store dN/dy instead of dN/d eta
    DShapeFunction[k][2] = c2; // store dN/dz instead of dN/d zeta
  }
  
  return xsj;
  
}

su2double CVolumetricMovement::ShapeFunc_Prism(su2double Xi, su2double Eta, su2double Zeta, su2double CoordCorners[8][3], su2double DShapeFunction[8][4]) {
  
  int i, j, k;
  su2double c0, c1, c2, xsj;
  su2double xs[3][3], ad[3][3];
  
  /*--- Shape functions ---*/
  
  DShapeFunction[0][3] = 0.5*Eta*(1.0-Xi);
  DShapeFunction[1][3] = 0.5*Zeta*(1.0-Xi);
  DShapeFunction[2][3] = 0.5*(1.0-Eta-Zeta)*(1.0-Xi);
  DShapeFunction[3][3] = 0.5*Eta*(Xi+1.0);
  DShapeFunction[4][3] = 0.5*Zeta*(Xi+1.0);
  DShapeFunction[5][3] = 0.5*(1.0-Eta-Zeta)*(Xi+1.0);
  
  /*--- dN/d Xi, dN/d Eta, dN/d Zeta ---*/
  
  DShapeFunction[0][0] = -0.5*Eta;            DShapeFunction[0][1] = 0.5*(1.0-Xi);      DShapeFunction[0][2] = 0.0;
  DShapeFunction[1][0] = -0.5*Zeta;           DShapeFunction[1][1] = 0.0;               DShapeFunction[1][2] = 0.5*(1.0-Xi);
  DShapeFunction[2][0] = -0.5*(1.0-Eta-Zeta); DShapeFunction[2][1] = -0.5*(1.0-Xi);     DShapeFunction[2][2] = -0.5*(1.0-Xi);
  DShapeFunction[3][0] = 0.5*Eta;             DShapeFunction[3][1] = 0.5*(Xi+1.0);      DShapeFunction[3][2] = 0.0;
  DShapeFunction[4][0] = 0.5*Zeta;            DShapeFunction[4][1] = 0.0;               DShapeFunction[4][2] = 0.5*(Xi+1.0);
  DShapeFunction[5][0] = 0.5*(1.0-Eta-Zeta);  DShapeFunction[5][1] = -0.5*(Xi+1.0);     DShapeFunction[5][2] = -0.5*(Xi+1.0);
  
  /*--- Jacobian transformation ---*/
  
  for (i = 0; i < 3; i++) {
    for (j = 0; j < 3; j++) {
      xs[i][j] = 0.0;
      for (k = 0; k < 6; k++) {
        xs[i][j] = xs[i][j]+CoordCorners[k][j]*DShapeFunction[k][i];
      }
    }
  }
  
  /*--- Adjoint to Jacobian ---*/
  
  ad[0][0] = xs[1][1]*xs[2][2]-xs[1][2]*xs[2][1];
  ad[0][1] = xs[0][2]*xs[2][1]-xs[0][1]*xs[2][2];
  ad[0][2] = xs[0][1]*xs[1][2]-xs[0][2]*xs[1][1];
  ad[1][0] = xs[1][2]*xs[2][0]-xs[1][0]*xs[2][2];
  ad[1][1] = xs[0][0]*xs[2][2]-xs[0][2]*xs[2][0];
  ad[1][2] = xs[0][2]*xs[1][0]-xs[0][0]*xs[1][2];
  ad[2][0] = xs[1][0]*xs[2][1]-xs[1][1]*xs[2][0];
  ad[2][1] = xs[0][1]*xs[2][0]-xs[0][0]*xs[2][1];
  ad[2][2] = xs[0][0]*xs[1][1]-xs[0][1]*xs[1][0];
  
  /*--- Determinant of Jacobian ---*/
  
  xsj = xs[0][0]*ad[0][0]+xs[0][1]*ad[1][0]+xs[0][2]*ad[2][0];
  
  /*--- Jacobian inverse ---*/
  
  for (i = 0; i < 3; i++) {
    for (j = 0; j < 3; j++) {
      xs[i][j] = ad[i][j]/xsj;
    }
  }
  
  /*--- Derivatives with repect to global coordinates ---*/
  
  for (k = 0; k < 6; k++) {
    c0 = xs[0][0]*DShapeFunction[k][0]+xs[0][1]*DShapeFunction[k][1]+xs[0][2]*DShapeFunction[k][2]; // dN/dx
    c1 = xs[1][0]*DShapeFunction[k][0]+xs[1][1]*DShapeFunction[k][1]+xs[1][2]*DShapeFunction[k][2]; // dN/dy
    c2 = xs[2][0]*DShapeFunction[k][0]+xs[2][1]*DShapeFunction[k][1]+xs[2][2]*DShapeFunction[k][2]; // dN/dz
    DShapeFunction[k][0] = c0; // store dN/dx instead of dN/d xi
    DShapeFunction[k][1] = c1; // store dN/dy instead of dN/d eta
    DShapeFunction[k][2] = c2; // store dN/dz instead of dN/d zeta
  }
  
  return xsj;
  
}

su2double CVolumetricMovement::ShapeFunc_Hexa(su2double Xi, su2double Eta, su2double Zeta, su2double CoordCorners[8][3], su2double DShapeFunction[8][4]) {
  
  int i, j, k;
  su2double c0, c1, c2, xsj;
  su2double xs[3][3], ad[3][3];
  
  
  /*--- Shape functions ---*/
  
  DShapeFunction[0][3] = 0.125*(1.0-Xi)*(1.0-Eta)*(1.0-Zeta);
  DShapeFunction[1][3] = 0.125*(1.0+Xi)*(1.0-Eta)*(1.0-Zeta);
  DShapeFunction[2][3] = 0.125*(1.0+Xi)*(1.0+Eta)*(1.0-Zeta);
  DShapeFunction[3][3] = 0.125*(1.0-Xi)*(1.0+Eta)*(1.0-Zeta);
  DShapeFunction[4][3] = 0.125*(1.0-Xi)*(1.0-Eta)*(1.0+Zeta);
  DShapeFunction[5][3] = 0.125*(1.0+Xi)*(1.0-Eta)*(1.0+Zeta);
  DShapeFunction[6][3] = 0.125*(1.0+Xi)*(1.0+Eta)*(1.0+Zeta);
  DShapeFunction[7][3] = 0.125*(1.0-Xi)*(1.0+Eta)*(1.0+Zeta);
  
  /*--- dN/d xi ---*/
  
  DShapeFunction[0][0] = -0.125*(1.0-Eta)*(1.0-Zeta);
  DShapeFunction[1][0] = 0.125*(1.0-Eta)*(1.0-Zeta);
  DShapeFunction[2][0] = 0.125*(1.0+Eta)*(1.0-Zeta);
  DShapeFunction[3][0] = -0.125*(1.0+Eta)*(1.0-Zeta);
  DShapeFunction[4][0] = -0.125*(1.0-Eta)*(1.0+Zeta);
  DShapeFunction[5][0] = 0.125*(1.0-Eta)*(1.0+Zeta);
  DShapeFunction[6][0] = 0.125*(1.0+Eta)*(1.0+Zeta);
  DShapeFunction[7][0] = -0.125*(1.0+Eta)*(1.0+Zeta);
  
  /*--- dN/d eta ---*/
  
  DShapeFunction[0][1] = -0.125*(1.0-Xi)*(1.0-Zeta);
  DShapeFunction[1][1] = -0.125*(1.0+Xi)*(1.0-Zeta);
  DShapeFunction[2][1] = 0.125*(1.0+Xi)*(1.0-Zeta);
  DShapeFunction[3][1] = 0.125*(1.0-Xi)*(1.0-Zeta);
  DShapeFunction[4][1] = -0.125*(1.0-Xi)*(1.0+Zeta);
  DShapeFunction[5][1] = -0.125*(1.0+Xi)*(1.0+Zeta);
  DShapeFunction[6][1] = 0.125*(1.0+Xi)*(1.0+Zeta);
  DShapeFunction[7][1] = 0.125*(1.0-Xi)*(1.0+Zeta);
  
  /*--- dN/d zeta ---*/
  
  DShapeFunction[0][2] = -0.125*(1.0-Xi)*(1.0-Eta);
  DShapeFunction[1][2] = -0.125*(1.0+Xi)*(1.0-Eta);
  DShapeFunction[2][2] = -0.125*(1.0+Xi)*(1.0+Eta);
  DShapeFunction[3][2] = -0.125*(1.0-Xi)*(1.0+Eta);
  DShapeFunction[4][2] = 0.125*(1.0-Xi)*(1.0-Eta);
  DShapeFunction[5][2] = 0.125*(1.0+Xi)*(1.0-Eta);
  DShapeFunction[6][2] = 0.125*(1.0+Xi)*(1.0+Eta);
  DShapeFunction[7][2] = 0.125*(1.0-Xi)*(1.0+Eta);
  
  /*--- Jacobian transformation ---*/
  
  for (i = 0; i < 3; i++) {
    for (j = 0; j < 3; j++) {
      xs[i][j] = 0.0;
      for (k = 0; k < 8; k++) {
        xs[i][j] = xs[i][j]+CoordCorners[k][j]*DShapeFunction[k][i];
      }
    }
  }
  
  /*--- Adjoint to Jacobian ---*/
  
  ad[0][0] = xs[1][1]*xs[2][2]-xs[1][2]*xs[2][1];
  ad[0][1] = xs[0][2]*xs[2][1]-xs[0][1]*xs[2][2];
  ad[0][2] = xs[0][1]*xs[1][2]-xs[0][2]*xs[1][1];
  ad[1][0] = xs[1][2]*xs[2][0]-xs[1][0]*xs[2][2];
  ad[1][1] = xs[0][0]*xs[2][2]-xs[0][2]*xs[2][0];
  ad[1][2] = xs[0][2]*xs[1][0]-xs[0][0]*xs[1][2];
  ad[2][0] = xs[1][0]*xs[2][1]-xs[1][1]*xs[2][0];
  ad[2][1] = xs[0][1]*xs[2][0]-xs[0][0]*xs[2][1];
  ad[2][2] = xs[0][0]*xs[1][1]-xs[0][1]*xs[1][0];
  
  /*--- Determinant of Jacobian ---*/
  
  xsj = xs[0][0]*ad[0][0]+xs[0][1]*ad[1][0]+xs[0][2]*ad[2][0];
  
  /*--- Jacobian inverse ---*/
  for (i = 0; i < 3; i++) {
    for (j = 0; j < 3; j++) {
      xs[i][j] = ad[i][j]/xsj;
    }
  }
  
  /*--- Derivatives with repect to global coordinates ---*/
  
  for (k = 0; k < 8; k++) {
    c0 = xs[0][0]*DShapeFunction[k][0]+xs[0][1]*DShapeFunction[k][1]+xs[0][2]*DShapeFunction[k][2]; // dN/dx
    c1 = xs[1][0]*DShapeFunction[k][0]+xs[1][1]*DShapeFunction[k][1]+xs[1][2]*DShapeFunction[k][2]; // dN/dy
    c2 = xs[2][0]*DShapeFunction[k][0]+xs[2][1]*DShapeFunction[k][1]+xs[2][2]*DShapeFunction[k][2]; // dN/dz
    DShapeFunction[k][0] = c0; // store dN/dx instead of dN/d xi
    DShapeFunction[k][1] = c1; // store dN/dy instead of dN/d eta
    DShapeFunction[k][2] = c2; // store dN/dz instead of dN/d zeta
  }
  
  return xsj;
  
}

su2double CVolumetricMovement::GetTriangle_Area(su2double CoordCorners[8][3]) {
  
  unsigned short iDim;
  su2double a[3] = {0.0,0.0,0.0}, b[3] = {0.0,0.0,0.0};
  su2double *Coord_0, *Coord_1, *Coord_2, Area;
  
  Coord_0 = CoordCorners[0];
  Coord_1 = CoordCorners[1];
  Coord_2 = CoordCorners[2];
  
  for (iDim = 0; iDim < nDim; iDim++) {
    a[iDim] = Coord_0[iDim]-Coord_2[iDim];
    b[iDim] = Coord_1[iDim]-Coord_2[iDim];
  }
  
  Area = 0.5*fabs(a[0]*b[1]-a[1]*b[0]);
  
  return Area;
  
}

su2double CVolumetricMovement::GetQuadrilateral_Area(su2double CoordCorners[8][3]) {
  
  unsigned short iDim;
  su2double a[3] = {0.0,0.0,0.0}, b[3] = {0.0,0.0,0.0};
  su2double *Coord_0, *Coord_1, *Coord_2, Area;
  
  Coord_0 = CoordCorners[0];
  Coord_1 = CoordCorners[1];
  Coord_2 = CoordCorners[2];
  
  for (iDim = 0; iDim < nDim; iDim++) {
    a[iDim] = Coord_0[iDim]-Coord_2[iDim];
    b[iDim] = Coord_1[iDim]-Coord_2[iDim];
  }
  
  Area = 0.5*fabs(a[0]*b[1]-a[1]*b[0]);
  
  Coord_0 = CoordCorners[0];
  Coord_1 = CoordCorners[2];
  Coord_2 = CoordCorners[3];
  
  for (iDim = 0; iDim < nDim; iDim++) {
    a[iDim] = Coord_0[iDim]-Coord_2[iDim];
    b[iDim] = Coord_1[iDim]-Coord_2[iDim];
  }
  
  Area += 0.5*fabs(a[0]*b[1]-a[1]*b[0]);
  
  return Area;
  
}

su2double CVolumetricMovement::GetTetra_Volume(su2double CoordCorners[8][3]) {
  
  unsigned short iDim;
  su2double *Coord_0, *Coord_1, *Coord_2, *Coord_3;
  su2double r1[3] = {0.0,0.0,0.0}, r2[3] = {0.0,0.0,0.0}, r3[3] = {0.0,0.0,0.0}, CrossProduct[3] = {0.0,0.0,0.0}, Volume;
  
  Coord_0 = CoordCorners[0];
  Coord_1 = CoordCorners[1];
  Coord_2 = CoordCorners[2];
  Coord_3 = CoordCorners[3];
  
  for (iDim = 0; iDim < nDim; iDim++) {
    r1[iDim] = Coord_1[iDim] - Coord_0[iDim];
    r2[iDim] = Coord_2[iDim] - Coord_0[iDim];
    r3[iDim] = Coord_3[iDim] - Coord_0[iDim];
  }
  
  CrossProduct[0] = (r1[1]*r2[2] - r1[2]*r2[1])*r3[0];
  CrossProduct[1] = (r1[2]*r2[0] - r1[0]*r2[2])*r3[1];
  CrossProduct[2] = (r1[0]*r2[1] - r1[1]*r2[0])*r3[2];
  
  Volume = fabs(CrossProduct[0] + CrossProduct[1] + CrossProduct[2])/6.0;
  
  return Volume;
  
}

su2double CVolumetricMovement::GetPyram_Volume(su2double CoordCorners[8][3]) {
  
  unsigned short iDim;
  su2double *Coord_0, *Coord_1, *Coord_2, *Coord_3;
  su2double r1[3] = {0.0,0.0,0.0}, r2[3] = {0.0,0.0,0.0}, r3[3] = {0.0,0.0,0.0}, CrossProduct[3] = {0.0,0.0,0.0}, Volume;
  
  Coord_0 = CoordCorners[0];
  Coord_1 = CoordCorners[1];
  Coord_2 = CoordCorners[2];
  Coord_3 = CoordCorners[4];
  
  for (iDim = 0; iDim < nDim; iDim++) {
    r1[iDim] = Coord_1[iDim] - Coord_0[iDim];
    r2[iDim] = Coord_2[iDim] - Coord_0[iDim];
    r3[iDim] = Coord_3[iDim] - Coord_0[iDim];
  }
  
  CrossProduct[0] = (r1[1]*r2[2] - r1[2]*r2[1])*r3[0];
  CrossProduct[1] = (r1[2]*r2[0] - r1[0]*r2[2])*r3[1];
  CrossProduct[2] = (r1[0]*r2[1] - r1[1]*r2[0])*r3[2];
  
  Volume = fabs(CrossProduct[0] + CrossProduct[1] + CrossProduct[2])/6.0;
  
  Coord_0 = CoordCorners[0];
  Coord_1 = CoordCorners[2];
  Coord_2 = CoordCorners[3];
  Coord_3 = CoordCorners[4];
  
  for (iDim = 0; iDim < nDim; iDim++) {
    r1[iDim] = Coord_1[iDim] - Coord_0[iDim];
    r2[iDim] = Coord_2[iDim] - Coord_0[iDim];
    r3[iDim] = Coord_3[iDim] - Coord_0[iDim];
  }
  
  CrossProduct[0] = (r1[1]*r2[2] - r1[2]*r2[1])*r3[0];
  CrossProduct[1] = (r1[2]*r2[0] - r1[0]*r2[2])*r3[1];
  CrossProduct[2] = (r1[0]*r2[1] - r1[1]*r2[0])*r3[2];
  
  Volume += fabs(CrossProduct[0] + CrossProduct[1] + CrossProduct[2])/6.0;
  
  return Volume;

}

su2double CVolumetricMovement::GetPrism_Volume(su2double CoordCorners[8][3]) {
  
  unsigned short iDim;
  su2double *Coord_0, *Coord_1, *Coord_2, *Coord_3;
  su2double r1[3] = {0.0,0.0,0.0}, r2[3] = {0.0,0.0,0.0}, r3[3] = {0.0,0.0,0.0}, CrossProduct[3] = {0.0,0.0,0.0}, Volume;
  
  Coord_0 = CoordCorners[0];
  Coord_1 = CoordCorners[2];
  Coord_2 = CoordCorners[1];
  Coord_3 = CoordCorners[5];
  
  for (iDim = 0; iDim < nDim; iDim++) {
    r1[iDim] = Coord_1[iDim] - Coord_0[iDim];
    r2[iDim] = Coord_2[iDim] - Coord_0[iDim];
    r3[iDim] = Coord_3[iDim] - Coord_0[iDim];
  }
  
  CrossProduct[0] = (r1[1]*r2[2] - r1[2]*r2[1])*r3[0];
  CrossProduct[1] = (r1[2]*r2[0] - r1[0]*r2[2])*r3[1];
  CrossProduct[2] = (r1[0]*r2[1] - r1[1]*r2[0])*r3[2];
    
  Volume = fabs(CrossProduct[0] + CrossProduct[1] + CrossProduct[2])/6.0;
  
  Coord_0 = CoordCorners[0];
  Coord_1 = CoordCorners[5];
  Coord_2 = CoordCorners[1];
  Coord_3 = CoordCorners[4];
  
  for (iDim = 0; iDim < nDim; iDim++) {
    r1[iDim] = Coord_1[iDim] - Coord_0[iDim];
    r2[iDim] = Coord_2[iDim] - Coord_0[iDim];
    r3[iDim] = Coord_3[iDim] - Coord_0[iDim];
  }
  
  CrossProduct[0] = (r1[1]*r2[2] - r1[2]*r2[1])*r3[0];
  CrossProduct[1] = (r1[2]*r2[0] - r1[0]*r2[2])*r3[1];
  CrossProduct[2] = (r1[0]*r2[1] - r1[1]*r2[0])*r3[2];
  
  Volume += fabs(CrossProduct[0] + CrossProduct[1] + CrossProduct[2])/6.0;
  
  Coord_0 = CoordCorners[0];
  Coord_1 = CoordCorners[5];
  Coord_2 = CoordCorners[4];
  Coord_3 = CoordCorners[3];
  
  for (iDim = 0; iDim < nDim; iDim++) {
    r1[iDim] = Coord_1[iDim] - Coord_0[iDim];
    r2[iDim] = Coord_2[iDim] - Coord_0[iDim];
    r3[iDim] = Coord_3[iDim] - Coord_0[iDim];
  }
  
  CrossProduct[0] = (r1[1]*r2[2] - r1[2]*r2[1])*r3[0];
  CrossProduct[1] = (r1[2]*r2[0] - r1[0]*r2[2])*r3[1];
  CrossProduct[2] = (r1[0]*r2[1] - r1[1]*r2[0])*r3[2];
  
  Volume += fabs(CrossProduct[0] + CrossProduct[1] + CrossProduct[2])/6.0;
  
  return Volume;

}

su2double CVolumetricMovement::GetHexa_Volume(su2double CoordCorners[8][3]) {
  
  unsigned short iDim;
  su2double *Coord_0, *Coord_1, *Coord_2, *Coord_3;
  su2double r1[3] = {0.0,0.0,0.0}, r2[3] = {0.0,0.0,0.0}, r3[3] = {0.0,0.0,0.0}, CrossProduct[3] = {0.0,0.0,0.0}, Volume;
  
  Coord_0 = CoordCorners[0];
  Coord_1 = CoordCorners[1];
  Coord_2 = CoordCorners[2];
  Coord_3 = CoordCorners[5];
  
  for (iDim = 0; iDim < nDim; iDim++) {
    r1[iDim] = Coord_1[iDim] - Coord_0[iDim];
    r2[iDim] = Coord_2[iDim] - Coord_0[iDim];
    r3[iDim] = Coord_3[iDim] - Coord_0[iDim];
  }
  
  CrossProduct[0] = (r1[1]*r2[2] - r1[2]*r2[1])*r3[0];
  CrossProduct[1] = (r1[2]*r2[0] - r1[0]*r2[2])*r3[1];
  CrossProduct[2] = (r1[0]*r2[1] - r1[1]*r2[0])*r3[2];
  
  Volume = fabs(CrossProduct[0] + CrossProduct[1] + CrossProduct[2])/6.0;
  
  Coord_0 = CoordCorners[0];
  Coord_1 = CoordCorners[2];
  Coord_2 = CoordCorners[7];
  Coord_3 = CoordCorners[5];
  
  for (iDim = 0; iDim < nDim; iDim++) {
    r1[iDim] = Coord_1[iDim] - Coord_0[iDim];
    r2[iDim] = Coord_2[iDim] - Coord_0[iDim];
    r3[iDim] = Coord_3[iDim] - Coord_0[iDim];
  }
  
  CrossProduct[0] = (r1[1]*r2[2] - r1[2]*r2[1])*r3[0];
  CrossProduct[1] = (r1[2]*r2[0] - r1[0]*r2[2])*r3[1];
  CrossProduct[2] = (r1[0]*r2[1] - r1[1]*r2[0])*r3[2];
  
  Volume += fabs(CrossProduct[0] + CrossProduct[1] + CrossProduct[2])/6.0;
  
  Coord_0 = CoordCorners[0];
  Coord_1 = CoordCorners[2];
  Coord_2 = CoordCorners[3];
  Coord_3 = CoordCorners[7];
  
  for (iDim = 0; iDim < nDim; iDim++) {
    r1[iDim] = Coord_1[iDim] - Coord_0[iDim];
    r2[iDim] = Coord_2[iDim] - Coord_0[iDim];
    r3[iDim] = Coord_3[iDim] - Coord_0[iDim];
  }
  
  CrossProduct[0] = (r1[1]*r2[2] - r1[2]*r2[1])*r3[0];
  CrossProduct[1] = (r1[2]*r2[0] - r1[0]*r2[2])*r3[1];
  CrossProduct[2] = (r1[0]*r2[1] - r1[1]*r2[0])*r3[2];
  
  Volume += fabs(CrossProduct[0] + CrossProduct[1] + CrossProduct[2])/6.0;
  
  Coord_0 = CoordCorners[0];
  Coord_1 = CoordCorners[5];
  Coord_2 = CoordCorners[7];
  Coord_3 = CoordCorners[4];
  
  for (iDim = 0; iDim < nDim; iDim++) {
    r1[iDim] = Coord_1[iDim] - Coord_0[iDim];
    r2[iDim] = Coord_2[iDim] - Coord_0[iDim];
    r3[iDim] = Coord_3[iDim] - Coord_0[iDim];
  }
  
  CrossProduct[0] = (r1[1]*r2[2] - r1[2]*r2[1])*r3[0];
  CrossProduct[1] = (r1[2]*r2[0] - r1[0]*r2[2])*r3[1];
  CrossProduct[2] = (r1[0]*r2[1] - r1[1]*r2[0])*r3[2];
  
  Volume += fabs(CrossProduct[0] + CrossProduct[1] + CrossProduct[2])/6.0;
  
  Coord_0 = CoordCorners[2];
  Coord_1 = CoordCorners[7];
  Coord_2 = CoordCorners[5];
  Coord_3 = CoordCorners[6];
  
  for (iDim = 0; iDim < nDim; iDim++) {
    r1[iDim] = Coord_1[iDim] - Coord_0[iDim];
    r2[iDim] = Coord_2[iDim] - Coord_0[iDim];
    r3[iDim] = Coord_3[iDim] - Coord_0[iDim];
  }
  
  CrossProduct[0] = (r1[1]*r2[2] - r1[2]*r2[1])*r3[0];
  CrossProduct[1] = (r1[2]*r2[0] - r1[0]*r2[2])*r3[1];
  CrossProduct[2] = (r1[0]*r2[1] - r1[1]*r2[0])*r3[2];
  
  Volume += fabs(CrossProduct[0] + CrossProduct[1] + CrossProduct[2])/6.0;
  
  return Volume;

}

void CVolumetricMovement::SetFEA_StiffMatrix2D(CGeometry *geometry, CConfig *config, su2double **StiffMatrix_Elem, unsigned long PointCorners[8], su2double CoordCorners[8][3],
                                               unsigned short nNodes, su2double ElemVolume, su2double ElemDistance) {
  
  su2double B_Matrix[3][8], D_Matrix[3][3], Aux_Matrix[8][3];
  su2double Xi = 0.0, Eta = 0.0, Det = 0.0, E = 1/EPS, Lambda = 0.0, Mu = 0.0, Nu = 0.0;
  unsigned short iNode, iVar, jVar, kVar, iGauss, nGauss = 0;
  su2double DShapeFunction[8][4] = {{0.0, 0.0, 0.0, 0.0}, {0.0, 0.0, 0.0, 0.0}, {0.0, 0.0, 0.0, 0.0}, {0.0, 0.0, 0.0, 0.0},
    {0.0, 0.0, 0.0, 0.0}, {0.0, 0.0, 0.0, 0.0}, {0.0, 0.0, 0.0, 0.0}, {0.0, 0.0, 0.0, 0.0}};
  su2double Location[4][3], Weight[4];
  unsigned short nVar = geometry->GetnDim();
  
  for (iVar = 0; iVar < nNodes*nVar; iVar++) {
    for (jVar = 0; jVar < nNodes*nVar; jVar++) {
      StiffMatrix_Elem[iVar][jVar] = 0.0;
    }
  }
  
  /*--- Integration formulae from "Shape functions and points of
   integration of the Résumé" by Josselin DELMAS (2013) ---*/
  
  /*--- Triangle. Nodes of numerical integration at 1 point (order 1). ---*/
  
  if (nNodes == 3) {
    nGauss = 1;
    Location[0][0] = 0.333333333333333;  Location[0][1] = 0.333333333333333;  Weight[0] = 0.5;
  }
  
  /*--- Quadrilateral. Nodes of numerical integration at 4 points (order 2). ---*/
  
  if (nNodes == 4) {
    nGauss = 4;
    Location[0][0] = -0.577350269189626;  Location[0][1] = -0.577350269189626;  Weight[0] = 1.0;
    Location[1][0] = 0.577350269189626;   Location[1][1] = -0.577350269189626;  Weight[1] = 1.0;
    Location[2][0] = 0.577350269189626;   Location[2][1] = 0.577350269189626;   Weight[2] = 1.0;
    Location[3][0] = -0.577350269189626;  Location[3][1] = 0.577350269189626;   Weight[3] = 1.0;
  }
  
  for (iGauss = 0; iGauss < nGauss; iGauss++) {
    
    Xi = Location[iGauss][0]; Eta = Location[iGauss][1];
    
    if (nNodes == 3) Det = ShapeFunc_Triangle(Xi, Eta, CoordCorners, DShapeFunction);
    if (nNodes == 4) Det = ShapeFunc_Quadrilateral(Xi, Eta, CoordCorners, DShapeFunction);
    
    /*--- Compute the B Matrix ---*/
    
    for (iVar = 0; iVar < 3; iVar++)
      for (jVar = 0; jVar < nNodes*nVar; jVar++)
        B_Matrix[iVar][jVar] = 0.0;
    
    for (iNode = 0; iNode < nNodes; iNode++) {
      B_Matrix[0][0+iNode*nVar] = DShapeFunction[iNode][0];
      B_Matrix[1][1+iNode*nVar] = DShapeFunction[iNode][1];
      
      B_Matrix[2][0+iNode*nVar] = DShapeFunction[iNode][1];
      B_Matrix[2][1+iNode*nVar] = DShapeFunction[iNode][0];
    }
    
    /*--- Impose a type of stiffness for each element ---*/
    
    switch (config->GetDeform_Stiffness_Type()) {
      case INVERSE_VOLUME: E = 1.0 / ElemVolume; break;
      case SOLID_WALL_DISTANCE: E = 1.0 / ElemDistance; break;
      case CONSTANT_STIFFNESS: E = 1.0 / EPS; break;
    }
    
    Nu = config->GetDeform_Coeff();
    Mu = E / (2.0*(1.0 + Nu));
    Lambda = Nu*E/((1.0+Nu)*(1.0-2.0*Nu));
    
    /*--- Compute the D Matrix (for plane strain and 3-D)---*/
    
    D_Matrix[0][0] = Lambda + 2.0*Mu;    D_Matrix[0][1] = Lambda;            D_Matrix[0][2] = 0.0;
    D_Matrix[1][0] = Lambda;            D_Matrix[1][1] = Lambda + 2.0*Mu;   D_Matrix[1][2] = 0.0;
    D_Matrix[2][0] = 0.0;               D_Matrix[2][1] = 0.0;               D_Matrix[2][2] = Mu;
    
    
    /*--- Compute the BT.D Matrix ---*/
    
    for (iVar = 0; iVar < nNodes*nVar; iVar++) {
      for (jVar = 0; jVar < 3; jVar++) {
        Aux_Matrix[iVar][jVar] = 0.0;
        for (kVar = 0; kVar < 3; kVar++)
          Aux_Matrix[iVar][jVar] += B_Matrix[kVar][iVar]*D_Matrix[kVar][jVar];
      }
    }
    
    /*--- Compute the BT.D.B Matrix (stiffness matrix), and add to the original
     matrix using Gauss integration ---*/
    
    for (iVar = 0; iVar < nNodes*nVar; iVar++) {
      for (jVar = 0; jVar < nNodes*nVar; jVar++) {
        for (kVar = 0; kVar < 3; kVar++) {
          StiffMatrix_Elem[iVar][jVar] += Weight[iGauss] * Aux_Matrix[iVar][kVar]*B_Matrix[kVar][jVar] * fabs(Det);
        }
      }
    }
    
  }
  
}

void CVolumetricMovement::SetFEA_StiffMatrix3D(CGeometry *geometry, CConfig *config, su2double **StiffMatrix_Elem, unsigned long PointCorners[8], su2double CoordCorners[8][3],
                                               unsigned short nNodes, su2double ElemVolume, su2double ElemDistance) {
  
  su2double B_Matrix[6][24], D_Matrix[6][6] = {{0.0, 0.0, 0.0, 0.0, 0.0, 0.0}, {0.0, 0.0, 0.0, 0.0, 0.0, 0.0}, {0.0, 0.0, 0.0, 0.0, 0.0, 0.0}, {0.0, 0.0, 0.0, 0.0, 0.0, 0.0},
    {0.0, 0.0, 0.0, 0.0, 0.0, 0.0}, {0.0, 0.0, 0.0, 0.0, 0.0, 0.0}}, Aux_Matrix[24][6];
  su2double Xi = 0.0, Eta = 0.0, Zeta = 0.0, Det = 0.0, Mu = 0.0, E = 0.0, Lambda = 0.0, Nu = 0.0;
  unsigned short iNode, iVar, jVar, kVar, iGauss, nGauss = 0;
  su2double DShapeFunction[8][4] = {{0.0, 0.0, 0.0, 0.0}, {0.0, 0.0, 0.0, 0.0}, {0.0, 0.0, 0.0, 0.0}, {0.0, 0.0, 0.0, 0.0},
    {0.0, 0.0, 0.0, 0.0}, {0.0, 0.0, 0.0, 0.0}, {0.0, 0.0, 0.0, 0.0}, {0.0, 0.0, 0.0, 0.0}};
  su2double Location[8][3], Weight[8];
  unsigned short nVar = geometry->GetnDim();
  
  for (iVar = 0; iVar < nNodes*nVar; iVar++) {
    for (jVar = 0; jVar < nNodes*nVar; jVar++) {
      StiffMatrix_Elem[iVar][jVar] = 0.0;
    }
  }
  
  /*--- Integration formulae from "Shape functions and points of
   integration of the Résumé" by Josselin Delmas (2013) ---*/
  
  /*--- Tetrahedrons. Nodes of numerical integration at 1 point (order 1). ---*/
  
  if (nNodes == 4) {
    nGauss = 1;
    Location[0][0] = 0.25;  Location[0][1] = 0.25;  Location[0][2] = 0.25;  Weight[0] = 0.166666666666666;
  }
  
  /*--- Pyramids. Nodes numerical integration at 5 points. ---*/
  
  if (nNodes == 5) {
    nGauss = 5;
    Location[0][0] = 0.5;   Location[0][1] = 0.0;   Location[0][2] = 0.1531754163448146;  Weight[0] = 0.133333333333333;
    Location[1][0] = 0.0;   Location[1][1] = 0.5;   Location[1][2] = 0.1531754163448146;  Weight[1] = 0.133333333333333;
    Location[2][0] = -0.5;  Location[2][1] = 0.0;   Location[2][2] = 0.1531754163448146;  Weight[2] = 0.133333333333333;
    Location[3][0] = 0.0;   Location[3][1] = -0.5;  Location[3][2] = 0.1531754163448146;  Weight[3] = 0.133333333333333;
    Location[4][0] = 0.0;   Location[4][1] = 0.0;   Location[4][2] = 0.6372983346207416;  Weight[4] = 0.133333333333333;
  }
  
  /*--- Prism. Nodes of numerical integration at 6 points (order 3 in Xi, order 2 in Eta and Mu ). ---*/
  
  if (nNodes == 6) {
    nGauss = 6;
    Location[0][0] = -0.577350269189626;  Location[0][1] = 0.166666666666667;  Location[0][2] = 0.166666666666667;  Weight[0] = 0.166666666666667;
    Location[1][0] = -0.577350269189626;  Location[1][1] = 0.666666666666667;  Location[1][2] = 0.166666666666667;  Weight[1] = 0.166666666666667;
    Location[2][0] = -0.577350269189626;  Location[2][1] = 0.166666666666667;  Location[2][2] = 0.666666666666667;  Weight[2] = 0.166666666666667;
    Location[3][0] =  0.577350269189626;  Location[3][1] = 0.166666666666667;  Location[3][2] = 0.166666666666667;  Weight[3] = 0.166666666666667;
    Location[4][0] =  0.577350269189626;  Location[4][1] = 0.666666666666667;  Location[4][2] = 0.166666666666667;  Weight[4] = 0.166666666666667;
    Location[5][0] =  0.577350269189626;  Location[5][1] = 0.166666666666667;  Location[5][2] = 0.666666666666667;  Weight[5] = 0.166666666666667;
  }
  
  /*--- Hexahedrons. Nodes of numerical integration at 6 points (order 3). ---*/
  
  if (nNodes == 8) {
    nGauss = 8;
    Location[0][0] = -0.577350269189626;  Location[0][1] = -0.577350269189626;  Location[0][2] = -0.577350269189626;  Weight[0] = 1.0;
    Location[1][0] = -0.577350269189626;  Location[1][1] = -0.577350269189626;  Location[1][2] = 0.577350269189626;   Weight[1] = 1.0;
    Location[2][0] = -0.577350269189626;  Location[2][1] = 0.577350269189626;   Location[2][2] = -0.577350269189626;  Weight[2] = 1.0;
    Location[3][0] = -0.577350269189626;  Location[3][1] = 0.577350269189626;   Location[3][2] = 0.577350269189626;   Weight[3] = 1.0;
    Location[4][0] = 0.577350269189626;   Location[4][1] = -0.577350269189626;  Location[4][2] = -0.577350269189626;  Weight[4] = 1.0;
    Location[5][0] = 0.577350269189626;   Location[5][1] = -0.577350269189626;  Location[5][2] = 0.577350269189626;   Weight[5] = 1.0;
    Location[6][0] = 0.577350269189626;   Location[6][1] = 0.577350269189626;   Location[6][2] = -0.577350269189626;  Weight[6] = 1.0;
    Location[7][0] = 0.577350269189626;   Location[7][1] = 0.577350269189626;   Location[7][2] = 0.577350269189626;   Weight[7] = 1.0;
  }
  
  for (iGauss = 0; iGauss < nGauss; iGauss++) {
    
    Xi = Location[iGauss][0]; Eta = Location[iGauss][1];  Zeta = Location[iGauss][2];
    
    if (nNodes == 4) Det = ShapeFunc_Tetra(Xi, Eta, Zeta, CoordCorners, DShapeFunction);
    if (nNodes == 5) Det = ShapeFunc_Pyram(Xi, Eta, Zeta, CoordCorners, DShapeFunction);
    if (nNodes == 6) Det = ShapeFunc_Prism(Xi, Eta, Zeta, CoordCorners, DShapeFunction);
    if (nNodes == 8) Det = ShapeFunc_Hexa(Xi, Eta, Zeta, CoordCorners, DShapeFunction);
    
    /*--- Compute the B Matrix ---*/
    
    for (iVar = 0; iVar < 6; iVar++)
      for (jVar = 0; jVar < nNodes*nVar; jVar++)
        B_Matrix[iVar][jVar] = 0.0;
    
    for (iNode = 0; iNode < nNodes; iNode++) {
      B_Matrix[0][0+iNode*nVar] = DShapeFunction[iNode][0];
      B_Matrix[1][1+iNode*nVar] = DShapeFunction[iNode][1];
      B_Matrix[2][2+iNode*nVar] = DShapeFunction[iNode][2];
      
      B_Matrix[3][0+iNode*nVar] = DShapeFunction[iNode][1];
      B_Matrix[3][1+iNode*nVar] = DShapeFunction[iNode][0];
      
      B_Matrix[4][1+iNode*nVar] = DShapeFunction[iNode][2];
      B_Matrix[4][2+iNode*nVar] = DShapeFunction[iNode][1];
      
      B_Matrix[5][0+iNode*nVar] = DShapeFunction[iNode][2];
      B_Matrix[5][2+iNode*nVar] = DShapeFunction[iNode][0];
    }
    
    /*--- Impose a type of stiffness for each element ---*/
    
    switch (config->GetDeform_Stiffness_Type()) {
      case INVERSE_VOLUME: E = 1.0 / ElemVolume; break;
      case SOLID_WALL_DISTANCE: E = 1.0 / ElemDistance; break;
      case CONSTANT_STIFFNESS: E = 1.0 / EPS; break;
    }
    
    Nu = config->GetDeform_Coeff();
    Mu = E / (2.0*(1.0 + Nu));
    Lambda = Nu*E/((1.0+Nu)*(1.0-2.0*Nu));
    
    /*--- Compute the D Matrix (for plane strain and 3-D)---*/
    
    D_Matrix[0][0] = Lambda + 2.0*Mu;  D_Matrix[0][1] = Lambda;          D_Matrix[0][2] = Lambda;
    D_Matrix[1][0] = Lambda;          D_Matrix[1][1] = Lambda + 2.0*Mu;  D_Matrix[1][2] = Lambda;
    D_Matrix[2][0] = Lambda;          D_Matrix[2][1] = Lambda;          D_Matrix[2][2] = Lambda + 2.0*Mu;
    D_Matrix[3][3] = Mu;
    D_Matrix[4][4] = Mu;
    D_Matrix[5][5] = Mu;
    
    
    /*--- Compute the BT.D Matrix ---*/
    
    for (iVar = 0; iVar < nNodes*nVar; iVar++) {
      for (jVar = 0; jVar < 6; jVar++) {
        Aux_Matrix[iVar][jVar] = 0.0;
        for (kVar = 0; kVar < 6; kVar++)
          Aux_Matrix[iVar][jVar] += B_Matrix[kVar][iVar]*D_Matrix[kVar][jVar];
      }
    }
    
    /*--- Compute the BT.D.B Matrix (stiffness matrix), and add to the original
     matrix using Gauss integration ---*/
    
    for (iVar = 0; iVar < nNodes*nVar; iVar++) {
      for (jVar = 0; jVar < nNodes*nVar; jVar++) {
        for (kVar = 0; kVar < 6; kVar++) {
          StiffMatrix_Elem[iVar][jVar] += Weight[iGauss] * Aux_Matrix[iVar][kVar]*B_Matrix[kVar][jVar] * fabs(Det);
        }
      }
    }
    
  }
  
}

void CVolumetricMovement::AddFEA_StiffMatrix(CGeometry *geometry, su2double **StiffMatrix_Elem, unsigned long PointCorners[8], unsigned short nNodes) {
  
  unsigned short iVar, jVar, iDim, jDim;
  
  unsigned short nVar = geometry->GetnDim();

  su2double **StiffMatrix_Node;
  StiffMatrix_Node = new su2double* [nVar];
  for (iVar = 0; iVar < nVar; iVar++)
    StiffMatrix_Node[iVar] = new su2double [nVar];
  
  for (iVar = 0; iVar < nVar; iVar++)
    for (jVar = 0; jVar < nVar; jVar++)
      StiffMatrix_Node[iVar][jVar] = 0.0;
  
  /*--- Transform the stiffness matrix for the hexahedral element into the
   contributions for the individual nodes relative to each other. ---*/
  
  for (iVar = 0; iVar < nNodes; iVar++) {
    for (jVar = 0; jVar < nNodes; jVar++) {
      
      for (iDim = 0; iDim < nVar; iDim++) {
        for (jDim = 0; jDim < nVar; jDim++) {
          StiffMatrix_Node[iDim][jDim] = StiffMatrix_Elem[(iVar*nVar)+iDim][(jVar*nVar)+jDim];
        }
      }

      StiffMatrix.AddBlock(PointCorners[iVar], PointCorners[jVar], StiffMatrix_Node);
      
    }
  }
  
  /*--- Deallocate memory and exit ---*/
  
  for (iVar = 0; iVar < nVar; iVar++)
    delete [] StiffMatrix_Node[iVar];
  delete [] StiffMatrix_Node;
  
}

void CVolumetricMovement::SetBoundaryDisplacements(CGeometry *geometry, CConfig *config) {
  
  unsigned short iDim, nDim = geometry->GetnDim(), iMarker, axis = 0;
  unsigned long iPoint, total_index, iVertex;
  su2double *VarCoord, MeanCoord[3] = {0.0,0.0,0.0}, VarIncrement = 1.0;
  
  /*--- Get the SU2 module. SU2_CFD will use this routine for dynamically
   deforming meshes (MARKER_MOVING), while SU2_DEF will use it for deforming
   meshes after imposing design variable surface deformations (DV_MARKER). ---*/
  
  unsigned short Kind_SU2 = config->GetKind_SU2();
  
  /*--- If requested (no by default) impose the surface deflections in
   increments and solve the grid deformation equations iteratively with
   successive small deformations. ---*/
  
  VarIncrement = 1.0/((su2double)config->GetGridDef_Nonlinear_Iter());
  
  /*--- As initialization, set to zero displacements of all the surfaces except the symmetry
   plane, internal and periodic bc the receive boundaries and periodic boundaries. ---*/
  
  for (iMarker = 0; iMarker < config->GetnMarker_All(); iMarker++) {
    if (((config->GetMarker_All_KindBC(iMarker) != SYMMETRY_PLANE) &&
         (config->GetMarker_All_KindBC(iMarker) != SEND_RECEIVE) &&
         (config->GetMarker_All_KindBC(iMarker) != INTERNAL_BOUNDARY) &&
         (config->GetMarker_All_KindBC(iMarker) != PERIODIC_BOUNDARY))) {
      for (iVertex = 0; iVertex < geometry->nVertex[iMarker]; iVertex++) {
        iPoint = geometry->vertex[iMarker][iVertex]->GetNode();
        for (iDim = 0; iDim < nDim; iDim++) {
          total_index = iPoint*nDim + iDim;
          LinSysRes[total_index] = 0.0;
          LinSysSol[total_index] = 0.0;
          StiffMatrix.DeleteValsRowi(total_index);
        }
      }
    }
  }

  /*--- Set the known displacements, note that some points of the moving surfaces
   could be on on the symmetry plane, we should specify DeleteValsRowi again (just in case) ---*/
  
  for (iMarker = 0; iMarker < config->GetnMarker_All(); iMarker++) {
    if (((config->GetMarker_All_Moving(iMarker) == YES) && (Kind_SU2 == SU2_CFD)) ||
        ((config->GetMarker_All_DV(iMarker) == YES) && (Kind_SU2 == SU2_DEF)) ||
        ((config->GetDirectDiff() == D_DESIGN) && (Kind_SU2 == SU2_CFD) && (config->GetMarker_All_DV(iMarker) == YES)) ||
        ((config->GetMarker_All_DV(iMarker) == YES) && (Kind_SU2 == SU2_DOT))) {
      for (iVertex = 0; iVertex < geometry->nVertex[iMarker]; iVertex++) {
        iPoint = geometry->vertex[iMarker][iVertex]->GetNode();
        VarCoord = geometry->vertex[iMarker][iVertex]->GetVarCoord();
        for (iDim = 0; iDim < nDim; iDim++) {
          total_index = iPoint*nDim + iDim;
          LinSysRes[total_index] = SU2_TYPE::GetValue(VarCoord[iDim] * VarIncrement);
          LinSysSol[total_index] = SU2_TYPE::GetValue(VarCoord[iDim] * VarIncrement);
          StiffMatrix.DeleteValsRowi(total_index);
        }
      }
    }
  }
  
  /*--- Set to zero displacements of the normal component for the symmetry plane condition ---*/
  
  for (iMarker = 0; iMarker < config->GetnMarker_All(); iMarker++) {
    if ((config->GetMarker_All_KindBC(iMarker) == SYMMETRY_PLANE) ) {
      
      su2double *Coord_0 = NULL;
      for (iDim = 0; iDim < nDim; iDim++) MeanCoord[iDim] = 0.0;
      
      /*--- Store the coord of the first point to help identify the axis. ---*/
      
      iPoint  = geometry->vertex[iMarker][0]->GetNode();
      Coord_0 = geometry->node[iPoint]->GetCoord();
      
      for (iVertex = 0; iVertex < geometry->nVertex[iMarker]; iVertex++) {
        iPoint = geometry->vertex[iMarker][iVertex]->GetNode();
        VarCoord = geometry->node[iPoint]->GetCoord();
        for (iDim = 0; iDim < nDim; iDim++)
          MeanCoord[iDim] += (VarCoord[iDim]-Coord_0[iDim])*(VarCoord[iDim]-Coord_0[iDim]);
      }
      for (iDim = 0; iDim < nDim; iDim++) MeanCoord[iDim] = sqrt(MeanCoord[iDim]);
      if (nDim==3) {
        if ((MeanCoord[0] <= MeanCoord[1]) && (MeanCoord[0] <= MeanCoord[2])) axis = 0;
        if ((MeanCoord[1] <= MeanCoord[0]) && (MeanCoord[1] <= MeanCoord[2])) axis = 1;
        if ((MeanCoord[2] <= MeanCoord[0]) && (MeanCoord[2] <= MeanCoord[1])) axis = 2;
      }
      else {
        if ((MeanCoord[0] <= MeanCoord[1]) ) axis = 0;
        if ((MeanCoord[1] <= MeanCoord[0]) ) axis = 1;
      }
      
      for (iVertex = 0; iVertex < geometry->nVertex[iMarker]; iVertex++) {
        iPoint = geometry->vertex[iMarker][iVertex]->GetNode();
        total_index = iPoint*nDim + axis;
        LinSysRes[total_index] = 0.0;
        LinSysSol[total_index] = 0.0;
        StiffMatrix.DeleteValsRowi(total_index);
      }
    }
  }
  
  /*--- Don't move the nearfield plane ---*/
  
  for (iMarker = 0; iMarker < config->GetnMarker_All(); iMarker++) {
    if (config->GetMarker_All_KindBC(iMarker) == NEARFIELD_BOUNDARY) {
      for (iVertex = 0; iVertex < geometry->nVertex[iMarker]; iVertex++) {
        iPoint = geometry->vertex[iMarker][iVertex]->GetNode();
        for (iDim = 0; iDim < nDim; iDim++) {
          total_index = iPoint*nDim + iDim;
          LinSysRes[total_index] = 0.0;
          LinSysSol[total_index] = 0.0;
          StiffMatrix.DeleteValsRowi(total_index);
        }
      }
    }
  }

  /*--- Move the FSI interfaces ---*/
  
  for (iMarker = 0; iMarker < config->GetnMarker_All(); iMarker++) {
    if ((config->GetMarker_All_ZoneInterface(iMarker) != 0) && (Kind_SU2 == SU2_CFD)) {
      for (iVertex = 0; iVertex < geometry->nVertex[iMarker]; iVertex++) {
        iPoint = geometry->vertex[iMarker][iVertex]->GetNode();
        VarCoord = geometry->vertex[iMarker][iVertex]->GetVarCoord();
        for (iDim = 0; iDim < nDim; iDim++) {
          total_index = iPoint*nDim + iDim;
          LinSysRes[total_index] = SU2_TYPE::GetValue(VarCoord[iDim] * VarIncrement);
          LinSysSol[total_index] = SU2_TYPE::GetValue(VarCoord[iDim] * VarIncrement);
          StiffMatrix.DeleteValsRowi(total_index);
        }
      }
    }
  }

}

void CVolumetricMovement::SetBoundaryDerivatives(CGeometry *geometry, CConfig *config) {
  unsigned short iDim, iMarker;
  unsigned long iPoint, total_index, iVertex;

  su2double * VarCoord;
  unsigned short Kind_SU2 = config->GetKind_SU2();
  if ((config->GetDirectDiff() == D_DESIGN) && (Kind_SU2 == SU2_CFD)) {
    for (iMarker = 0; iMarker < config->GetnMarker_All(); iMarker++) {
      if ((config->GetMarker_All_DV(iMarker) == YES)) {
        for (iVertex = 0; iVertex < geometry->nVertex[iMarker]; iVertex++) {
          iPoint = geometry->vertex[iMarker][iVertex]->GetNode();
          VarCoord = geometry->vertex[iMarker][iVertex]->GetVarCoord();
          for (iDim = 0; iDim < nDim; iDim++) {
            total_index = iPoint*nDim + iDim;
            LinSysRes[total_index] = SU2_TYPE::GetDerivative(VarCoord[iDim]);
            LinSysSol[total_index] = SU2_TYPE::GetDerivative(VarCoord[iDim]);
          }
        }
      }
    }
    if (LinSysRes.norm() == 0.0) cout << "Warning: Derivatives are zero!" << endl;
  } else if (Kind_SU2 == SU2_DOT) {

    for (iPoint = 0; iPoint < nPoint; iPoint++) {
      for (iDim = 0; iDim < nDim; iDim++) {
        total_index = iPoint*nDim + iDim;
        LinSysRes[total_index] = SU2_TYPE::GetValue(geometry->GetSensitivity(iPoint, iDim));
        LinSysSol[total_index] = SU2_TYPE::GetValue(geometry->GetSensitivity(iPoint, iDim));
      }
    }
  }
}

void CVolumetricMovement::UpdateGridCoord_Derivatives(CGeometry *geometry, CConfig *config) {
  unsigned short iDim, iMarker;
  unsigned long iPoint, total_index, iVertex;
  su2double *new_coord = new su2double[3];

  unsigned short Kind_SU2 = config->GetKind_SU2();

  /*--- Update derivatives of the grid coordinates using the solution of the linear system
     after grid deformation (LinSysSol contains the derivatives of the x, y, z displacements). ---*/
  if ((config->GetDirectDiff() == D_DESIGN) && (Kind_SU2 == SU2_CFD)) {
    for (iPoint = 0; iPoint < geometry->GetnPoint(); iPoint++) {
      new_coord[0] = 0.0; new_coord[1] = 0.0; new_coord[2] = 0.0;
      for (iDim = 0; iDim < nDim; iDim++) {
        total_index = iPoint*nDim + iDim;
        new_coord[iDim] = geometry->node[iPoint]->GetCoord(iDim);
        SU2_TYPE::SetDerivative(new_coord[iDim], SU2_TYPE::GetValue(LinSysSol[total_index]));
      }
      geometry->node[iPoint]->SetCoord(new_coord);
    }
  } else if (Kind_SU2 == SU2_DOT) {
    for (iMarker = 0; iMarker < config->GetnMarker_All(); iMarker++) {
      if((config->GetMarker_All_KindBC(iMarker) == HEAT_FLUX ) ||
         (config->GetMarker_All_KindBC(iMarker) == EULER_WALL ) ||
         (config->GetMarker_All_KindBC(iMarker) == ISOTHERMAL ) ||
         (config->GetMarker_All_KindBC(iMarker) == CHT_WALL_INTERFACE)) {
        for (iVertex = 0; iVertex < geometry->nVertex[iMarker]; iVertex++) {
          iPoint = geometry->vertex[iMarker][iVertex]->GetNode();
          if (geometry->node[iPoint]->GetDomain()) {
            for (iDim = 0; iDim < nDim; iDim++) {
              total_index = iPoint*nDim + iDim;
              geometry->SetSensitivity(iPoint,iDim, LinSysSol[total_index]);
            }
          }
        }
      }
    }
  }
  
  delete [] new_coord;
}

void CVolumetricMovement::SetDomainDisplacements(CGeometry *geometry, CConfig *config) {
  
  unsigned short iDim, nDim = geometry->GetnDim();
  unsigned long iPoint, total_index;
  su2double *Coord, *MinCoordValues, *MaxCoordValues, *Hold_GridFixed_Coord;
  
  if (config->GetHold_GridFixed()) {
    
    MinCoordValues = new su2double [nDim];
    MaxCoordValues = new su2double [nDim];
    
    for (iDim = 0; iDim < nDim; iDim++) {
      MinCoordValues[iDim] = 0.0;
      MaxCoordValues[iDim] = 0.0;
    }
    
    Hold_GridFixed_Coord = config->GetHold_GridFixed_Coord();
    
    MinCoordValues[0] = Hold_GridFixed_Coord[0];
    MinCoordValues[1] = Hold_GridFixed_Coord[1];
    MinCoordValues[2] = Hold_GridFixed_Coord[2];
    MaxCoordValues[0] = Hold_GridFixed_Coord[3];
    MaxCoordValues[1] = Hold_GridFixed_Coord[4];
    MaxCoordValues[2] = Hold_GridFixed_Coord[5];
    
    /*--- Set to zero displacements of all the points that are not going to be moved
     except the surfaces ---*/
    
    for (iPoint = 0; iPoint < geometry->GetnPoint(); iPoint++) {
      Coord = geometry->node[iPoint]->GetCoord();
      for (iDim = 0; iDim < nDim; iDim++) {
        if ((Coord[iDim] < MinCoordValues[iDim]) || (Coord[iDim] > MaxCoordValues[iDim])) {
          total_index = iPoint*nDim + iDim;
          LinSysRes[total_index] = 0.0;
          LinSysSol[total_index] = 0.0;
          StiffMatrix.DeleteValsRowi(total_index);
        }
      }
    }
    
    delete [] MinCoordValues;
    delete [] MaxCoordValues;
    
  }
  
  /*--- Don't move the volume grid outside the limits based 
   on the distance to the solid surface ---*/
  
  if (config->GetDeform_Limit() < 1E6) {
    for (iPoint = 0; iPoint < nPoint; iPoint++) {
      if (geometry->node[iPoint]->GetWall_Distance() >= config->GetDeform_Limit()) {
        for (iDim = 0; iDim < nDim; iDim++) {
          total_index = iPoint*nDim + iDim;
          LinSysRes[total_index] = 0.0;
          LinSysSol[total_index] = 0.0;
          StiffMatrix.DeleteValsRowi(total_index);
        }
      }
    }
  }
  
}

void CVolumetricMovement::Rigid_Rotation(CGeometry *geometry, CConfig *config,
                                         unsigned short iZone, unsigned long iter) {
  
  /*--- Local variables ---*/
  unsigned short iDim, nDim; 
  unsigned long iPoint;
  su2double r[3] = {0.0,0.0,0.0}, rotCoord[3] = {0.0,0.0,0.0}, *Coord;
  su2double Center[3] = {0.0,0.0,0.0}, Omega[3] = {0.0,0.0,0.0}, Lref;
  su2double dt, Center_Moment[3] = {0.0,0.0,0.0};
  su2double *GridVel, newGridVel[3] = {0.0,0.0,0.0};
  su2double rotMatrix[3][3] = {{0.0,0.0,0.0}, {0.0,0.0,0.0}, {0.0,0.0,0.0}};
  su2double dtheta, dphi, dpsi, cosTheta, sinTheta;
  su2double cosPhi, sinPhi, cosPsi, sinPsi;
  bool harmonic_balance = (config->GetUnsteady_Simulation() == HARMONIC_BALANCE);
  bool adjoint = config->GetContinuous_Adjoint();


  /*--- Problem dimension and physical time step ---*/
  nDim = geometry->GetnDim();
  dt   = config->GetDelta_UnstTimeND();
  Lref = config->GetLength_Ref();

  /*--- For the unsteady adjoint, use reverse time ---*/
  if (adjoint) {
    /*--- Set the first adjoint mesh position to the final direct one ---*/
    if (iter == 0) dt = ((su2double)config->GetnExtIter()-1)*dt;
    /*--- Reverse the rotation direction for the adjoint ---*/
    else dt = -1.0*dt;
  } else {
    /*--- No rotation at all for the first direct solution ---*/
    if (iter == 0) dt = 0;
  }
  
  /*--- Center of rotation & angular velocity vector from config ---*/
  
  for (iDim = 0; iDim < 3; iDim++){
    Center[iDim] = config->GetMotion_Origin()[iDim];
    Omega[iDim]  = config->GetRotation_Rate()[iDim]/config->GetOmega_Ref();
  }
<<<<<<< HEAD
  
=======

>>>>>>> 62e6edb8
  /*-- Set dt for harmonic balance cases ---*/
  if (harmonic_balance) {
    /*--- period of oscillation & compute time interval using nTimeInstances ---*/
    su2double period = config->GetHarmonicBalance_Period();
    period /= config->GetTime_Ref();
    dt = period * (su2double)iter/(su2double)(config->GetnTimeInstances());
  }
  
  /*--- Compute delta change in the angle about the x, y, & z axes. ---*/

  dtheta = Omega[0]*dt;
  dphi   = Omega[1]*dt;
  dpsi   = Omega[2]*dt;

  if (rank == MASTER_NODE && iter == 0) {
    cout << " Angular velocity: (" << Omega[0] << ", " << Omega[1];
    cout << ", " << Omega[2] << ") rad/s." << endl;
  }
  
  /*--- Store angles separately for clarity. Compute sines/cosines. ---*/
  
  cosTheta = cos(dtheta);  cosPhi = cos(dphi);  cosPsi = cos(dpsi);
  sinTheta = sin(dtheta);  sinPhi = sin(dphi);  sinPsi = sin(dpsi);
  
  /*--- Compute the rotation matrix. Note that the implicit
   ordering is rotation about the x-axis, y-axis, then z-axis. ---*/
  
  rotMatrix[0][0] = cosPhi*cosPsi;
  rotMatrix[1][0] = cosPhi*sinPsi;
  rotMatrix[2][0] = -sinPhi;
  
  rotMatrix[0][1] = sinTheta*sinPhi*cosPsi - cosTheta*sinPsi;
  rotMatrix[1][1] = sinTheta*sinPhi*sinPsi + cosTheta*cosPsi;
  rotMatrix[2][1] = sinTheta*cosPhi;
  
  rotMatrix[0][2] = cosTheta*sinPhi*cosPsi + sinTheta*sinPsi;
  rotMatrix[1][2] = cosTheta*sinPhi*sinPsi - sinTheta*cosPsi;
  rotMatrix[2][2] = cosTheta*cosPhi;
  
  /*--- Loop over and rotate each node in the volume mesh ---*/
  for (iPoint = 0; iPoint < geometry->GetnPoint(); iPoint++) {
    
    /*--- Coordinates of the current point ---*/
    Coord   = geometry->node[iPoint]->GetCoord();
    GridVel = geometry->node[iPoint]->GetGridVel();
    
    /*--- Calculate non-dim. position from rotation center ---*/
    r[0] = (Coord[0]-Center[0])/Lref;
    r[1] = (Coord[1]-Center[1])/Lref;
    if (nDim == 3) r[2] = (Coord[2]-Center[2])/Lref;
    
    /*--- Compute transformed point coordinates ---*/
    rotCoord[0] = rotMatrix[0][0]*r[0] 
                + rotMatrix[0][1]*r[1] 
                + rotMatrix[0][2]*r[2];
    
    rotCoord[1] = rotMatrix[1][0]*r[0] 
                + rotMatrix[1][1]*r[1] 
                + rotMatrix[1][2]*r[2];
    
    rotCoord[2] = rotMatrix[2][0]*r[0] 
                + rotMatrix[2][1]*r[1] 
                + rotMatrix[2][2]*r[2];
    
    /*--- Cross Product of angular velocity and distance from center.
     Note that we have assumed the grid velocities have been set to
     an initial value in the plunging routine. ---*/
    
    newGridVel[0] = GridVel[0] + Omega[1]*rotCoord[2] - Omega[2]*rotCoord[1];
    newGridVel[1] = GridVel[1] + Omega[2]*rotCoord[0] - Omega[0]*rotCoord[2];
    if (nDim == 3) newGridVel[2] = GridVel[2] + Omega[0]*rotCoord[1] - Omega[1]*rotCoord[0];
    
    /*--- Store new node location & grid velocity. Add center. 
     Do not store the grid velocity if this is an adjoint calculation.---*/
    
    for (iDim = 0; iDim < nDim; iDim++) {
      geometry->node[iPoint]->SetCoord(iDim, rotCoord[iDim] + Center[iDim]);
      if (!adjoint) geometry->node[iPoint]->SetGridVel(iDim, newGridVel[iDim]);
      
    }
  }
  
  /*--- Set the moment computation center to the new location after
   incrementing the position with the rotation. ---*/
  
  for (unsigned short jMarker=0; jMarker<config->GetnMarker_Monitoring(); jMarker++) {
    
    Center_Moment[0] = config->GetRefOriginMoment_X(jMarker);
    Center_Moment[1] = config->GetRefOriginMoment_Y(jMarker);
    Center_Moment[2] = config->GetRefOriginMoment_Z(jMarker);
    
    /*--- Calculate non-dim. position from rotation center ---*/
    
    for (iDim = 0; iDim < nDim; iDim++)
      r[iDim] = (Center_Moment[iDim]-Center[iDim])/Lref;
    if (nDim == 2) r[nDim] = 0.0;
    
    /*--- Compute transformed point coordinates ---*/
    
    rotCoord[0] = rotMatrix[0][0]*r[0]
    + rotMatrix[0][1]*r[1]
    + rotMatrix[0][2]*r[2];
    
    rotCoord[1] = rotMatrix[1][0]*r[0]
    + rotMatrix[1][1]*r[1]
    + rotMatrix[1][2]*r[2];
    
    rotCoord[2] = rotMatrix[2][0]*r[0]
    + rotMatrix[2][1]*r[1]
    + rotMatrix[2][2]*r[2];
    
    config->SetRefOriginMoment_X(jMarker, Center[0]+rotCoord[0]);
    config->SetRefOriginMoment_Y(jMarker, Center[1]+rotCoord[1]);
    config->SetRefOriginMoment_Z(jMarker, Center[2]+rotCoord[2]);
  }
  
  /*--- After moving all nodes, update geometry class ---*/
  
  UpdateDualGrid(geometry, config);

}

void CVolumetricMovement::Rigid_Pitching(CGeometry *geometry, CConfig *config, unsigned short iZone, unsigned long iter) {
  
  /*--- Local variables ---*/
  su2double r[3] = {0.0,0.0,0.0}, rotCoord[3] = {0.0,0.0,0.0}, *Coord, Center[3] = {0.0,0.0,0.0},
  Omega[3] = {0.0,0.0,0.0}, Ampl[3] = {0.0,0.0,0.0}, Phase[3] = {0.0,0.0,0.0};
  su2double Lref, deltaT, alphaDot[3], *GridVel, newGridVel[3] = {0.0,0.0,0.0};
  su2double rotMatrix[3][3] = {{0.0,0.0,0.0}, {0.0,0.0,0.0}, {0.0,0.0,0.0}};
  su2double dtheta, dphi, dpsi, cosTheta, sinTheta;
  su2double cosPhi, sinPhi, cosPsi, sinPsi;
  su2double time_new, time_old;
  su2double DEG2RAD = PI_NUMBER/180.0;
  unsigned short iDim;
  unsigned short nDim = geometry->GetnDim();
  unsigned long iPoint;
  bool harmonic_balance = (config->GetUnsteady_Simulation() == HARMONIC_BALANCE);
  bool adjoint = config->GetContinuous_Adjoint();

  
  /*--- Retrieve values from the config file ---*/
  deltaT = config->GetDelta_UnstTimeND(); 
  Lref   = config->GetLength_Ref();
  
  /*--- Pitching origin, frequency, and amplitude from config. ---*/	
  
  for (iDim = 0; iDim < 3; iDim++){
    Center[iDim] = config->GetMotion_Origin()[iDim];
    Omega[iDim]  = config->GetPitching_Omega()[iDim]/config->GetOmega_Ref();
    Ampl[iDim]   = config->GetPitching_Ampl()[iDim]*DEG2RAD;
    Phase[iDim]  = config->GetPitching_Phase()[iDim]*DEG2RAD;
  }

<<<<<<< HEAD
=======
  /*--- Pitching origin, frequency, and amplitude from config. ---*/	
  
  for (iDim = 0; iDim < 3; iDim++){
    Center[iDim] = config->GetMotion_Origin()[iDim];
    Omega[iDim]  = config->GetPitching_Omega()[iDim]/config->GetOmega_Ref();
    Ampl[iDim]   = config->GetPitching_Ampl()[iDim]*DEG2RAD;
    Phase[iDim]  = config->GetPitching_Phase()[iDim]*DEG2RAD;
  }

>>>>>>> 62e6edb8

  if (harmonic_balance) {    
    /*--- period of oscillation & compute time interval using nTimeInstances ---*/
    su2double period = config->GetHarmonicBalance_Period();
    period /= config->GetTime_Ref();
    deltaT = period/(su2double)(config->GetnTimeInstances());
  }

  /*--- Compute delta time based on physical time step ---*/
  if (adjoint) {
    /*--- For the unsteady adjoint, we integrate backwards through
     physical time, so perform mesh motion in reverse. ---*/ 
    unsigned long nFlowIter  = config->GetnExtIter();
    unsigned long directIter = nFlowIter - iter - 1;
    time_new = static_cast<su2double>(directIter)*deltaT;
    time_old = time_new;
    if (iter != 0) time_old = (static_cast<su2double>(directIter)+1.0)*deltaT;
  } else {
    /*--- Forward time for the direct problem ---*/
    time_new = static_cast<su2double>(iter)*deltaT;
    if (harmonic_balance) {
      /*--- For harmonic balance, begin movement from the zero position ---*/
      time_old = 0.0;
    } else {
      time_old = time_new;
      if (iter != 0) time_old = (static_cast<su2double>(iter)-1.0)*deltaT;
    }
  }
  
  /*--- Compute delta change in the angle about the x, y, & z axes. ---*/
  
  dtheta = -Ampl[0]*(sin(Omega[0]*time_new + Phase[0]) - sin(Omega[0]*time_old + Phase[0]));
  dphi   = -Ampl[1]*(sin(Omega[1]*time_new + Phase[1]) - sin(Omega[1]*time_old + Phase[1]));
  dpsi   = -Ampl[2]*(sin(Omega[2]*time_new + Phase[2]) - sin(Omega[2]*time_old + Phase[2]));
  
  /*--- Angular velocity at the new time ---*/
  
  alphaDot[0] = -Omega[0]*Ampl[0]*cos(Omega[0]*time_new);
  alphaDot[1] = -Omega[1]*Ampl[1]*cos(Omega[1]*time_new);
  alphaDot[2] = -Omega[2]*Ampl[2]*cos(Omega[2]*time_new);

  if (rank == MASTER_NODE && iter == 0) {
      cout << " Pitching frequency: (" << Omega[0] << ", " << Omega[1];
      cout << ", " << Omega[2] << ") rad/s." << endl;
      cout << " Pitching amplitude: (" << Ampl[0]/DEG2RAD << ", ";
      cout << Ampl[1]/DEG2RAD << ", " << Ampl[2]/DEG2RAD;
      cout << ") degrees."<< endl;
      cout << " Pitching phase lag: (" << Phase[0]/DEG2RAD << ", ";
      cout << Phase[1]/DEG2RAD <<", "<< Phase[2]/DEG2RAD;
      cout << ") degrees."<< endl;
  }
  
  /*--- Store angles separately for clarity. Compute sines/cosines. ---*/
  
  cosTheta = cos(dtheta);  cosPhi = cos(dphi);  cosPsi = cos(dpsi);
  sinTheta = sin(dtheta);  sinPhi = sin(dphi);  sinPsi = sin(dpsi);
  
  /*--- Compute the rotation matrix. Note that the implicit
   ordering is rotation about the x-axis, y-axis, then z-axis. ---*/
  
  rotMatrix[0][0] = cosPhi*cosPsi;
  rotMatrix[1][0] = cosPhi*sinPsi;
  rotMatrix[2][0] = -sinPhi;
  
  rotMatrix[0][1] = sinTheta*sinPhi*cosPsi - cosTheta*sinPsi;
  rotMatrix[1][1] = sinTheta*sinPhi*sinPsi + cosTheta*cosPsi;
  rotMatrix[2][1] = sinTheta*cosPhi;
  
  rotMatrix[0][2] = cosTheta*sinPhi*cosPsi + sinTheta*sinPsi;
  rotMatrix[1][2] = cosTheta*sinPhi*sinPsi - sinTheta*cosPsi;
  rotMatrix[2][2] = cosTheta*cosPhi;
  
  /*--- Loop over and rotate each node in the volume mesh ---*/
  for (iPoint = 0; iPoint < geometry->GetnPoint(); iPoint++) {
    
    /*--- Coordinates of the current point ---*/
    Coord   = geometry->node[iPoint]->GetCoord();
    GridVel = geometry->node[iPoint]->GetGridVel();
    
    /*--- Calculate non-dim. position from rotation center ---*/
    for (iDim = 0; iDim < nDim; iDim++)
      r[iDim] = (Coord[iDim]-Center[iDim])/Lref;
    if (nDim == 2) r[nDim] = 0.0;
    
    /*--- Compute transformed point coordinates ---*/
    rotCoord[0] = rotMatrix[0][0]*r[0] 
                + rotMatrix[0][1]*r[1] 
                + rotMatrix[0][2]*r[2];
    
    rotCoord[1] = rotMatrix[1][0]*r[0] 
                + rotMatrix[1][1]*r[1] 
                + rotMatrix[1][2]*r[2];
    
    rotCoord[2] = rotMatrix[2][0]*r[0] 
                + rotMatrix[2][1]*r[1] 
                + rotMatrix[2][2]*r[2];
    
    /*--- Cross Product of angular velocity and distance from center.
     Note that we have assumed the grid velocities have been set to 
     an initial value in the plunging routine. ---*/
    
    newGridVel[0] = GridVel[0] + alphaDot[1]*rotCoord[2] - alphaDot[2]*rotCoord[1];
    newGridVel[1] = GridVel[1] + alphaDot[2]*rotCoord[0] - alphaDot[0]*rotCoord[2];
    if (nDim == 3) newGridVel[2] = GridVel[2] + alphaDot[0]*rotCoord[1] - alphaDot[1]*rotCoord[0];
    
    /*--- Store new node location & grid velocity. Add center location.
     Do not store the grid velocity if this is an adjoint calculation.---*/
    
    for (iDim = 0; iDim < nDim; iDim++) {
      geometry->node[iPoint]->SetCoord(iDim, rotCoord[iDim]+Center[iDim]);
      if (!adjoint) geometry->node[iPoint]->SetGridVel(iDim, newGridVel[iDim]);
    }
  }
  
  /*--- For pitching we don't update the motion origin and moment reference origin. ---*/

  /*--- After moving all nodes, update geometry class ---*/
  
  UpdateDualGrid(geometry, config);
  
}

void CVolumetricMovement::Rigid_Plunging(CGeometry *geometry, CConfig *config, unsigned short iZone, unsigned long iter) {
  
  /*--- Local variables ---*/
<<<<<<< HEAD
  su2double deltaX[3], newCoord[3], Center[3], *Coord, Omega[3], Ampl[3];
=======
  su2double deltaX[3], newCoord[3], Center[3], *Coord, Omega[3], Ampl[3], Lref;
>>>>>>> 62e6edb8
  su2double *GridVel, newGridVel[3] = {0.0, 0.0, 0.0}, xDot[3];
  su2double deltaT, time_new, time_old;
  unsigned short iDim, nDim = geometry->GetnDim();
  unsigned long iPoint;
  bool harmonic_balance = (config->GetUnsteady_Simulation() == HARMONIC_BALANCE);
  bool adjoint = config->GetContinuous_Adjoint();

  
  /*--- Retrieve values from the config file ---*/
  deltaT = config->GetDelta_UnstTimeND();
  
  for (iDim = 0; iDim < 3; iDim++){
    Center[iDim] = config->GetMotion_Origin()[iDim];
    Omega[iDim]  = config->GetPlunging_Omega()[iDim]/config->GetOmega_Ref();
<<<<<<< HEAD
    Ampl[iDim]   = config->GetPlunging_Ampl()[iDim];
  }
  
  /*--- Plunging frequency and amplitude from config. ---*/

=======
    Ampl[iDim]   = config->GetPlunging_Ampl()[iDim]/Lref;
  }
  
  /*--- Plunging frequency and amplitude from config. ---*/
  
>>>>>>> 62e6edb8
  if (harmonic_balance) {
    /*--- period of oscillation & time interval using nTimeInstances ---*/
    su2double period = config->GetHarmonicBalance_Period();
    period /= config->GetTime_Ref();
    deltaT = period/(su2double)(config->GetnTimeInstances());
  }
  
  /*--- Compute delta time based on physical time step ---*/
  if (adjoint) {
    /*--- For the unsteady adjoint, we integrate backwards through
     physical time, so perform mesh motion in reverse. ---*/
    unsigned long nFlowIter  = config->GetnExtIter();
    unsigned long directIter = nFlowIter - iter - 1;
    time_new = static_cast<su2double>(directIter)*deltaT;
    time_old = time_new;
    if (iter != 0) time_old = (static_cast<su2double>(directIter)+1.0)*deltaT;
  } else {
    /*--- Forward time for the direct problem ---*/
    time_new = static_cast<su2double>(iter)*deltaT;
    if (harmonic_balance) {
      /*--- For harmonic balance, begin movement from the zero position ---*/
      time_old = 0.0;
    } else {
      time_old = time_new;
      if (iter != 0) time_old = (static_cast<su2double>(iter)-1.0)*deltaT;
    }
  }
  
  /*--- Compute delta change in the position in the x, y, & z directions. ---*/
  deltaX[0] = -Ampl[0]*(sin(Omega[0]*time_new) - sin(Omega[0]*time_old));
  deltaX[1] = -Ampl[1]*(sin(Omega[1]*time_new) - sin(Omega[1]*time_old));
  deltaX[2] = -Ampl[2]*(sin(Omega[2]*time_new) - sin(Omega[2]*time_old));
  
  /*--- Compute grid velocity due to plunge in the x, y, & z directions. ---*/
  xDot[0] = -Ampl[0]*Omega[0]*(cos(Omega[0]*time_new));
  xDot[1] = -Ampl[1]*Omega[1]*(cos(Omega[1]*time_new));
  xDot[2] = -Ampl[2]*Omega[2]*(cos(Omega[2]*time_new));
  
  if (rank == MASTER_NODE && iter == 0) {
    cout << " Plunging frequency: (" << Omega[0] << ", " << Omega[1];
    cout << ", " << Omega[2] << ") rad/s." << endl;
    cout << " Plunging amplitude: (" << Ampl[0] << ", ";
    cout << Ampl[1] << ", " << Ampl[2] <<  ") m."<< endl;
  }
  
  /*--- Loop over and move each node in the volume mesh ---*/
  for (iPoint = 0; iPoint < geometry->GetnPoint(); iPoint++) {
    
    /*--- Coordinates of the current point ---*/
    Coord   = geometry->node[iPoint]->GetCoord();
    GridVel = geometry->node[iPoint]->GetGridVel();
    
    /*--- Increment the node position using the delta values. ---*/
    for (iDim = 0; iDim < nDim; iDim++)
      newCoord[iDim] = Coord[iDim] + deltaX[iDim];
    
    /*--- Cross Product of angular velocity and distance from center.
     Note that we have assumed the grid velocities have been set to
     an initial value in the plunging routine. ---*/
    
    newGridVel[0] = GridVel[0] + xDot[0];
    newGridVel[1] = GridVel[1] + xDot[1];
   if (nDim == 3) newGridVel[2] = GridVel[2] + xDot[2];
    
    /*--- Store new node location & grid velocity. Do not store the grid
     velocity if this is an adjoint calculation. ---*/
    
    for (iDim = 0; iDim < nDim; iDim++) {
      geometry->node[iPoint]->SetCoord(iDim, newCoord[iDim]);
      if (!adjoint) geometry->node[iPoint]->SetGridVel(iDim, newGridVel[iDim]);
    }
  }
  
  /*--- Set the mesh motion center to the new location after
   incrementing the position with the rigid translation. This
   new location will be used for subsequent pitching/rotation.---*/
  
  for (iDim = 0; iDim < 3; iDim++){
    config->GetMotion_Origin()[iDim] += deltaX[iDim];
  } 
  
  /*--- As the body origin may have moved, print it to the console ---*/
  
//  if (rank == MASTER_NODE) {
//    cout << " Body origin: (" << Center[0]+deltaX[0];
//    cout << ", " << Center[1]+deltaX[1] << ", " << Center[2]+deltaX[2];
//    cout << ")." << endl;
//  }
  
  /*--- Set the moment computation center to the new location after
   incrementing the position with the plunging. ---*/
  
  for (unsigned short jMarker=0; jMarker<config->GetnMarker_Monitoring(); jMarker++) {
    Center[0] = config->GetRefOriginMoment_X(jMarker) + deltaX[0];
    Center[1] = config->GetRefOriginMoment_Y(jMarker) + deltaX[1];
    Center[2] = config->GetRefOriginMoment_Z(jMarker) + deltaX[2];
    config->SetRefOriginMoment_X(jMarker, Center[0]);
    config->SetRefOriginMoment_Y(jMarker, Center[1]);
    config->SetRefOriginMoment_Z(jMarker, Center[2]);
  }
  
  /*--- After moving all nodes, update geometry class ---*/
  
  UpdateDualGrid(geometry, config);
  
}

void CVolumetricMovement::Rigid_Translation(CGeometry *geometry, CConfig *config, unsigned short iZone, unsigned long iter) {
  
  /*--- Local variables ---*/
  su2double deltaX[3], newCoord[3], Center[3], *Coord;
  su2double xDot[3];
  su2double deltaT, time_new, time_old;
  unsigned short iDim, nDim = geometry->GetnDim();
  unsigned long iPoint;
  bool harmonic_balance = (config->GetUnsteady_Simulation() == HARMONIC_BALANCE);
  bool adjoint = config->GetContinuous_Adjoint();

  
  /*--- Retrieve values from the config file ---*/
  deltaT = config->GetDelta_UnstTimeND();
  
  /*--- Get motion center and translation rates from config ---*/
  
  for (iDim = 0; iDim < 3; iDim++){
    Center[iDim] = config->GetMotion_Origin()[iDim];
    xDot[iDim]   = config->GetTranslation_Rate()[iDim];
  }
  
  if (harmonic_balance) {
    /*--- period of oscillation & time interval using nTimeInstances ---*/
    su2double period = config->GetHarmonicBalance_Period();
    period /= config->GetTime_Ref();
    deltaT = period/(su2double)(config->GetnTimeInstances());
  }
  
  /*--- Compute delta time based on physical time step ---*/
  if (adjoint) {
    /*--- For the unsteady adjoint, we integrate backwards through
     physical time, so perform mesh motion in reverse. ---*/
    unsigned long nFlowIter  = config->GetnExtIter();
    unsigned long directIter = nFlowIter - iter - 1;
    time_new = static_cast<su2double>(directIter)*deltaT;
    time_old = time_new;
    if (iter != 0) time_old = (static_cast<su2double>(directIter)+1.0)*deltaT;
  } else {
    /*--- Forward time for the direct problem ---*/
    time_new = static_cast<su2double>(iter)*deltaT;
    if (harmonic_balance) {
      /*--- For harmonic balance, begin movement from the zero position ---*/
      time_old = 0.0;
    } else {
      time_old = time_new;
      if (iter != 0) time_old = (static_cast<su2double>(iter)-1.0)*deltaT;
    }
  }
  
  /*--- Compute delta change in the position in the x, y, & z directions. ---*/
  deltaX[0] = xDot[0]*(time_new-time_old);
  deltaX[1] = xDot[1]*(time_new-time_old);
  deltaX[2] = xDot[2]*(time_new-time_old);

  if (rank == MASTER_NODE) {
    cout << " New physical time: " << time_new << " seconds." << endl;
    if (iter == 0) {
    cout << " Translational velocity: (" << xDot[0]*config->GetVelocity_Ref() << ", " << xDot[1]*config->GetVelocity_Ref();
      cout << ", " << xDot[2]*config->GetVelocity_Ref();
      if (config->GetSystemMeasurements() == SI) cout << ") m/s." << endl;
      else cout << ") ft/s." << endl;
    }
  }
  
  /*--- Loop over and move each node in the volume mesh ---*/
  for (iPoint = 0; iPoint < geometry->GetnPoint(); iPoint++) {
    
    /*--- Coordinates of the current point ---*/
    Coord = geometry->node[iPoint]->GetCoord();
    
    /*--- Increment the node position using the delta values. ---*/
    for (iDim = 0; iDim < nDim; iDim++)
      newCoord[iDim] = Coord[iDim] + deltaX[iDim];
    
    /*--- Store new node location & grid velocity. Do not store the grid
     velocity if this is an adjoint calculation. ---*/
    
    for (iDim = 0; iDim < nDim; iDim++) {
      geometry->node[iPoint]->SetCoord(iDim, newCoord[iDim]);
      if (!adjoint) geometry->node[iPoint]->SetGridVel(iDim,xDot[iDim]);
    }
  }
  
  /*--- Set the mesh motion center to the new location after
   incrementing the position with the rigid translation. This
   new location will be used for subsequent pitching/rotation.---*/
  
  for (iDim = 0; iDim < 3; iDim++){
    config->GetMotion_Origin()[iDim] += deltaX[iDim];
  }
  
  /*--- Set the moment computation center to the new location after
   incrementing the position with the translation. ---*/
  
  for (unsigned short jMarker=0; jMarker<config->GetnMarker_Monitoring(); jMarker++) {
    Center[0] = config->GetRefOriginMoment_X(jMarker) + deltaX[0];
    Center[1] = config->GetRefOriginMoment_Y(jMarker) + deltaX[1];
    Center[2] = config->GetRefOriginMoment_Z(jMarker) + deltaX[2];
    config->SetRefOriginMoment_X(jMarker, Center[0]);
    config->SetRefOriginMoment_Y(jMarker, Center[1]);
    config->SetRefOriginMoment_Z(jMarker, Center[2]);
  }
  
  /*--- After moving all nodes, update geometry class ---*/
  
  UpdateDualGrid(geometry, config);
  
}

void CVolumetricMovement::SetVolume_Scaling(CGeometry *geometry, CConfig *config, bool UpdateGeo) {

  unsigned short iDim;
  unsigned long iPoint;
  su2double newCoord[3] = {0.0,0.0,0.0}, *Coord;

  /*--- The scaling factor is the only input to this option. Currently, 
   the mesh must be scaled the same amount in all three directions. ---*/
  
  su2double Scale = config->GetDV_Value(0)*config->GetOpt_RelaxFactor();
  
  if (rank == MASTER_NODE) {
    cout << "Scaling the mesh by a constant factor of " << Scale << "." << endl;
  }
  
  /*--- Loop over and move each node in the volume mesh ---*/
  for (iPoint = 0; iPoint < geometry->GetnPoint(); iPoint++) {
    
    /*--- Coordinates of the current point ---*/
    Coord = geometry->node[iPoint]->GetCoord();
    
    /*--- Scale the node position by the specified factor. ---*/
    for (iDim = 0; iDim < nDim; iDim++)
      newCoord[iDim] = Scale*Coord[iDim];
    
    /*--- Store the new node location. ---*/
    for (iDim = 0; iDim < nDim; iDim++) {
      geometry->node[iPoint]->SetCoord(iDim, newCoord[iDim]);
    }
  }

  /*--- After moving all nodes, update geometry class ---*/
  if (UpdateGeo) UpdateDualGrid(geometry, config);
  
}

void CVolumetricMovement::SetVolume_Translation(CGeometry *geometry, CConfig *config, bool UpdateGeo)  {

  unsigned short iDim;
  unsigned long iPoint;
  su2double *Coord, deltaX[3] = {0.0,0.0,0.0}, newCoord[3] = {0.0,0.0,0.0};
  su2double Scale = config->GetOpt_RelaxFactor();
  
  /*--- Get the unit vector and magnitude of displacement. Note that we
   assume this is the first DV entry since it is for mesh translation.
   Create the displacement vector from the magnitude and direction. ---*/
  
  su2double Ampl = config->GetDV_Value(0)*Scale;
  su2double length = 0.0;
  for (iDim = 0; iDim < nDim; iDim++) {
    deltaX[iDim] = config->GetParamDV(0, iDim);
    length += deltaX[iDim]*deltaX[iDim];
  }
  length = sqrt(length);
  for (iDim = 0; iDim < nDim; iDim++)
    deltaX[iDim] = Ampl*deltaX[iDim]/length;
  if (rank == MASTER_NODE) {
    cout << "Translational displacement: (" << deltaX[0] << ", ";
    cout  << deltaX[1] << ", " << deltaX[2] << ")." << endl;
  }
  
  /*--- Loop over and move each node in the volume mesh ---*/
  for (iPoint = 0; iPoint < geometry->GetnPoint(); iPoint++) {
    
    /*--- Coordinates of the current point ---*/
    Coord = geometry->node[iPoint]->GetCoord();
    
    /*--- Increment the node position using the delta values. ---*/
    for (iDim = 0; iDim < nDim; iDim++)
      newCoord[iDim] = Coord[iDim] + deltaX[iDim];
    
    /*--- Store new node location. ---*/
    for (iDim = 0; iDim < nDim; iDim++) {
      geometry->node[iPoint]->SetCoord(iDim, newCoord[iDim]);
    }
  }
  
  /*--- After moving all nodes, update geometry class ---*/
  if (UpdateGeo) UpdateDualGrid(geometry, config);
  
}

void CVolumetricMovement::SetVolume_Rotation(CGeometry *geometry, CConfig *config, bool UpdateGeo) {
  
  unsigned short iDim;
  unsigned long iPoint;
  su2double x, y, z;
  su2double *Coord, deltaX[3] = {0.0,0.0,0.0}, newCoord[3] = {0.0,0.0,0.0};
  su2double Scale = config->GetOpt_RelaxFactor();

  /*--- xyz-coordinates of a point on the line of rotation. */
  su2double a = config->GetParamDV(0, 0);
  su2double b = config->GetParamDV(0, 1);
  su2double c = 0.0;
  if (geometry->GetnDim() == 3) c = config->GetParamDV(0,2);
  
  /*--- xyz-coordinate of the line's direction vector. ---*/
  su2double u = config->GetParamDV(0, 3)-config->GetParamDV(0, 0);
  su2double v = config->GetParamDV(0, 4)-config->GetParamDV(0, 1);
  su2double w = 1.0;
  if (geometry->GetnDim() == 3)
    w = config->GetParamDV(0, 5)-config->GetParamDV(0, 2);
  
  /*--- The angle of rotation. ---*/
  su2double theta = config->GetDV_Value(0)*Scale*PI_NUMBER/180.0;
  
  /*--- Print to the console. ---*/
  if (rank == MASTER_NODE) {
    cout << "Rotation axis vector: (" << u << ", ";
    cout << v << ", " << w << ")." << endl;
    cout << "Angle of rotation: " << config->GetDV_Value(0)*Scale;
    cout << " degrees." << endl;
  }
  
  /*--- Intermediate values used in computations. ---*/
  su2double u2=u*u; su2double v2=v*v; su2double w2=w*w;
  su2double cosT = cos(theta); su2double sinT = sin(theta);
  su2double l2 = u2 + v2 + w2; su2double l = sqrt(l2);
  
  /*--- Loop over and move each node in the volume mesh ---*/
  for (iPoint = 0; iPoint < geometry->GetnPoint(); iPoint++) {
    
    /*--- Coordinates of the current point ---*/
    Coord = geometry->node[iPoint]->GetCoord();
    
    /*--- Displacement for this point due to the rotation. ---*/
    x = Coord[0]; y = Coord[1]; z = 0.0;
    if (geometry->GetnDim() == 3) z = Coord[2];
    
    deltaX[0] = a*(v2 + w2) + u*(-b*v - c*w + u*x + v*y + w*z)
    + (-a*(v2 + w2) + u*(b*v + c*w - v*y - w*z) + (v2 + w2)*x)*cosT
    + l*(-c*v + b*w - w*y + v*z)*sinT;
    deltaX[0] = deltaX[0]/l2 - x;
    
    deltaX[1] = b*(u2 + w2) + v*(-a*u - c*w + u*x + v*y + w*z)
    + (-b*(u2 + w2) + v*(a*u + c*w - u*x - w*z) + (u2 + w2)*y)*cosT
    + l*(c*u - a*w + w*x - u*z)*sinT;
    deltaX[1] = deltaX[1]/l2 - y;
    
    deltaX[2] = c*(u2 + v2) + w*(-a*u - b*v + u*x + v*y + w*z)
    + (-c*(u2 + v2) + w*(a*u + b*v - u*x - v*y) + (u2 + v2)*z)*cosT
    + l*(-b*u + a*v - v*x + u*y)*sinT;
    if (geometry->GetnDim() == 3) deltaX[2] = deltaX[2]/l2 - z;
    else deltaX[2] = 0.0;
    
    /*--- Increment the node position using the delta values. ---*/
    for (iDim = 0; iDim < nDim; iDim++)
      newCoord[iDim] = Coord[iDim] + deltaX[iDim];
    
    /*--- Store new node location. ---*/
    for (iDim = 0; iDim < nDim; iDim++) {
      geometry->node[iPoint]->SetCoord(iDim, newCoord[iDim]);
    }
  }
 
  /*--- After moving all nodes, update geometry class ---*/
  if (UpdateGeo) UpdateDualGrid(geometry, config);
  
}

CSurfaceMovement::CSurfaceMovement(void) : CGridMovement() {
  
  size = SU2_MPI::GetSize();
  rank = SU2_MPI::GetRank();
  
  nFFDBox = 0;
  nLevel = 0;
  FFDBoxDefinition = false;
}

CSurfaceMovement::~CSurfaceMovement(void) {}

void CSurfaceMovement::SetSurface_Deformation(CGeometry *geometry, CConfig *config) {
  
  unsigned short iFFDBox, iDV, iLevel, iChild, iParent, jFFDBox, iMarker;
  unsigned short Degree_Unitary [] = {1,1,1}, BSpline_Unitary [] = {2,2,2};
  su2double MaxDiff, Current_Scale, Ratio, New_Scale;
  string FFDBoxTag;
   bool allmoving;
  
  bool cylindrical = (config->GetFFD_CoordSystem() == CYLINDRICAL);
  bool spherical   = (config->GetFFD_CoordSystem() == SPHERICAL);
  bool polar       = (config->GetFFD_CoordSystem() == POLAR);
  bool cartesian   = (config->GetFFD_CoordSystem() == CARTESIAN);
  su2double BoundLimit = config->GetOpt_LineSearch_Bound();

  /*--- Setting the Free Form Deformation ---*/
  
  if (config->GetDesign_Variable(0) == FFD_SETTING) {
    
    /*--- Definition of the FFD deformation class ---*/
    
    FFDBox = new CFreeFormDefBox*[MAX_NUMBER_FFD];
    
    /*--- Read the FFD information from the config file ---*/
    
    ReadFFDInfo(geometry, config, FFDBox);
    
    /*--- If there is a FFDBox in the input file ---*/
    
    if (nFFDBox != 0) {
      
      /*--- if polar coordinates, trnasform the corner to polar ---*/
      
      if (cylindrical) {
        for (iFFDBox = 0; iFFDBox < GetnFFDBox(); iFFDBox++) {
          FFDBox[iFFDBox]->SetCart2Cyl_CornerPoints(config);
        }
      }
      else if (spherical || polar) {
        for (iFFDBox = 0; iFFDBox < GetnFFDBox(); iFFDBox++) {
          FFDBox[iFFDBox]->SetCart2Sphe_CornerPoints(config);
        }
      }
      
      /*--- If the FFDBox was not defined in the input file ---*/
      
      if ((rank == MASTER_NODE) && (GetnFFDBox() != 0)) {
        if (cartesian) cout << endl <<"----------------- FFD technique (cartesian -> parametric) ---------------" << endl;
        else if (cylindrical) cout << endl <<"----------------- FFD technique (cylinder -> parametric) ---------------" << endl;
        else if (spherical) cout << endl <<"----------------- FFD technique (spherical -> parametric) ---------------" << endl;
        else if (polar) cout << endl <<"----------------- FFD technique (polar -> parametric) ---------------" << endl;
      }
      
      /*--- Create a unitary FFDBox as baseline for other FFDBoxes shapes ---*/
      
      CFreeFormDefBox FFDBox_unitary(Degree_Unitary, BSpline_Unitary, BEZIER);
      FFDBox_unitary.SetUnitCornerPoints();

      /*--- Compute the control points of the unitary box, in this case the degree is 1 and the order is 2 ---*/
      
      FFDBox_unitary.SetControlPoints_Parallelepiped();
      
      for (iFFDBox = 0; iFFDBox < GetnFFDBox(); iFFDBox++) {
        
        /*--- Compute the support control points for the final FFD using the unitary box ---*/
        
        FFDBox_unitary.SetSupportCP(FFDBox[iFFDBox]);
        
        /*--- Compute control points in the support box ---*/
        
        FFDBox_unitary.SetSupportCPChange(FFDBox[iFFDBox]);
        
        /*--- Compute the parametric coordinates, it also find the points in
         the FFDBox using the parametrics coordinates ---*/
        
        SetParametricCoord(geometry, config, FFDBox[iFFDBox], iFFDBox);
        
        
        /*--- If polar coordinates, transform the corners and control points to cartesians ---*/
        
        if (cylindrical) {
          FFDBox[iFFDBox]->SetCyl2Cart_CornerPoints(config);
          FFDBox[iFFDBox]->SetCyl2Cart_ControlPoints(config);
        }
        else if (spherical || polar) {
          FFDBox[iFFDBox]->SetSphe2Cart_CornerPoints(config);
          FFDBox[iFFDBox]->SetSphe2Cart_ControlPoints(config);
        }
        
        /*--- Output original FFD FFDBox ---*/
        
        if (rank == MASTER_NODE) {
          if ((config->GetOutput_FileFormat() == PARAVIEW) ||
              (config->GetOutput_FileFormat() == PARAVIEW_BINARY)) {
            cout << "Writing a Paraview file of the FFD boxes." << endl;
            FFDBox[iFFDBox]->SetParaview(geometry, iFFDBox, true);
          }
          else if (config->GetOutput_FileFormat() == TECPLOT ) {
            cout << "Writing a Tecplot file of the FFD boxes." << endl;
            FFDBox[iFFDBox]->SetTecplot(geometry, iFFDBox, true);
          }
          else {
            cout << "Writing a CGNS file of the FFD boxes." << endl;
            FFDBox[iFFDBox]->SetCGNS(geometry, iFFDBox, true);
          }
        }
        
      }
      
    }
    
    else {
      SU2_MPI::Error("There are not FFD boxes in the mesh file!!", CURRENT_FUNCTION);
    }
    
  }
  
  /*--- Free Form deformation based ---*/
  
  if ((config->GetDesign_Variable(0) == FFD_CONTROL_POINT_2D) ||
      (config->GetDesign_Variable(0) == FFD_CAMBER_2D) ||
      (config->GetDesign_Variable(0) == FFD_THICKNESS_2D) ||
      (config->GetDesign_Variable(0) == FFD_TWIST_2D) ||
      (config->GetDesign_Variable(0) == FFD_CONTROL_POINT) ||
      (config->GetDesign_Variable(0) == FFD_NACELLE) ||
      (config->GetDesign_Variable(0) == FFD_GULL) ||
      (config->GetDesign_Variable(0) == FFD_TWIST) ||
      (config->GetDesign_Variable(0) == FFD_ROTATION) ||
      (config->GetDesign_Variable(0) == FFD_CONTROL_SURFACE) ||
      (config->GetDesign_Variable(0) == FFD_CAMBER) ||
      (config->GetDesign_Variable(0) == FFD_THICKNESS) ||
      (config->GetDesign_Variable(0) == FFD_ANGLE_OF_ATTACK)) {
    
    /*--- Definition of the FFD deformation class ---*/
    
    FFDBox = new CFreeFormDefBox*[MAX_NUMBER_FFD];
    
    /*--- Read the FFD information from the grid file ---*/
    
    ReadFFDInfo(geometry, config, FFDBox, config->GetMesh_FileName());
    
    /*--- If there is a FFDBox in the input file ---*/
    
    if (nFFDBox != 0) {
      
      /*--- If the FFDBox was not defined in the input file ---*/
      
      if (!GetFFDBoxDefinition()) {
        SU2_MPI::Error(string("There is not FFD box definition in the mesh file,\n") +
                       string("run DV_KIND=FFD_SETTING first !!"), CURRENT_FUNCTION);
      }
      
      /* --- Check if the FFD boxes referenced in the design variable definition can be found --- */
      
      for (iDV = 0; iDV < config->GetnDV(); iDV++) {
        if (!CheckFFDBoxDefinition(config, iDV)) {
          SU2_MPI::Error(string("There is no FFD box with tag \"") + config->GetFFDTag(iDV) + string("\" defined in the mesh file.\n") +
                         string("Check the definition of the design variables and/or the FFD settings !!"), CURRENT_FUNCTION);
        }
      }
      
      /*--- Check that the user has specified a non-zero number of surfaces to move with DV_MARKER. ---*/
      
      if (config->GetnMarker_DV() == 0) {
        SU2_MPI::Error(string("No markers are specified in DV_MARKER, so no deformation will occur.\n") +
                       string("List markers to be deformed in DV_MARKER."), CURRENT_FUNCTION);
      }
    
      /*--- Output original FFD FFDBox ---*/
      
       if ((rank == MASTER_NODE) && (config->GetKind_SU2() != SU2_DOT)) {
        if ((config->GetOutput_FileFormat() == PARAVIEW) || (config->GetOutput_FileFormat() == PARAVIEW_BINARY)) {
          cout << "Writing a Paraview file of the FFD boxes." << endl;
          for (iFFDBox = 0; iFFDBox < GetnFFDBox(); iFFDBox++) {
            FFDBox[iFFDBox]->SetParaview(geometry, iFFDBox, true);
          }
        }
        else if (config->GetOutput_FileFormat() == TECPLOT) {
          cout << "Writing a Tecplot file of the FFD boxes." << endl;
          for (iFFDBox = 0; iFFDBox < GetnFFDBox(); iFFDBox++) {
            FFDBox[iFFDBox]->SetTecplot(geometry, iFFDBox, true);
          }
        }
        else {
          cout << "Writing a CGNS file of the FFD boxes." << endl;
          for (iFFDBox = 0; iFFDBox < GetnFFDBox(); iFFDBox++) {
            FFDBox[iFFDBox]->SetCGNS(geometry, iFFDBox, true);
          }
        }
      }
      
      /*--- If polar FFD, change the coordinates system ---*/
      
      if (cylindrical) {
        for (iFFDBox = 0; iFFDBox < GetnFFDBox(); iFFDBox++) {
          FFDBox[iFFDBox]->SetCart2Cyl_CornerPoints(config);
          FFDBox[iFFDBox]->SetCart2Cyl_ControlPoints(config);
        }
      }
      else if (spherical || polar) {
        for (iFFDBox = 0; iFFDBox < GetnFFDBox(); iFFDBox++) {
          FFDBox[iFFDBox]->SetCart2Sphe_CornerPoints(config);
          FFDBox[iFFDBox]->SetCart2Sphe_ControlPoints(config);
        }
      }
      
      /*--- Apply the deformation to the orifinal FFD box ---*/
      
      if ((rank == MASTER_NODE) && (GetnFFDBox() != 0))
        cout << endl <<"----------------- FFD technique (parametric -> cartesian) ---------------" << endl;
      
      /*--- Loop over all the FFD boxes levels ---*/
      
      for (iLevel = 0; iLevel < GetnLevel(); iLevel++) {
        
        /*--- Loop over all FFD FFDBoxes ---*/
        
        for (iFFDBox = 0; iFFDBox < GetnFFDBox(); iFFDBox++) {
          
          /*--- Check the level of the FFD box ---*/
          
          if (FFDBox[iFFDBox]->GetLevel() == iLevel) {
            
            /*--- Check the dimension of the FFD compared with the design variables ---*/
            
            if (rank == MASTER_NODE) cout << "Checking FFD box dimension." << endl;
            CheckFFDDimension(geometry, config, FFDBox[iFFDBox], iFFDBox);
            
            /*--- Compute intersections of the FFD box with the surface to eliminate design
             variables and satisfy surface continuity ---*/
            
            if (rank == MASTER_NODE) cout << "Checking FFD box intersections with the solid surfaces." << endl;
            CheckFFDIntersections(geometry, config, FFDBox[iFFDBox], iFFDBox);
            
            /*--- Compute the parametric coordinates of the child box
             control points (using the parent FFDBox)  ---*/
            
            for (iChild = 0; iChild < FFDBox[iFFDBox]->GetnChildFFDBox(); iChild++) {
              FFDBoxTag = FFDBox[iFFDBox]->GetChildFFDBoxTag(iChild);
              for (jFFDBox = 0; jFFDBox < GetnFFDBox(); jFFDBox++)
                if (FFDBoxTag == FFDBox[jFFDBox]->GetTag()) break;
              SetParametricCoordCP(geometry, config, FFDBox[iFFDBox], FFDBox[jFFDBox]);
            }
            
            /*--- Update the parametric coordinates if it is a child FFDBox ---*/
            
            if (iLevel > 0) UpdateParametricCoord(geometry, config, FFDBox[iFFDBox], iFFDBox);
            
            /*--- Apply the design variables to the control point position ---*/
            
            for (iDV = 0; iDV < config->GetnDV(); iDV++) {
              switch ( config->GetDesign_Variable(iDV) ) {
                case FFD_CONTROL_POINT_2D : SetFFDCPChange_2D(geometry, config, FFDBox[iFFDBox], FFDBox, iDV, false); break;
                case FFD_CAMBER_2D :        SetFFDCamber_2D(geometry, config, FFDBox[iFFDBox], FFDBox, iDV, false); break;
                case FFD_THICKNESS_2D :     SetFFDThickness_2D(geometry, config, FFDBox[iFFDBox], FFDBox, iDV, false); break;
                case FFD_TWIST_2D :         SetFFDTwist_2D(geometry, config, FFDBox[iFFDBox], FFDBox, iDV, false); break;
                case FFD_CONTROL_POINT :    SetFFDCPChange(geometry, config, FFDBox[iFFDBox], FFDBox, iDV, false); break;
                case FFD_NACELLE :          SetFFDNacelle(geometry, config, FFDBox[iFFDBox], FFDBox, iDV, false); break;
                case FFD_GULL :             SetFFDGull(geometry, config, FFDBox[iFFDBox], FFDBox, iDV, false); break;
                case FFD_TWIST :            SetFFDTwist(geometry, config, FFDBox[iFFDBox], FFDBox, iDV, false); break;
                case FFD_ROTATION :         SetFFDRotation(geometry, config, FFDBox[iFFDBox], FFDBox, iDV, false); break;
                case FFD_CONTROL_SURFACE :  SetFFDControl_Surface(geometry, config, FFDBox[iFFDBox], FFDBox, iDV, false); break;
                case FFD_CAMBER :           SetFFDCamber(geometry, config, FFDBox[iFFDBox], FFDBox, iDV, false); break;
                case FFD_THICKNESS :        SetFFDThickness(geometry, config, FFDBox[iFFDBox], FFDBox, iDV, false); break;
                case FFD_ANGLE_OF_ATTACK :  SetFFDAngleOfAttack(geometry, config, FFDBox[iFFDBox], FFDBox, iDV, false); break;
              }
            }
            
            /*--- Recompute cartesian coordinates using the new control point location ---*/
            
            MaxDiff = SetCartesianCoord(geometry, config, FFDBox[iFFDBox], iFFDBox, false);
            
            if ((MaxDiff > BoundLimit) && (config->GetKind_SU2() == SU2_DEF)) {
              
              if (rank == MASTER_NODE) cout << "Out-of-bounds, re-adjusting scale factor to safisfy line search limit." << endl;
              
              Current_Scale = config->GetOpt_RelaxFactor();
              Ratio = (BoundLimit/MaxDiff);
              New_Scale = Current_Scale *(Ratio-1.0);
              config->SetOpt_RelaxFactor(New_Scale);
              
              /*--- Apply the design variables to the control point position ---*/
              
              for (iDV = 0; iDV < config->GetnDV(); iDV++) {
                switch ( config->GetDesign_Variable(iDV) ) {
                  case FFD_CONTROL_POINT_2D : SetFFDCPChange_2D(geometry, config, FFDBox[iFFDBox], FFDBox, iDV, false); break;
                  case FFD_CAMBER_2D :        SetFFDCamber_2D(geometry, config, FFDBox[iFFDBox], FFDBox, iDV, false); break;
                  case FFD_THICKNESS_2D :     SetFFDThickness_2D(geometry, config, FFDBox[iFFDBox], FFDBox, iDV, false); break;
                  case FFD_TWIST_2D :         SetFFDTwist_2D(geometry, config, FFDBox[iFFDBox], FFDBox, iDV, false); break;
                  case FFD_CONTROL_POINT :    SetFFDCPChange(geometry, config, FFDBox[iFFDBox], FFDBox, iDV, false); break;
                  case FFD_NACELLE :          SetFFDNacelle(geometry, config, FFDBox[iFFDBox], FFDBox, iDV, false); break;
                  case FFD_GULL :             SetFFDGull(geometry, config, FFDBox[iFFDBox], FFDBox, iDV, false); break;
                  case FFD_TWIST :            SetFFDTwist(geometry, config, FFDBox[iFFDBox], FFDBox, iDV, false); break;
                  case FFD_ROTATION :         SetFFDRotation(geometry, config, FFDBox[iFFDBox], FFDBox, iDV, false); break;
                  case FFD_CONTROL_SURFACE :  SetFFDControl_Surface(geometry, config, FFDBox[iFFDBox], FFDBox, iDV, false); break;
                  case FFD_CAMBER :           SetFFDCamber(geometry, config, FFDBox[iFFDBox], FFDBox, iDV, false); break;
                  case FFD_THICKNESS :        SetFFDThickness(geometry, config, FFDBox[iFFDBox], FFDBox, iDV, false); break;
                  case FFD_ANGLE_OF_ATTACK :  SetFFDAngleOfAttack(geometry, config, FFDBox[iFFDBox], FFDBox, iDV, false); break;
                }
              }
              
              /*--- Recompute cartesian coordinates using the new control point location ---*/
              
              MaxDiff = SetCartesianCoord(geometry, config, FFDBox[iFFDBox], iFFDBox, false);
              
            }
            
            /*--- Reparametrization of the parent FFD box ---*/
            
            for (iParent = 0; iParent < FFDBox[iFFDBox]->GetnParentFFDBox(); iParent++) {
              FFDBoxTag = FFDBox[iFFDBox]->GetParentFFDBoxTag(iParent);
              for (jFFDBox = 0; jFFDBox < GetnFFDBox(); jFFDBox++)
                if (FFDBoxTag == FFDBox[jFFDBox]->GetTag()) break;
              UpdateParametricCoord(geometry, config, FFDBox[jFFDBox], jFFDBox);
            }
            
            /*--- Compute the new location of the control points of the child boxes
             (using the parent FFDBox) ---*/
            
            for (iChild = 0; iChild < FFDBox[iFFDBox]->GetnChildFFDBox(); iChild++) {
              FFDBoxTag = FFDBox[iFFDBox]->GetChildFFDBoxTag(iChild);
              for (jFFDBox = 0; jFFDBox < GetnFFDBox(); jFFDBox++)
                if (FFDBoxTag == FFDBox[jFFDBox]->GetTag()) break;
              GetCartesianCoordCP(geometry, config, FFDBox[iFFDBox], FFDBox[jFFDBox]);
            }
          }
        }
        
        /*--- If polar, compute the cartesians coordinates ---*/
        
        if (cylindrical) {
          for (iFFDBox = 0; iFFDBox < GetnFFDBox(); iFFDBox++) {
            FFDBox[iFFDBox]->SetCyl2Cart_CornerPoints(config);
            FFDBox[iFFDBox]->SetCyl2Cart_ControlPoints(config);
          }
        }
        else if (spherical || polar) {
          for (iFFDBox = 0; iFFDBox < GetnFFDBox(); iFFDBox++) {
            FFDBox[iFFDBox]->SetSphe2Cart_CornerPoints(config);
            FFDBox[iFFDBox]->SetSphe2Cart_ControlPoints(config);
          }
        }
        
        /*--- Output the deformed FFD Boxes ---*/
        
        if ((rank == MASTER_NODE) && (config->GetKind_SU2() != SU2_DOT)) {
          if ((config->GetOutput_FileFormat() == PARAVIEW) || (config->GetOutput_FileFormat() == PARAVIEW_BINARY)) {
            cout << "Writing a Paraview file of the FFD boxes." << endl;
            for (iFFDBox = 0; iFFDBox < GetnFFDBox(); iFFDBox++) {
              FFDBox[iFFDBox]->SetParaview(geometry, iFFDBox, false);
            }
          }
          else if (config->GetOutput_FileFormat() == TECPLOT) {
            cout << "Writing a Tecplot file of the FFD boxes." << endl;
            for (iFFDBox = 0; iFFDBox < GetnFFDBox(); iFFDBox++) {
              FFDBox[iFFDBox]->SetTecplot(geometry, iFFDBox, false);
            }
          }
          else {
            cout << "Writing a CGNS file of the FFD boxes." << endl;
            for (iFFDBox = 0; iFFDBox < GetnFFDBox(); iFFDBox++) {
              FFDBox[iFFDBox]->SetCGNS(geometry, iFFDBox, false);
            }
          }
        }
        
      }
    }
    
    else {
      SU2_MPI::Error("There are no FFD Boxes in the mesh file!!", CURRENT_FUNCTION);
    }
    
  }
  
  /*--- External surface file based ---*/
  
  else if (config->GetDesign_Variable(0) == SURFACE_FILE) {
    
    /*--- Check whether a surface file exists for input ---*/
    ofstream Surface_File;
    string filename = config->GetDV_Filename();
    Surface_File.open(filename.c_str(), ios::in);
    
    /*--- A surface file does not exist, so write a new one for the
     markers that are specified as part of the motion. ---*/
    if (Surface_File.fail()) {
      
      if (rank == MASTER_NODE && size == SINGLE_NODE) {
        cout << "No surface positions file found. Writing a template file: " << filename << "." << endl;
        
        Surface_File.open(filename.c_str(), ios::out);
        Surface_File.precision(15);
        unsigned long iMarker, jPoint, GlobalIndex, iVertex; su2double *Coords;
        for (iMarker = 0; iMarker < config->GetnMarker_All(); iMarker++) {
          if (config->GetMarker_All_DV(iMarker) == YES) {
            for (iVertex = 0; iVertex < geometry->nVertex[iMarker]; iVertex++) {
              jPoint = geometry->vertex[iMarker][iVertex]->GetNode();
              GlobalIndex = geometry->node[jPoint]->GetGlobalIndex();
              Coords = geometry->node[jPoint]->GetCoord();
              Surface_File << GlobalIndex << "\t" << Coords[0] << "\t" << Coords[1];
              if (geometry->GetnDim() == 2) Surface_File << endl;
              else Surface_File << "\t" << Coords[2] << endl;
            }
          }
        }
        Surface_File.close();
        
      } else {
        SU2_MPI::Error("No surface positions file found and template writing not yet supported in parallel.\n To generate a template surface positions file, run SU2_DEF again in serial.", CURRENT_FUNCTION);
      }
    }
    
    else {
      /*--- A surface file exists, so read in the coordinates ---*/
      Surface_File.close();
      if (rank == MASTER_NODE) cout << "Updating the surface coordinates from the input file." << endl;
      SetExternal_Deformation(geometry, config, ZONE_0, 0);
    }
    
  }
    
  else if ((config->GetDesign_Variable(0) == ROTATION) ||
           (config->GetDesign_Variable(0) == TRANSLATION) ||
           (config->GetDesign_Variable(0) == SCALE) ||
           (config->GetDesign_Variable(0) == HICKS_HENNE) ||
           (config->GetDesign_Variable(0) == SURFACE_BUMP) ||
           (config->GetDesign_Variable(0) == ANGLE_OF_ATTACK)) {
    
    /*--- Apply rotation, displacement and stretching design variables (this
     should be done before the bump function design variables) ---*/
    
    for (iDV = 0; iDV < config->GetnDV(); iDV++) {
      switch ( config->GetDesign_Variable(iDV) ) {
        case SCALE :  SetScale(geometry, config, iDV, false); break;
        case TRANSLATION :  SetTranslation(geometry, config, iDV, false); break;
        case ROTATION :     SetRotation(geometry, config, iDV, false); break;
      }
    }
    
    /*--- Apply the design variables to the control point position ---*/
    
    for (iDV = 0; iDV < config->GetnDV(); iDV++) {
      switch ( config->GetDesign_Variable(iDV) ) {
        case HICKS_HENNE :  SetHicksHenne(geometry, config, iDV, false); break;
      }
    }
    
    /*--- Apply the design variables to the control point position ---*/

    for (iDV = 0; iDV < config->GetnDV(); iDV++) {
      switch ( config->GetDesign_Variable(iDV) ) {
        case SURFACE_BUMP :  SetSurface_Bump(geometry, config, iDV, false); break;
      }
    }

    /*--- Apply the angle of attack design variable ---*/
    
    for (iDV = 0; iDV < config->GetnDV(); iDV++) {
      switch ( config->GetDesign_Variable(iDV) ) {
        case ANGLE_OF_ATTACK :  SetAngleOfAttack(geometry, config, iDV, false); break;
      }
    }
    
  }
  
  /*--- NACA_4Digits design variable ---*/
  
  else if (config->GetDesign_Variable(0) == NACA_4DIGITS) { SetNACA_4Digits(geometry, config); }
  
  /*--- Parabolic airfoil design variable ---*/
  
  else if (config->GetDesign_Variable(0) == PARABOLIC) { SetParabolic(geometry, config); }
  
  /*--- Airfoil from file design variable ---*/
  
  else if (config->GetDesign_Variable(0) == AIRFOIL) { SetAirfoil(geometry, config); }
  
  /*--- FFD setting ---*/
  
  else if (config->GetDesign_Variable(0) == FFD_SETTING) {
    if (rank == MASTER_NODE)
      cout << "No surface deformation (setting FFD)." << endl;
  }
  
  /*--- Scale, Translate, and Rotate will be done with rigid mesh transforms. ---*/
  
  else if ((config->GetDesign_Variable(0) == ROTATION) ||
           (config->GetDesign_Variable(0) == TRANSLATION) ||
           (config->GetDesign_Variable(0) == SCALE)) {
    
    /*--- If all markers are deforming, use volume method.
     If only some are deforming, use surface method ---*/
    
    /*--- iDV was uninitialized, so hard-coding to one. Check intended
     behavior (might want to loop over all iDV in case we have trans & rotate. ---*/
    iDV = 0;
    allmoving = true;
    
    /*--- Loop over markers ---*/
    for (iMarker = 0; iMarker < config->GetnMarker_All(); iMarker++) {
      if (config->GetMarker_All_DV(iMarker) == NO)
        allmoving = false;
    }
    
    if (!allmoving) {
      /*---Only some markers are moving, use the surface method ---*/
      if (config->GetDesign_Variable(0) == ROTATION)
        SetRotation(geometry, config, iDV, false);
      if (config->GetDesign_Variable(0) == SCALE)
        SetScale(geometry, config, iDV, false);
      if (config->GetDesign_Variable(0) == TRANSLATION)
        SetTranslation(geometry, config, iDV, false);
    }
    else {
      if (rank == MASTER_NODE)
        cout << "No surface deformation (scaling, rotation, or translation)." << endl;
    }
  }
  
  /*--- Design variable not implement ---*/
  
  else {
    if (rank == MASTER_NODE)
      cout << "Design Variable not implemented yet" << endl;
  }
  
}


void CSurfaceMovement::SetSurface_Derivative(CGeometry *geometry, CConfig *config) {

  su2double DV_Value = 0.0;

  unsigned short iDV = 0, iDV_Value = 0;

  for (iDV = 0; iDV < config->GetnDV(); iDV++) {
    for (iDV_Value = 0; iDV_Value < config->GetnDV_Value(iDV); iDV_Value++) {

      DV_Value = config->GetDV_Value(iDV, iDV_Value);

      /*--- If value of the design variable is not 0.0 we apply the differentation.
     *     Note if multiple variables are non-zero, we end up with the sum of all the derivatives. ---*/

      if (DV_Value != 0.0) {

        DV_Value = 0.0;

        SU2_TYPE::SetDerivative(DV_Value, 1.0);

        config->SetDV_Value(iDV, iDV_Value, DV_Value);
      }
    }
  }

  /*--- Run the surface deformation with DV_Value = 0.0 (no deformation at all) ---*/

  SetSurface_Deformation(geometry, config);
}

void CSurfaceMovement::CopyBoundary(CGeometry *geometry, CConfig *config) {
  
  unsigned short iMarker;
  unsigned long iVertex, iPoint;
  su2double *Coord;

  for (iMarker = 0; iMarker < config->GetnMarker_All(); iMarker++) {
    for (iVertex = 0; iVertex < geometry->nVertex[iMarker]; iVertex++) {
      iPoint = geometry->vertex[iMarker][iVertex]->GetNode();
      Coord = geometry->node[iPoint]->GetCoord();
      geometry->vertex[iMarker][iVertex]->SetCoord(Coord);
    }
  }
  
}

void CSurfaceMovement::SetParametricCoord(CGeometry *geometry, CConfig *config, CFreeFormDefBox *FFDBox, unsigned short iFFDBox) {
  
  unsigned short iMarker, iDim, iOrder, jOrder, kOrder, lOrder, mOrder, nOrder;
  unsigned long iVertex, iPoint, TotalVertex = 0;
  su2double *CartCoordNew, *ParamCoord, CartCoord[3], ParamCoordGuess[3], MaxDiff, my_MaxDiff = 0.0, Diff, *Coord;
  unsigned short nDim = geometry->GetnDim();
  su2double X_0, Y_0, Z_0, Xbar, Ybar, Zbar;

  unsigned short BoxFFD = true;
  bool cylindrical = (config->GetFFD_CoordSystem() == CYLINDRICAL);
  bool spherical = (config->GetFFD_CoordSystem() == SPHERICAL);
  bool polar = (config->GetFFD_CoordSystem() == POLAR);
  
  /*--- Change order and control points reduce the
   complexity of the point inversion (this only works with boxes,
 in case of Bezier curves, and we maintain an internal copy)---*/
  
  if (BoxFFD && (config->GetFFD_Blending() == BEZIER)) {
    
    for (iOrder = 0; iOrder < 2; iOrder++) {
      for (jOrder = 0; jOrder < 2; jOrder++) {
        for (kOrder = 0; kOrder < 2; kOrder++) {
          
          lOrder = 0; mOrder = 0; nOrder = 0;
          if (iOrder == 1) {lOrder = FFDBox->GetlOrder()-1;}
          if (jOrder == 1) {mOrder = FFDBox->GetmOrder()-1;}
          if (kOrder == 1) {nOrder = FFDBox->GetnOrder()-1;}
          
          Coord = FFDBox->GetCoordControlPoints(lOrder, mOrder, nOrder);
          
          FFDBox->SetCoordControlPoints(Coord, iOrder, jOrder, kOrder);
          
        }
      }
    }
    
    FFDBox->SetlOrder(2); FFDBox->SetmOrder(2); FFDBox->SetnOrder(2);
    FFDBox->SetnControlPoints();
    FFDBox->BlendingFunction[0]->SetOrder(2, 2);
    FFDBox->BlendingFunction[1]->SetOrder(2, 2);
    FFDBox->BlendingFunction[2]->SetOrder(2, 2);
  }
  /*--- Point inversion algorithm with a basic box ---*/
  
  ParamCoordGuess[0]  = 0.5; ParamCoordGuess[1] = 0.5; ParamCoordGuess[2] = 0.5;
  CartCoord[0]        = 0.0; CartCoord[1]       = 0.0; CartCoord[2]       = 0.0;
  
  /*--- Count the number of vertices ---*/
  
  for (iMarker = 0; iMarker < config->GetnMarker_All(); iMarker++)
    if (config->GetMarker_All_DV(iMarker) == YES)
      for (iVertex = 0; iVertex < geometry->nVertex[iMarker]; iVertex++)
        TotalVertex++;
  
  for (iMarker = 0; iMarker < config->GetnMarker_All(); iMarker++) {
    
    if (config->GetMarker_All_DV(iMarker) == YES) {
      
      for (iVertex = 0; iVertex < geometry->nVertex[iMarker]; iVertex++) {
        
        /*--- Get the cartesian coordinates ---*/
        
        for (iDim = 0; iDim < nDim; iDim++)
          CartCoord[iDim] = geometry->vertex[iMarker][iVertex]->GetCoord(iDim);
        
        /*--- Transform the cartesian into polar ---*/
        
        if (cylindrical) {
          X_0 = config->GetFFD_Axis(0); Y_0 = config->GetFFD_Axis(1);  Z_0 = config->GetFFD_Axis(2);
          
          Xbar =  CartCoord[0] - X_0; Ybar =  CartCoord[1] - Y_0; Zbar =  CartCoord[2] - Z_0;
          
          CartCoord[0] = sqrt(Ybar*Ybar + Zbar*Zbar);
          CartCoord[1] = atan2(Zbar, Ybar); if (CartCoord[1] > PI_NUMBER/2.0) CartCoord[1] -= 2.0*PI_NUMBER;
          CartCoord[2] = Xbar;
        }
        else if (spherical || polar) {
          X_0 = config->GetFFD_Axis(0); Y_0 = config->GetFFD_Axis(1);  Z_0 = config->GetFFD_Axis(2);
          
          Xbar =  CartCoord[0] - X_0; Ybar =  CartCoord[1] - Y_0; Zbar =  CartCoord[2] - Z_0;
          
          CartCoord[0] = sqrt(Xbar*Xbar + Ybar*Ybar + Zbar*Zbar);
          CartCoord[1] = atan2(Zbar, Ybar);  if (CartCoord[1] > PI_NUMBER/2.0) CartCoord[1] -= 2.0*PI_NUMBER;
          CartCoord[2] = acos(Xbar/CartCoord[0]);
        }
        
        iPoint = geometry->vertex[iMarker][iVertex]->GetNode();
        
        /*--- If the point is inside the FFD, compute the value of the parametric coordinate ---*/
        
        if (FFDBox->GetPointFFD(geometry, config, iPoint)) {
          
          /*--- Find the parametric coordinate ---*/
          
          ParamCoord = FFDBox->GetParametricCoord_Iterative(iPoint, CartCoord, ParamCoordGuess, config);
          
          /*--- Compute the cartesian coordinates using the parametric coordinates
           to check that everything is correct ---*/
          
          CartCoordNew = FFDBox->EvalCartesianCoord(ParamCoord);
          
          /*--- Compute max difference between original value and the recomputed value ---*/
          
          Diff = 0.0;
          for (iDim = 0; iDim < nDim; iDim++)
            Diff += (CartCoordNew[iDim]-CartCoord[iDim])*(CartCoordNew[iDim]-CartCoord[iDim]);
          Diff = sqrt(Diff);
          my_MaxDiff = max(my_MaxDiff, Diff);
          
          /*--- If the parametric coordinates are in (0,1) the point belongs to the FFDBox, using the input tolerance  ---*/
          
          if (((ParamCoord[0] >= - config->GetFFD_Tol()) && (ParamCoord[0] <= 1.0 + config->GetFFD_Tol())) &&
              ((ParamCoord[1] >= - config->GetFFD_Tol()) && (ParamCoord[1] <= 1.0 + config->GetFFD_Tol())) &&
              ((ParamCoord[2] >= - config->GetFFD_Tol()) && (ParamCoord[2] <= 1.0 + config->GetFFD_Tol()))) {
            
            
            /*--- Rectification of the initial tolerance (we have detected situations
             where 0.0 and 1.0 doesn't work properly ---*/
            
            su2double lower_limit = config->GetFFD_Tol();
            su2double upper_limit = 1.0-config->GetFFD_Tol();
            
            if (ParamCoord[0] < lower_limit) ParamCoord[0] = lower_limit;
            if (ParamCoord[1] < lower_limit) ParamCoord[1] = lower_limit;
            if (ParamCoord[2] < lower_limit) ParamCoord[2] = lower_limit;
            if (ParamCoord[0] > upper_limit) ParamCoord[0] = upper_limit;
            if (ParamCoord[1] > upper_limit) ParamCoord[1] = upper_limit;
            if (ParamCoord[2] > upper_limit) ParamCoord[2] = upper_limit;
            
            /*--- Set the value of the parametric coordinate ---*/
            
            FFDBox->Set_MarkerIndex(iMarker);
            FFDBox->Set_VertexIndex(iVertex);
            FFDBox->Set_PointIndex(iPoint);
            FFDBox->Set_ParametricCoord(ParamCoord);
            FFDBox->Set_CartesianCoord(CartCoord);
            
            ParamCoordGuess[0] = ParamCoord[0]; ParamCoordGuess[1] = ParamCoord[1]; ParamCoordGuess[2] = ParamCoord[2];
            
            if (Diff >= config->GetFFD_Tol()) {
              cout << "Please check this point: Local (" << ParamCoord[0] <<" "<< ParamCoord[1] <<" "<< ParamCoord[2] <<") <-> Global ("
              << CartCoord[0] <<" "<< CartCoord[1] <<" "<< CartCoord[2] <<") <-> Error "<< Diff <<" vs "<< config->GetFFD_Tol() <<"." << endl;
            }
            
          }
          else {
            
            if (Diff >= config->GetFFD_Tol()) {
              cout << "Please check this point: Local (" << ParamCoord[0] <<" "<< ParamCoord[1] <<" "<< ParamCoord[2] <<") <-> Global ("
              << CartCoord[0] <<" "<< CartCoord[1] <<" "<< CartCoord[2] <<") <-> Error "<< Diff <<" vs "<< config->GetFFD_Tol() <<"." << endl;
            }
            
          }
          
        }
      }
    }
  }

#ifdef HAVE_MPI
  SU2_MPI::Allreduce(&my_MaxDiff, &MaxDiff, 1, MPI_DOUBLE, MPI_MAX, MPI_COMM_WORLD);
#else
  MaxDiff = my_MaxDiff;
#endif
  
  if (rank == MASTER_NODE)
    cout << "Compute parametric coord      | FFD box: " << FFDBox->GetTag() << ". Max Diff: " << MaxDiff <<"."<< endl;
  
  
  /*--- After the point inversion, copy the original 
   information back (this only works with boxes,
   and we maintain an internal copy) ---*/
  
  if (BoxFFD) {
    FFDBox->SetOriginalControlPoints();
    if (config->GetFFD_Blending() == BEZIER){
      FFDBox->BlendingFunction[0]->SetOrder(FFDBox->GetlOrder(), FFDBox->GetlOrder());
      FFDBox->BlendingFunction[1]->SetOrder(FFDBox->GetmOrder(), FFDBox->GetmOrder());
      FFDBox->BlendingFunction[2]->SetOrder(FFDBox->GetnOrder(), FFDBox->GetnOrder());
    }
  }
}

void CSurfaceMovement::SetParametricCoordCP(CGeometry *geometry, CConfig *config, CFreeFormDefBox *FFDBoxParent, CFreeFormDefBox *FFDBoxChild) {
  unsigned short iOrder, jOrder, kOrder;
  su2double *CartCoord, *ParamCoord, ParamCoordGuess[3];
  
  for (iOrder = 0; iOrder < FFDBoxChild->GetlOrder(); iOrder++)
    for (jOrder = 0; jOrder < FFDBoxChild->GetmOrder(); jOrder++)
      for (kOrder = 0; kOrder < FFDBoxChild->GetnOrder(); kOrder++) {
        CartCoord = FFDBoxChild->GetCoordControlPoints(iOrder, jOrder, kOrder);
        ParamCoord = FFDBoxParent->GetParametricCoord_Iterative(0, CartCoord, ParamCoordGuess, config);
        FFDBoxChild->SetParCoordControlPoints(ParamCoord, iOrder, jOrder, kOrder);
      }

  if (rank == MASTER_NODE)
    cout << "Compute parametric coord (CP) | FFD parent box: " << FFDBoxParent->GetTag() << ". FFD child box: " << FFDBoxChild->GetTag() <<"."<< endl;


}

void CSurfaceMovement::GetCartesianCoordCP(CGeometry *geometry, CConfig *config, CFreeFormDefBox *FFDBoxParent, CFreeFormDefBox *FFDBoxChild) {
  unsigned short iOrder, jOrder, kOrder, iDim;
  su2double *CartCoord, *ParamCoord;
    
  for (iOrder = 0; iOrder < FFDBoxChild->GetlOrder(); iOrder++)
    for (jOrder = 0; jOrder < FFDBoxChild->GetmOrder(); jOrder++)
      for (kOrder = 0; kOrder < FFDBoxChild->GetnOrder(); kOrder++) {
        ParamCoord = FFDBoxChild->GetParCoordControlPoints(iOrder, jOrder, kOrder);
        
        /*--- Clip the value of the parametric coordinates (just in case)  ---*/
        for (iDim = 0; iDim < 3; iDim++) {
          if (ParamCoord[iDim] >= 1.0) ParamCoord[iDim] = 1.0;
          if (ParamCoord[iDim] <= 0.0) ParamCoord[iDim] = 0.0;
        }

        CartCoord = FFDBoxParent->EvalCartesianCoord(ParamCoord);
        FFDBoxChild->SetCoordControlPoints(CartCoord, iOrder, jOrder, kOrder);
        FFDBoxChild->SetCoordControlPoints_Copy(CartCoord, iOrder, jOrder, kOrder);
        
      }
  
  if (rank == MASTER_NODE)
    cout << "Update cartesian coord (CP)   | FFD parent box: " << FFDBoxParent->GetTag() << ". FFD child box: " << FFDBoxChild->GetTag() <<"."<< endl;

}

void CSurfaceMovement::CheckFFDDimension(CGeometry *geometry, CConfig *config, CFreeFormDefBox *FFDBox, unsigned short iFFDBox) {
  
  unsigned short iIndex, jIndex, kIndex, lDegree, mDegree, nDegree, iDV;
  bool OutOffLimits;
  bool polar = (config->GetFFD_CoordSystem() == POLAR);
  
  lDegree = FFDBox->GetlOrder()-1;
  mDegree = FFDBox->GetmOrder()-1;
  nDegree = FFDBox->GetnOrder()-1;
  
  OutOffLimits = false;
  for (iDV = 0; iDV < config->GetnDV(); iDV++) {
    switch ( config->GetDesign_Variable(iDV) ) {
      case FFD_CONTROL_POINT_2D :
        if (polar) {
          iIndex = SU2_TYPE::Int(fabs(config->GetParamDV(iDV, 1)));
          kIndex = SU2_TYPE::Int(fabs(config->GetParamDV(iDV, 2)));
          if ((iIndex > lDegree) || (kIndex > nDegree)) OutOffLimits = true;
        }
        else {
          iIndex = SU2_TYPE::Int(fabs(config->GetParamDV(iDV, 1)));
          jIndex = SU2_TYPE::Int(fabs(config->GetParamDV(iDV, 2)));
          if ((iIndex > lDegree) || (jIndex > mDegree)) OutOffLimits = true;
        }
        break;
      case FFD_CAMBER :  case FFD_THICKNESS :
          iIndex = SU2_TYPE::Int(fabs(config->GetParamDV(iDV, 1)));
          jIndex = SU2_TYPE::Int(fabs(config->GetParamDV(iDV, 2)));
          if ((iIndex > lDegree) || (jIndex > mDegree)) OutOffLimits = true;
        break;
      case FFD_CAMBER_2D :  case FFD_THICKNESS_2D :
        iIndex = SU2_TYPE::Int(fabs(config->GetParamDV(iDV, 1)));
        if (iIndex > lDegree) OutOffLimits = true;
        break;
      case FFD_CONTROL_POINT :  case FFD_NACELLE :
        iIndex = SU2_TYPE::Int(fabs(config->GetParamDV(iDV, 1)));
        jIndex= SU2_TYPE::Int(fabs(config->GetParamDV(iDV, 2)));
        kIndex = SU2_TYPE::Int(fabs(config->GetParamDV(iDV, 3)));
        if ((iIndex > lDegree) || (jIndex > mDegree) || (kIndex > nDegree)) OutOffLimits = true;
        break;
      case FFD_GULL :  case FFD_TWIST :
        jIndex= SU2_TYPE::Int(fabs(config->GetParamDV(iDV, 1)));
        if (jIndex > mDegree) OutOffLimits = true;
        break;
    }
  }
  
  if (rank == MASTER_NODE) {
    if (OutOffLimits) {
      char buf1[100], buf2[100];
      SPRINTF(buf1, "Design variables out off FFD limits (%u, %u, %u).\n", lDegree, mDegree, nDegree);
      SPRINTF(buf2, "Please check the ijk indices of the design variables.");
      SU2_MPI::Error(string(buf1) + string(buf2), CURRENT_FUNCTION);
    }
  }
  
  /*--- This barrier is important to guaranty that we will stop the software in a clean way ---*/
  
#ifdef HAVE_MPI
  SU2_MPI::Barrier(MPI_COMM_WORLD);
#endif
  
}

void CSurfaceMovement::CheckFFDIntersections(CGeometry *geometry, CConfig *config, CFreeFormDefBox *FFDBox, unsigned short iFFDBox) {
  
  su2double Coord_0[] = {0,0,0}, Coord_1[] = {0,0,0};
  unsigned short index, iMarker, iNode, jNode, lDegree, mDegree, nDegree, iDim;
  unsigned long iElem, iPoint, jPoint;
  bool IPlane_Intersect_A = false, IPlane_Intersect_B = false;
  bool JPlane_Intersect_A = false, JPlane_Intersect_B = false;
  bool KPlane_Intersect_A = false, KPlane_Intersect_B = false;
  su2double X_0, Y_0, Z_0, Xbar, Ybar, Zbar;

  unsigned short Kind_SU2 = config->GetKind_SU2();
  bool FFD_Symmetry_Plane = config->GetFFD_Symmetry_Plane();
  bool cylindrical = (config->GetFFD_CoordSystem() == CYLINDRICAL);
  bool spherical = (config->GetFFD_CoordSystem() == SPHERICAL);
  bool polar = (config->GetFFD_CoordSystem() == POLAR);
  bool cartesian = (config->GetFFD_CoordSystem() == CARTESIAN);
  
  lDegree = FFDBox->GetlOrder()-1;
  mDegree = FFDBox->GetmOrder()-1;
  nDegree = FFDBox->GetnOrder()-1;
  
  if (config->GetFFD_Continuity() != USER_INPUT) {
    
    /*--- Check intersection with plane i=0 ---*/
    
    su2double *IPlane_Coord_0_A = FFDBox->GetCoordControlPoints(0, 0, 0);
    su2double *IPlane_Coord_1_A = FFDBox->GetCoordControlPoints(0, 0, nDegree);
    su2double *IPlane_Coord_2_A = FFDBox->GetCoordControlPoints(0, mDegree, 0);
    
    su2double *IPlane_Coord_0_A_ = FFDBox->GetCoordControlPoints(0, mDegree, nDegree);
    su2double *IPlane_Coord_1_A_ = FFDBox->GetCoordControlPoints(0, mDegree, 0);
    su2double *IPlane_Coord_2_A_ = FFDBox->GetCoordControlPoints(0, 0, nDegree);
    
    /*--- Check intersection with plane i=lDegree ---*/
    
    su2double *IPlane_Coord_0_B = FFDBox->GetCoordControlPoints(lDegree, 0, 0);
    su2double *IPlane_Coord_1_B = FFDBox->GetCoordControlPoints(lDegree, 0, nDegree);
    su2double *IPlane_Coord_2_B = FFDBox->GetCoordControlPoints(lDegree, mDegree, 0);
    
    su2double *IPlane_Coord_0_B_ = FFDBox->GetCoordControlPoints(lDegree, mDegree, nDegree);
    su2double *IPlane_Coord_1_B_ = FFDBox->GetCoordControlPoints(lDegree, mDegree, 0);
    su2double *IPlane_Coord_2_B_ = FFDBox->GetCoordControlPoints(lDegree, 0, nDegree);
    
    /*--- Check intersection with plane j=0 ---*/
    
    su2double *JPlane_Coord_0_A = FFDBox->GetCoordControlPoints(0,      0, 0);
    su2double *JPlane_Coord_1_A = FFDBox->GetCoordControlPoints(0,      0, nDegree);
    su2double *JPlane_Coord_2_A = FFDBox->GetCoordControlPoints(lDegree, 0, 0);
    
    su2double *JPlane_Coord_0_A_ = FFDBox->GetCoordControlPoints(lDegree, 0, nDegree);
    su2double *JPlane_Coord_1_A_ = FFDBox->GetCoordControlPoints(lDegree, 0, 0);
    su2double *JPlane_Coord_2_A_ = FFDBox->GetCoordControlPoints(0,      0, nDegree);
    
    /*--- Check intersection with plane j=mDegree ---*/
    
    su2double *JPlane_Coord_0_B = FFDBox->GetCoordControlPoints(0,      mDegree, 0);
    su2double *JPlane_Coord_1_B = FFDBox->GetCoordControlPoints(0,      mDegree, nDegree);
    su2double *JPlane_Coord_2_B = FFDBox->GetCoordControlPoints(lDegree, mDegree, 0);
    
    su2double *JPlane_Coord_0_B_ = FFDBox->GetCoordControlPoints(lDegree, mDegree, nDegree);
    su2double *JPlane_Coord_1_B_ = FFDBox->GetCoordControlPoints(lDegree, mDegree, 0);
    su2double *JPlane_Coord_2_B_ = FFDBox->GetCoordControlPoints(0,      mDegree, nDegree);
    
    /*--- Check intersection with plane k=0 ---*/
    
    su2double *KPlane_Coord_0_A = FFDBox->GetCoordControlPoints(0,      0,      0);
    su2double *KPlane_Coord_1_A = FFDBox->GetCoordControlPoints(0,      mDegree, 0);
    su2double *KPlane_Coord_2_A = FFDBox->GetCoordControlPoints(lDegree, 0,      0);
    
    su2double *KPlane_Coord_0_A_ = FFDBox->GetCoordControlPoints(lDegree, mDegree, 0);
    su2double *KPlane_Coord_1_A_ = FFDBox->GetCoordControlPoints(lDegree, 0,      0);
    su2double *KPlane_Coord_2_A_ = FFDBox->GetCoordControlPoints(0,      mDegree, 0);
    
    /*--- Check intersection with plane k=nDegree ---*/
    
    su2double *KPlane_Coord_0_B = FFDBox->GetCoordControlPoints(0,      0,      nDegree);
    su2double *KPlane_Coord_1_B = FFDBox->GetCoordControlPoints(0,      mDegree, nDegree);
    su2double *KPlane_Coord_2_B = FFDBox->GetCoordControlPoints(lDegree, 0,      nDegree);
    
    su2double *KPlane_Coord_0_B_ = FFDBox->GetCoordControlPoints(lDegree, mDegree, nDegree);
    su2double *KPlane_Coord_1_B_ = FFDBox->GetCoordControlPoints(lDegree, 0,      nDegree);
    su2double *KPlane_Coord_2_B_ = FFDBox->GetCoordControlPoints(0,      mDegree, nDegree);
    
    /*--- Loop over all the grid triangles ---*/
    
    IPlane_Intersect_A = false; IPlane_Intersect_B = false;
    JPlane_Intersect_A = false; JPlane_Intersect_B = false;
    KPlane_Intersect_A = false; KPlane_Intersect_B = false;
    
    /*--- Only the markers in the moving list ---*/
    
    for (iMarker = 0; iMarker < geometry->GetnMarker(); iMarker++) {
      
      if (((config->GetMarker_All_Moving(iMarker) == YES) && (Kind_SU2 == SU2_CFD)) ||
          ((config->GetMarker_All_DV(iMarker) == YES) && (Kind_SU2 == SU2_DEF)) ||
          ((config->GetMarker_All_DV(iMarker) == YES) && (Kind_SU2 == SU2_GEO)) ||
          ((config->GetMarker_All_DV(iMarker) == YES) && (Kind_SU2 == SU2_DOT)) ||
          ((config->GetMarker_All_DV(iMarker) == YES) && (config->GetDirectDiff() == D_DESIGN))) {
        
        for (iElem = 0; iElem < geometry->GetnElem_Bound(iMarker); iElem++) {
          
          for (iNode = 0; iNode < geometry->bound[iMarker][iElem]->GetnNodes(); iNode++) {
            iPoint = geometry->bound[iMarker][iElem]->GetNode(iNode);
            
            for (jNode = 0; jNode < geometry->bound[iMarker][iElem]->GetnNodes(); jNode++) {
              jPoint = geometry->bound[iMarker][iElem]->GetNode(jNode);
              
              if (jPoint > iPoint) {
                
                for (iDim = 0; iDim < geometry->GetnDim(); iDim++) {
                  Coord_0[iDim] = geometry->node[iPoint]->GetCoord()[iDim];
                  Coord_1[iDim] = geometry->node[jPoint]->GetCoord()[iDim];
                }
                
                /*--- Write the coordinates in the right parametric system ---*/
                
                if (cylindrical) {
                  
                  X_0 = config->GetFFD_Axis(0); Y_0 = config->GetFFD_Axis(1);  Z_0 = config->GetFFD_Axis(2);
                  
                  Xbar =  Coord_0[0] - X_0; Ybar =  Coord_0[1] - Y_0; Zbar =  Coord_0[2] - Z_0;
                  
                  Coord_0[0] = sqrt(Ybar*Ybar + Zbar*Zbar);
                  Coord_0[1] = atan2(Zbar, Ybar); if (Coord_0[1] > PI_NUMBER/2.0) Coord_0[1] -= 2.0*PI_NUMBER;
                  Coord_0[2] = Xbar;
                  
                  Xbar =  Coord_1[0] - X_0; Ybar =  Coord_1[1] - Y_0; Zbar =  Coord_1[2] - Z_0;
                  
                  Coord_1[0] = sqrt(Ybar*Ybar + Zbar*Zbar);
                  Coord_1[1] = atan2(Zbar, Ybar); if (Coord_1[1] > PI_NUMBER/2.0) Coord_1[1] -= 2.0*PI_NUMBER;
                  Coord_1[2] = Xbar;
                  
                }
                
                else if (spherical || polar) {
                  
                  X_0 = config->GetFFD_Axis(0); Y_0 = config->GetFFD_Axis(1);  Z_0 = config->GetFFD_Axis(2);
                  
                  Xbar =  Coord_0[0] - X_0; Ybar =  Coord_0[1] - Y_0; Zbar =  Coord_0[2] - Z_0;
                  
                  Coord_0[0] = sqrt(Xbar*Xbar + Ybar*Ybar + Zbar*Zbar);
                  Coord_0[1] = atan2(Zbar, Ybar);  if (Coord_0[1] > PI_NUMBER/2.0) Coord_0[1] -= 2.0*PI_NUMBER;
                  Coord_0[2] = acos (Xbar/Coord_0[0]);
                  
                  Xbar =  Coord_1[0] - X_0; Ybar =  Coord_1[1] - Y_0; Zbar =  Coord_1[2] - Z_0;
                  
                  Coord_1[0] = sqrt(Xbar*Xbar + Ybar*Ybar + Zbar*Zbar);
                  Coord_1[1] = atan2(Zbar, Ybar);  if (Coord_1[1] > PI_NUMBER/2.0) Coord_1[1] -= 2.0*PI_NUMBER;
                  Coord_1[2] = acos(Xbar/Coord_1[0]);
                  
                }
                
                if (geometry->GetnDim() == 3) {
                  
                  if (!IPlane_Intersect_A) {
                    if (geometry->SegmentIntersectsTriangle(Coord_0, Coord_1, IPlane_Coord_0_A, IPlane_Coord_1_A, IPlane_Coord_2_A)) { IPlane_Intersect_A = true; }
                    if (geometry->SegmentIntersectsTriangle(Coord_0, Coord_1, IPlane_Coord_0_A_, IPlane_Coord_1_A_, IPlane_Coord_2_A_)) { IPlane_Intersect_A = true; }
                  }
                  
                  if (!IPlane_Intersect_B) {
                    if (geometry->SegmentIntersectsTriangle(Coord_0, Coord_1, IPlane_Coord_0_B, IPlane_Coord_1_B, IPlane_Coord_2_B)) { IPlane_Intersect_B = true; }
                    if (geometry->SegmentIntersectsTriangle(Coord_0, Coord_1, IPlane_Coord_0_B_, IPlane_Coord_1_B_, IPlane_Coord_2_B_)) { IPlane_Intersect_B = true; }
                  }
                  
                  if ((!JPlane_Intersect_A) && (!FFD_Symmetry_Plane)) {
                    if (geometry->SegmentIntersectsTriangle(Coord_0, Coord_1, JPlane_Coord_0_A, JPlane_Coord_1_A, JPlane_Coord_2_A)) { JPlane_Intersect_A = true; }
                    if (geometry->SegmentIntersectsTriangle(Coord_0, Coord_1, JPlane_Coord_0_A_, JPlane_Coord_1_A_, JPlane_Coord_2_A_)) { JPlane_Intersect_A = true; }
                  }
                  
                  if (cartesian) {
                    if ((!JPlane_Intersect_B) && (!FFD_Symmetry_Plane)) {
                      if (geometry->SegmentIntersectsTriangle(Coord_0, Coord_1, JPlane_Coord_0_B, JPlane_Coord_1_B, JPlane_Coord_2_B)) { JPlane_Intersect_B = true; }
                      if (geometry->SegmentIntersectsTriangle(Coord_0, Coord_1, JPlane_Coord_0_B_, JPlane_Coord_1_B_, JPlane_Coord_2_B_)) { JPlane_Intersect_B = true; }
                    }
                  }
                  else {
                    if (!JPlane_Intersect_B) {
                      if (geometry->SegmentIntersectsTriangle(Coord_0, Coord_1, JPlane_Coord_0_B, JPlane_Coord_1_B, JPlane_Coord_2_B)) { JPlane_Intersect_B = true; }
                      if (geometry->SegmentIntersectsTriangle(Coord_0, Coord_1, JPlane_Coord_0_B_, JPlane_Coord_1_B_, JPlane_Coord_2_B_)) { JPlane_Intersect_B = true; }
                    }
                  }
                  
                  if (!KPlane_Intersect_A) {
                    if (geometry->SegmentIntersectsTriangle(Coord_0, Coord_1, KPlane_Coord_0_A, KPlane_Coord_1_A, KPlane_Coord_2_A)) { KPlane_Intersect_A = true; }
                    if (geometry->SegmentIntersectsTriangle(Coord_0, Coord_1, KPlane_Coord_0_A_, KPlane_Coord_1_A_, KPlane_Coord_2_A_)) { KPlane_Intersect_A = true; }
                  }
                  
                  if (!KPlane_Intersect_B) {
                    if (geometry->SegmentIntersectsTriangle(Coord_0, Coord_1, KPlane_Coord_0_B, KPlane_Coord_1_B, KPlane_Coord_2_B)) { KPlane_Intersect_B = true; }
                    if (geometry->SegmentIntersectsTriangle(Coord_0, Coord_1, KPlane_Coord_0_B_, KPlane_Coord_1_B_, KPlane_Coord_2_B_)) { KPlane_Intersect_B = true; }
                  }
                  
                } else {
                  
                  if (!IPlane_Intersect_A) {
                    if (geometry->SegmentIntersectsLine(Coord_0, Coord_1, IPlane_Coord_0_A, IPlane_Coord_2_A)) { IPlane_Intersect_A = true;}
                  }
                  if (!IPlane_Intersect_B) {
                    if (geometry->SegmentIntersectsLine(Coord_0, Coord_1, IPlane_Coord_0_B, IPlane_Coord_2_B)) { IPlane_Intersect_B = true;}
                  }
                  if (!JPlane_Intersect_A) {
                    if (geometry->SegmentIntersectsLine(Coord_0, Coord_1, JPlane_Coord_0_A, JPlane_Coord_2_A)) { JPlane_Intersect_A = true;}
                  }
                  if (!JPlane_Intersect_B) {
                    if (geometry->SegmentIntersectsLine(Coord_0, Coord_1, JPlane_Coord_0_B, JPlane_Coord_2_B)) { JPlane_Intersect_B = true;}
                  }
                }
              }
            }
          }
        }
      }
    }
    
    /*--- Comunicate the planes that interesect the surface ---*/
    
    unsigned short MyCode[6] = {0,0,0,0,0,0}, Code[6] = {0,0,0,0,0,0};
    
    if (IPlane_Intersect_A) MyCode[0] = 1;
    if (IPlane_Intersect_B) MyCode[1] = 1;
    if (JPlane_Intersect_A) MyCode[2] = 1;
    if (JPlane_Intersect_B) MyCode[3] = 1;
    if (KPlane_Intersect_A) MyCode[4] = 1;
    if (KPlane_Intersect_B) MyCode[5] = 1;
    
#ifdef HAVE_MPI
    
    /*--- Add SU2_MPI::Allreduce information using all the nodes ---*/
    
    SU2_MPI::Allreduce(&MyCode, &Code, 6, MPI_UNSIGNED_SHORT, MPI_SUM, MPI_COMM_WORLD);
    
#else
    
    Code[0] = MyCode[0]; Code[1] = MyCode[1]; Code[2] = MyCode[2];
    Code[3] = MyCode[3]; Code[4] = MyCode[4]; Code[5] = MyCode[5];
    
#endif
    
    if (Code[0] != 0) IPlane_Intersect_A = true; else IPlane_Intersect_A = false;
    if (Code[1] != 0) IPlane_Intersect_B = true; else IPlane_Intersect_B = false;
    if (Code[2] != 0) JPlane_Intersect_A = true; else JPlane_Intersect_A = false;
    if (Code[3] != 0) JPlane_Intersect_B = true; else JPlane_Intersect_B = false;
    if (Code[4] != 0) KPlane_Intersect_A = true; else KPlane_Intersect_A = false;
    if (Code[5] != 0) KPlane_Intersect_B = true; else KPlane_Intersect_B = false;
    
    /*--- Screen output ---*/
    
    if (rank == MASTER_NODE) {
      
      if (IPlane_Intersect_A || IPlane_Intersect_B ||
          JPlane_Intersect_A || JPlane_Intersect_B ||
          KPlane_Intersect_A || KPlane_Intersect_B ) {
        
        cout << "The FFD planes ";
        
        if (cartesian) {
          if (IPlane_Intersect_A) cout << "i=0, ";
          if (IPlane_Intersect_B) cout << "i="<< lDegree << ", ";
          if (JPlane_Intersect_A) cout << "j=0, ";
          if (JPlane_Intersect_B) cout << "j="<< mDegree << ", ";
          if (KPlane_Intersect_A) cout << "k=0, ";
          if (KPlane_Intersect_B) cout << "k="<< nDegree << ", ";
        }
        else if (cylindrical) {
          if (IPlane_Intersect_A) cout << "r=0, ";
          if (IPlane_Intersect_B) cout << "r="<< lDegree << ", ";
          if (JPlane_Intersect_A) cout << "theta=0, ";
          if (JPlane_Intersect_B) cout << "theta="<< mDegree << ", ";
          if (KPlane_Intersect_A) cout << "z=0, ";
          if (KPlane_Intersect_B) cout << "z="<< nDegree << ", ";
        }
        else if (spherical) {
          if (IPlane_Intersect_A) cout << "r=0, ";
          if (IPlane_Intersect_B) cout << "r="<< lDegree << ", ";
          if (JPlane_Intersect_A) cout << "theta=0, ";
          if (JPlane_Intersect_B) cout << "theta="<< mDegree << ", ";
          if (KPlane_Intersect_A) cout << "phi=0, ";
          if (KPlane_Intersect_B) cout << "phi="<< nDegree << ", ";
        }
        else if (polar) {
          if (IPlane_Intersect_A) cout << "r=0, ";
          if (IPlane_Intersect_B) cout << "r="<< lDegree << ", ";
          if (KPlane_Intersect_A) cout << "theta=0, ";
          if (KPlane_Intersect_B) cout << "theta="<< nDegree << ", ";
        }
        
        cout << "intersect solid surfaces." << endl;
      }
      
    }
    
  }
  
  /*--- Fix the FFD planes based on the intersections with solid surfaces,
   and the continuity level, check that we have enough degree for the continuity
   that we are looking for ---*/
  
  if (config->GetFFD_Continuity() == USER_INPUT) {
    if (rank == MASTER_NODE)
      cout << "SU2 is fixing user's input planes." << endl;
    
    for (index = 0; index < config->GetnFFD_Fix_IDir(); index++)
      if ((config->GetFFD_Fix_IDir(index) <= lDegree) && (config->GetFFD_Fix_IDir(index) >= 0))
        FFDBox->Set_Fix_IPlane(config->GetFFD_Fix_IDir(index));
    for (index = 0; index < config->GetnFFD_Fix_JDir(); index++)
      if ((config->GetFFD_Fix_JDir(index) <= mDegree) && (config->GetFFD_Fix_JDir(index) >= 0))
        FFDBox->Set_Fix_JPlane(config->GetFFD_Fix_JDir(index));
    for (index = 0; index < config->GetnFFD_Fix_KDir(); index++)
      if ((config->GetFFD_Fix_KDir(index) <= nDegree) && (config->GetFFD_Fix_KDir(index) >= 0))
        FFDBox->Set_Fix_KPlane(config->GetFFD_Fix_KDir(index));
    
  }
  
  if (config->GetFFD_Continuity() == DERIVATIVE_NONE) {
    if (rank == MASTER_NODE)
      cout << "SU2 is fixing the planes to maintain a continuous surface." << endl;
    
    if (IPlane_Intersect_A) { FFDBox->Set_Fix_IPlane(0); }
    if (IPlane_Intersect_B) { FFDBox->Set_Fix_IPlane(lDegree); }
    if (JPlane_Intersect_A) { FFDBox->Set_Fix_JPlane(0); }
    if (JPlane_Intersect_B) { FFDBox->Set_Fix_JPlane(mDegree); }
    if (KPlane_Intersect_A) { FFDBox->Set_Fix_KPlane(0); }
    if (KPlane_Intersect_B) { FFDBox->Set_Fix_KPlane(nDegree); }
    
  }
  
  if (config->GetFFD_Continuity() == DERIVATIVE_1ST) {
    if (rank == MASTER_NODE)
      cout << "SU2 is fixing the planes to maintain a continuous 1st order derivative." << endl;
    
    if (IPlane_Intersect_A) { FFDBox->Set_Fix_IPlane(0); FFDBox->Set_Fix_IPlane(1); }
    if (IPlane_Intersect_B) { FFDBox->Set_Fix_IPlane(lDegree); FFDBox->Set_Fix_IPlane(lDegree-1); }
    if (JPlane_Intersect_A) { FFDBox->Set_Fix_JPlane(0); FFDBox->Set_Fix_JPlane(1); }
    if (JPlane_Intersect_B) { FFDBox->Set_Fix_JPlane(mDegree); FFDBox->Set_Fix_JPlane(mDegree-1); }
    if (KPlane_Intersect_A) { FFDBox->Set_Fix_KPlane(0); FFDBox->Set_Fix_KPlane(1); }
    if (KPlane_Intersect_B) { FFDBox->Set_Fix_KPlane(nDegree); FFDBox->Set_Fix_KPlane(nDegree-1); }
    
  }
  
  if (config->GetFFD_Continuity() == DERIVATIVE_2ND) {
    if (rank == MASTER_NODE)
      cout << "SU2 is fixing the planes to maintain a continuous 2nd order derivative." << endl;
    
    if ((IPlane_Intersect_A) && (lDegree > 1)) { FFDBox->Set_Fix_IPlane(0); FFDBox->Set_Fix_IPlane(1); FFDBox->Set_Fix_IPlane(2); }
    if ((IPlane_Intersect_B) && (lDegree > 1)) { FFDBox->Set_Fix_IPlane(lDegree); FFDBox->Set_Fix_IPlane(lDegree-1); FFDBox->Set_Fix_IPlane(lDegree-2); }
    if ((JPlane_Intersect_A) && (mDegree > 1)) { FFDBox->Set_Fix_JPlane(0); FFDBox->Set_Fix_JPlane(1); FFDBox->Set_Fix_JPlane(2); }
    if ((JPlane_Intersect_B) && (mDegree > 1)) { FFDBox->Set_Fix_JPlane(mDegree); FFDBox->Set_Fix_JPlane(mDegree-1); FFDBox->Set_Fix_JPlane(mDegree-2); }
    if ((KPlane_Intersect_A) && (nDegree > 1)) { FFDBox->Set_Fix_KPlane(0); FFDBox->Set_Fix_KPlane(1);FFDBox->Set_Fix_KPlane(2); }
    if ((KPlane_Intersect_B) && (nDegree > 1)) { FFDBox->Set_Fix_KPlane(nDegree); FFDBox->Set_Fix_KPlane(nDegree-1); FFDBox->Set_Fix_KPlane(nDegree-2); }
    
  }
  
}

void CSurfaceMovement::UpdateParametricCoord(CGeometry *geometry, CConfig *config, CFreeFormDefBox *FFDBox, unsigned short iFFDBox) {
  unsigned short iMarker, iDim;
  unsigned long iVertex, iPoint, iSurfacePoints;
  su2double CartCoord[3] = {0.0,0.0,0.0}, *CartCoordNew, *CartCoordOld;
  su2double *ParamCoord, *var_coord, ParamCoordGuess[3] = {0.0,0.0,0.0};
  su2double MaxDiff, my_MaxDiff = 0.0, Diff;
      
  /*--- Recompute the parametric coordinates ---*/
  
  for (iSurfacePoints = 0; iSurfacePoints < FFDBox->GetnSurfacePoint(); iSurfacePoints++) {
    
    /*--- Get the marker of the surface point ---*/
    
    iMarker = FFDBox->Get_MarkerIndex(iSurfacePoints);
    
    if (config->GetMarker_All_DV(iMarker) == YES) {
      
      /*--- Get the vertex of the surface point ---*/
      
      iVertex = FFDBox->Get_VertexIndex(iSurfacePoints);
      iPoint = FFDBox->Get_PointIndex(iSurfacePoints);
  
      /*--- Get the parametric and cartesians coordinates of the 
       surface point (they don't mach) ---*/
      
      ParamCoord = FFDBox->Get_ParametricCoord(iSurfacePoints);
      
      /*--- Compute and set the cartesian coord using the variation computed 
       with the previous deformation ---*/
      
      var_coord = geometry->vertex[iMarker][iVertex]->GetVarCoord();
      CartCoordOld = geometry->node[iPoint]->GetCoord();
      for (iDim = 0; iDim < 3; iDim++)
        CartCoord[iDim] = CartCoordOld[iDim] + var_coord[iDim];
      FFDBox->Set_CartesianCoord(CartCoord, iSurfacePoints);

      /*--- Find the parametric coordinate using as ParamCoordGuess the previous value ---*/
      
      ParamCoordGuess[0] = ParamCoord[0]; ParamCoordGuess[1] = ParamCoord[1]; ParamCoordGuess[2] = ParamCoord[2];
      ParamCoord = FFDBox->GetParametricCoord_Iterative(iPoint, CartCoord, ParamCoordGuess, config);
          
      /*--- Set the new value of the parametric coordinates ---*/
      
      FFDBox->Set_ParametricCoord(ParamCoord, iSurfacePoints);
      
      /*--- Compute the cartesian coordinates using the parametric coordinates 
       to check that everything is correct ---*/
      
      CartCoordNew = FFDBox->EvalCartesianCoord(ParamCoord);
      
      /*--- Compute max difference between original value and the recomputed value ---*/
      
      Diff = 0.0;
      for (iDim = 0; iDim < geometry->GetnDim(); iDim++)
        Diff += (CartCoordNew[iDim]-CartCoord[iDim])*(CartCoordNew[iDim]-CartCoord[iDim]);
      Diff = sqrt(Diff);
      my_MaxDiff = max(my_MaxDiff, Diff);
        
    }
  }
    
#ifdef HAVE_MPI
  SU2_MPI::Allreduce(&my_MaxDiff, &MaxDiff, 1, MPI_DOUBLE, MPI_MAX, MPI_COMM_WORLD);
#else
  MaxDiff = my_MaxDiff;
#endif
  
  if (rank == MASTER_NODE) 
    cout << "Update parametric coord       | FFD box: " << FFDBox->GetTag() << ". Max Diff: " << MaxDiff <<"."<< endl;
  
}

su2double CSurfaceMovement::SetCartesianCoord(CGeometry *geometry, CConfig *config, CFreeFormDefBox *FFDBox, unsigned short iFFDBox, bool ResetDef) {
  
  su2double *CartCoordNew, Diff, my_MaxDiff = 0.0, MaxDiff,
  *ParamCoord, VarCoord[3] = {0.0, 0.0, 0.0}, CartCoordOld[3] = {0.0, 0.0, 0.0};
  unsigned short iMarker, iDim;
  unsigned long iVertex, iPoint, iSurfacePoints;
  
  bool cylindrical = (config->GetFFD_CoordSystem() == CYLINDRICAL);
  bool spherical = (config->GetFFD_CoordSystem() == SPHERICAL);
  bool polar = (config->GetFFD_CoordSystem() == POLAR);
  unsigned short nDim = geometry->GetnDim();
  
  /*--- Set to zero all the porints in VarCoord, this is important when we are dealing with different boxes
    because a loop over GetnSurfacePoint is no sufficient ---*/
  
  if (ResetDef) {
    for (iMarker = 0; iMarker < config->GetnMarker_All(); iMarker++) {
      for (iVertex = 0; iVertex < geometry->nVertex[iMarker]; iVertex++) {
        geometry->vertex[iMarker][iVertex]->SetVarCoord(VarCoord);
      }
    }
  }
  
  /*--- Recompute the cartesians coordinates ---*/
  
  for (iSurfacePoints = 0; iSurfacePoints < FFDBox->GetnSurfacePoint(); iSurfacePoints++) {
    
    /*--- Get the marker of the surface point ---*/
    
    iMarker = FFDBox->Get_MarkerIndex(iSurfacePoints);
    
    if (config->GetMarker_All_DV(iMarker) == YES) {
      
      /*--- Get the vertex of the surface point ---*/
      
      iVertex = FFDBox->Get_VertexIndex(iSurfacePoints);
      iPoint = FFDBox->Get_PointIndex(iSurfacePoints);
      
      /*--- Set to zero the variation of the coordinates ---*/
      
      geometry->vertex[iMarker][iVertex]->SetVarCoord(VarCoord);
      
      /*--- Get the parametric coordinate of the surface point ---*/
      
      ParamCoord = FFDBox->Get_ParametricCoord(iSurfacePoints);
      
      /*--- Compute the new cartesian coordinate, and set the value in
       the FFDBox structure ---*/
      
      CartCoordNew = FFDBox->EvalCartesianCoord(ParamCoord);
      
      /*--- If polar coordinates, compute the cartesians from the polar value ---*/
      
      if (cylindrical) {
        
        su2double X_0, Y_0, Z_0, Xbar, Ybar, Zbar;
        X_0 = config->GetFFD_Axis(0); Y_0 = config->GetFFD_Axis(1);  Z_0 = config->GetFFD_Axis(2);
        
        Xbar = CartCoordNew[2];
        Ybar = CartCoordNew[0] * cos(CartCoordNew[1]);
        Zbar = CartCoordNew[0] * sin(CartCoordNew[1]);
        
        CartCoordNew[0] =  Xbar + X_0;  CartCoordNew[1] = Ybar + Y_0; CartCoordNew[2] = Zbar + Z_0;
        
      }
      else if (spherical || polar) {
        
        su2double X_0, Y_0, Z_0, Xbar, Ybar, Zbar;
        X_0 = config->GetFFD_Axis(0); Y_0 = config->GetFFD_Axis(1);  Z_0 = config->GetFFD_Axis(2);
        
        Xbar = CartCoordNew[0] * cos(CartCoordNew[2]);
        Ybar = CartCoordNew[0] * cos(CartCoordNew[1]) * sin(CartCoordNew[2]);
        Zbar = CartCoordNew[0] * sin(CartCoordNew[1]) * sin(CartCoordNew[2]);
        
        CartCoordNew[0] =  Xbar + X_0;  CartCoordNew[1] = Ybar + Y_0; CartCoordNew[2] = Zbar + Z_0;
        
      }
      
      FFDBox->Set_CartesianCoord(CartCoordNew, iSurfacePoints);
      
      /*--- Get the original cartesian coordinates of the surface point ---*/
      
      for (iDim = 0; iDim < nDim; iDim++) {
        CartCoordOld[iDim] = geometry->node[iPoint]->GetCoord(iDim);
      }
      
      /*--- Set the value of the variation of the coordinates ---*/
      
      Diff = 0.0;
      for (iDim = 0; iDim < nDim; iDim++) {
        VarCoord[iDim] = CartCoordNew[iDim] - CartCoordOld[iDim];
        if ((fabs(VarCoord[iDim]) <= EPS) && (config->GetDirectDiff() != D_DESIGN) && (!config->GetAD_Mode()))
          VarCoord[iDim] = 0.0;
        Diff += (VarCoord[iDim]*VarCoord[iDim]);
      }
      Diff = sqrt(Diff);
      
      my_MaxDiff = max(my_MaxDiff, Diff);
      
      /*--- Set the variation of the coordinates ---*/
      
      geometry->vertex[iMarker][iVertex]->SetVarCoord(VarCoord);
      
    }
  }
  
#ifdef HAVE_MPI
  SU2_MPI::Allreduce(&my_MaxDiff, &MaxDiff, 1, MPI_DOUBLE, MPI_MAX, MPI_COMM_WORLD);
#else
  MaxDiff = my_MaxDiff;
#endif
  
  if (rank == MASTER_NODE)
    cout << "Update cartesian coord        | FFD box: " << FFDBox->GetTag() << ". Max Diff: " << MaxDiff <<"."<< endl;
  
  return MaxDiff;

}


bool CSurfaceMovement::SetFFDCPChange_2D(CGeometry *geometry, CConfig *config, CFreeFormDefBox *FFDBox, CFreeFormDefBox **ResetFFDBox,
    unsigned short iDV, bool ResetDef) {
  
  su2double movement[3] = {0.0,0.0,0.0}, Ampl;
  unsigned short index[3], i, j, iFFDBox, iPlane;
  string design_FFDBox;
  su2double Scale = config->GetOpt_RelaxFactor();
  bool polar = (config->GetFFD_CoordSystem() == POLAR);

  /*--- Set control points to its original value (even if the
   design variable is not in this box) ---*/
  
  if (ResetDef == true) {
    for (iFFDBox = 0; iFFDBox < nFFDBox; iFFDBox++)
      ResetFFDBox[iFFDBox]->SetOriginalControlPoints();
  }
  
  design_FFDBox = config->GetFFDTag(iDV);
  
  if (design_FFDBox.compare(FFDBox->GetTag()) == 0) {
    
    /*--- Compute deformation ---*/
    
    /*--- If we have only design value, than this value is the amplitude,
     * otherwise we have a general movement. ---*/
    
    if (config->GetnDV_Value(iDV) == 1) {
      
      Ampl = config->GetDV_Value(iDV)*Scale;
      
      if (polar){
        movement[0] = config->GetParamDV(iDV, 3)*Ampl;
        movement[1] = 0.0;
        movement[2] = config->GetParamDV(iDV, 4)*Ampl;
      }
      else {
        movement[0] = config->GetParamDV(iDV, 3)*Ampl;
        movement[1] = config->GetParamDV(iDV, 4)*Ampl;
        movement[2] = 0.0;
      }
      
    } else {
      if (polar){
        movement[0] = config->GetDV_Value(iDV, 0);
        movement[1] = 0.0;
        movement[2] = config->GetDV_Value(iDV, 1);
      }
      else {
      movement[0] = config->GetDV_Value(iDV, 0);
      movement[1] = config->GetDV_Value(iDV, 1);
      movement[2] = 0.0;
      }
      
    }
    
    if (polar){
       index[0] = SU2_TYPE::Int(config->GetParamDV(iDV, 1));
       index[1] = 0;
      index[2] = SU2_TYPE::Int(config->GetParamDV(iDV, 2));
    }
    else {
       index[0] = SU2_TYPE::Int(config->GetParamDV(iDV, 1));
       index[1] = SU2_TYPE::Int(config->GetParamDV(iDV, 2));
      index[2] = 0;
    }
    
    /*--- Check that it is possible to move the control point ---*/
    
    for (iPlane = 0 ; iPlane < FFDBox->Get_nFix_IPlane(); iPlane++) {
      if (index[0] == FFDBox->Get_Fix_IPlane(iPlane)) return false;
    }
    
    for (iPlane = 0 ; iPlane < FFDBox->Get_nFix_JPlane(); iPlane++) {
      if (index[1] == FFDBox->Get_Fix_JPlane(iPlane)) return false;
    }
    
    for (iPlane = 0 ; iPlane < FFDBox->Get_nFix_KPlane(); iPlane++) {
      if (index[2] == FFDBox->Get_Fix_KPlane(iPlane)) return false;
    }
    
    if ((SU2_TYPE::Int(config->GetParamDV(iDV, 1)) == -1) &&
        (SU2_TYPE::Int(config->GetParamDV(iDV, 2)) != -1)) {
      for (i = 0; i < FFDBox->GetlOrder(); i++) {
        index[0] = i;
        FFDBox->SetControlPoints(index, movement);
      }
    }
    
    if ((SU2_TYPE::Int(config->GetParamDV(iDV, 1)) != -1) &&
        (SU2_TYPE::Int(config->GetParamDV(iDV, 2)) == -1)) {
      for (j = 0; j < FFDBox->GetmOrder(); j++) {
        index[1] = j;
        FFDBox->SetControlPoints(index, movement);
      }
    }
    
    if ((SU2_TYPE::Int(config->GetParamDV(iDV, 1)) == -1) &&
        (SU2_TYPE::Int(config->GetParamDV(iDV, 2)) == -1)) {
      for (i = 0; i < FFDBox->GetlOrder(); i++) {
        index[0] = i;
        for (j = 0; j < FFDBox->GetmOrder(); j++) {
          index[1] = j;
          FFDBox->SetControlPoints(index, movement);
        }
      }
    }
    if ((SU2_TYPE::Int(config->GetParamDV(iDV, 1)) != -1) &&
        (SU2_TYPE::Int(config->GetParamDV(iDV, 2)) != -1)) {
      
      FFDBox->SetControlPoints(index, movement);
    }
    
    /*--- Upper surface ---*/
    
    if (polar) index[1] = 1;
    else index[2] = 1;

    if ((SU2_TYPE::Int(config->GetParamDV(iDV, 1)) == -1) &&
        (SU2_TYPE::Int(config->GetParamDV(iDV, 2)) != -1)) {
      for (i = 0; i < FFDBox->GetlOrder(); i++) {
        index[0] = i;
        FFDBox->SetControlPoints(index, movement);
      }
    }
    
    if ((SU2_TYPE::Int(config->GetParamDV(iDV, 1)) != -1) &&
        (SU2_TYPE::Int(config->GetParamDV(iDV, 2)) == -1)) {
      for (j = 0; j < FFDBox->GetmOrder(); j++) {
        index[1] = j;
        FFDBox->SetControlPoints(index, movement);
      }
    }
    
    if ((SU2_TYPE::Int(config->GetParamDV(iDV, 1)) == -1) &&
        (SU2_TYPE::Int(config->GetParamDV(iDV, 2)) == -1)) {
      for (i = 0; i < FFDBox->GetlOrder(); i++) {
        index[0] = i;
        for (j = 0; j < FFDBox->GetmOrder(); j++) {
          index[1] = j;
          FFDBox->SetControlPoints(index, movement);
        }
      }
    }
    if ((SU2_TYPE::Int(config->GetParamDV(iDV, 1)) != -1) &&
        (SU2_TYPE::Int(config->GetParamDV(iDV, 2)) != -1)) {
      
      FFDBox->SetControlPoints(index, movement);
    }
  }
  else {
    return false;
  }
  
  return true;
  
}

bool CSurfaceMovement::SetFFDCPChange(CGeometry *geometry, CConfig *config, CFreeFormDefBox *FFDBox, CFreeFormDefBox **ResetFFDBox,
                                      unsigned short iDV, bool ResetDef) {
  
  su2double movement[3] = {0.0,0.0,0.0}, Ampl;
  unsigned short index[3], i, j, k, iPlane, iFFDBox;
  bool CheckIndex;
  string design_FFDBox;
  su2double Scale = config->GetOpt_RelaxFactor();
  
  /*--- Set control points to its original value (even if the
   design variable is not in this box) ---*/
  
  if (ResetDef == true) {
    FFDBox->SetOriginalControlPoints();
    for (iFFDBox = 0; iFFDBox < nFFDBox; iFFDBox++)
      ResetFFDBox[iFFDBox]->SetOriginalControlPoints();
  }
  
  design_FFDBox = config->GetFFDTag(iDV);
  
  if (design_FFDBox.compare(FFDBox->GetTag()) == 0) {
    
    /*--- Compute deformation ---*/
    
    /*--- If we have only design value, than this value is the amplitude,
     * otherwise we have a general movement. ---*/
    
    if (config->GetnDV_Value(iDV) == 1) {
      
      Ampl = config->GetDV_Value(iDV)*Scale;
      
      movement[0] = config->GetParamDV(iDV, 4)*Ampl;
      movement[1] = config->GetParamDV(iDV, 5)*Ampl;
      movement[2] = config->GetParamDV(iDV, 6)*Ampl;
      
    } else {
      
      movement[0] = config->GetDV_Value(iDV, 0);
      movement[1] = config->GetDV_Value(iDV, 1);
      movement[2] = config->GetDV_Value(iDV, 2);
      
    }
    
    index[0] = SU2_TYPE::Int(config->GetParamDV(iDV, 1));
    index[1] = SU2_TYPE::Int(config->GetParamDV(iDV, 2));
    index[2] = SU2_TYPE::Int(config->GetParamDV(iDV, 3));
    
    /*--- Check that it is possible to move the control point ---*/
    
    for (iPlane = 0 ; iPlane < FFDBox->Get_nFix_IPlane(); iPlane++) {
      if (index[0] == FFDBox->Get_Fix_IPlane(iPlane)) return false;
    }
    
    for (iPlane = 0 ; iPlane < FFDBox->Get_nFix_JPlane(); iPlane++) {
      if (index[1] == FFDBox->Get_Fix_JPlane(iPlane)) return false;
    }
    
    for (iPlane = 0 ; iPlane < FFDBox->Get_nFix_KPlane(); iPlane++) {
      if (index[2] == FFDBox->Get_Fix_KPlane(iPlane)) return false;
    }
    
    if ((SU2_TYPE::Int(config->GetParamDV(iDV, 1)) == -1) &&
        (SU2_TYPE::Int(config->GetParamDV(iDV, 2)) != -1) &&
        (SU2_TYPE::Int(config->GetParamDV(iDV, 3)) != -1)) {
      for (i = 0; i < FFDBox->GetlOrder(); i++) {
        index[0] = i;
        
        CheckIndex = true;
        for (iPlane = 0 ; iPlane < FFDBox->Get_nFix_IPlane(); iPlane++) {
          if (index[0] == FFDBox->Get_Fix_IPlane(iPlane)) CheckIndex = false;
        }
        
        if (CheckIndex) FFDBox->SetControlPoints(index, movement);
        
      }
    }
    
    if ((SU2_TYPE::Int(config->GetParamDV(iDV, 1)) != -1) &&
        (SU2_TYPE::Int(config->GetParamDV(iDV, 2)) == -1) &&
        (SU2_TYPE::Int(config->GetParamDV(iDV, 3)) != -1)) {
      for (j = 0; j < FFDBox->GetmOrder(); j++) {
        index[1] = j;
        
        CheckIndex = true;
        for (iPlane = 0 ; iPlane < FFDBox->Get_nFix_JPlane(); iPlane++) {
          if (index[1] == FFDBox->Get_Fix_JPlane(iPlane)) CheckIndex = false;
        }
        
        if (CheckIndex) FFDBox->SetControlPoints(index, movement);
        
      }
    }
    
    if ((SU2_TYPE::Int(config->GetParamDV(iDV, 1)) != -1) &&
        (SU2_TYPE::Int(config->GetParamDV(iDV, 2)) != -1) &&
        (SU2_TYPE::Int(config->GetParamDV(iDV, 3)) == -1)) {
      for (k = 0; k < FFDBox->GetnOrder(); k++) {
        index[2] = k;
        
        CheckIndex = true;
        for (iPlane = 0 ; iPlane < FFDBox->Get_nFix_KPlane(); iPlane++) {
          if (index[2] == FFDBox->Get_Fix_KPlane(iPlane)) CheckIndex = false;
        }
        
        if (CheckIndex) FFDBox->SetControlPoints(index, movement);
        
      }
    }
    
    if ((SU2_TYPE::Int(config->GetParamDV(iDV, 1)) == -1) &&
        (SU2_TYPE::Int(config->GetParamDV(iDV, 2)) == -1) &&
        (SU2_TYPE::Int(config->GetParamDV(iDV, 3)) != -1)) {
      for (i = 0; i < FFDBox->GetlOrder(); i++) {
        index[0] = i;
        for (j = 0; j < FFDBox->GetmOrder(); j++) {
          index[1] = j;
          FFDBox->SetControlPoints(index, movement);
        }
      }
    }
    
    if ((SU2_TYPE::Int(config->GetParamDV(iDV, 1)) != -1) &&
        (SU2_TYPE::Int(config->GetParamDV(iDV, 2)) == -1) &&
        (SU2_TYPE::Int(config->GetParamDV(iDV, 3)) == -1)) {
      for (j = 0; j < FFDBox->GetmOrder(); j++) {
        index[1] = j;
        for (k = 0; k < FFDBox->GetnOrder(); k++) {
          index[2] = k;
          FFDBox->SetControlPoints(index, movement);
        }
      }
    }
    
    if ((SU2_TYPE::Int(config->GetParamDV(iDV, 1)) == -1) &&
        (SU2_TYPE::Int(config->GetParamDV(iDV, 2)) != -1) &&
        (SU2_TYPE::Int(config->GetParamDV(iDV, 3)) == -1)) {
      for (i = 0; i < FFDBox->GetlOrder(); i++) {
        index[0] = i;
        for (k = 0; k < FFDBox->GetnOrder(); k++) {
          index[2] = k;
          FFDBox->SetControlPoints(index, movement);
        }
      }
    }
    
    if ((SU2_TYPE::Int(config->GetParamDV(iDV, 1)) != -1) &&
        (SU2_TYPE::Int(config->GetParamDV(iDV, 2)) != -1) &&
        (SU2_TYPE::Int(config->GetParamDV(iDV, 3)) != -1)) {
      FFDBox->SetControlPoints(index, movement);
    }
    
  }
  else {
    return false;
  }
  
  return true;
  
}

bool CSurfaceMovement::SetFFDGull(CGeometry *geometry, CConfig *config, CFreeFormDefBox *FFDBox, CFreeFormDefBox **ResetFFDBox,
                                  unsigned short iDV, bool ResetDef) {
  
  su2double movement[3] = {0.0,0.0,0.0}, Ampl;
  unsigned short index[3], i, k, iPlane, iFFDBox;
  string design_FFDBox;
  su2double Scale = config->GetOpt_RelaxFactor();
  
  /*--- Set control points to its original value (even if the
   design variable is not in this box) ---*/
  
  if (ResetDef == true) {
    FFDBox->SetOriginalControlPoints();
    for (iFFDBox = 0; iFFDBox < nFFDBox; iFFDBox++)
      ResetFFDBox[iFFDBox]->SetOriginalControlPoints();
  }
  
  design_FFDBox = config->GetFFDTag(iDV);
  
  if (design_FFDBox.compare(FFDBox->GetTag()) == 0) {
    
    /*--- Compute deformation ---*/
    
    Ampl = config->GetDV_Value(iDV)*Scale;
    
    movement[0] = 0.0;
    movement[1] = 0.0;
    movement[2] = Ampl;
    
    /*--- Change the control points ---*/
    
    index[1] = SU2_TYPE::Int(config->GetParamDV(iDV, 1));
    
    /*--- Check that it is possible to move the control point ---*/
    
    for (iPlane = 0 ; iPlane < FFDBox->Get_nFix_JPlane(); iPlane++) {
      if (index[1] == FFDBox->Get_Fix_JPlane(iPlane)) return false;
    }
    
    for (i = 0; i < FFDBox->GetlOrder(); i++) {
      index[0] = i;
      for (k = 0; k < FFDBox->GetnOrder(); k++) {
        index[2] = k;
        FFDBox->SetControlPoints(index, movement);
      }
    }
    
  }
  else {
    return false;
  }
  
  return true;
  
}

bool CSurfaceMovement::SetFFDNacelle(CGeometry *geometry, CConfig *config, CFreeFormDefBox *FFDBox, CFreeFormDefBox **ResetFFDBox,
                                     unsigned short iDV, bool ResetDef) {
  
  su2double movement[3] = {0.0,0.0,0.0}, Ampl;
  unsigned short index[3], i, j, k, iPlane, iFFDBox, Theta, ThetaMax;
  string design_FFDBox;
  bool SameCP = false;
  su2double Scale = config->GetOpt_RelaxFactor();
  
  /*--- Set control points to its original value (even if the
   design variable is not in this box) ---*/
  
  if (ResetDef == true) {
    FFDBox->SetOriginalControlPoints();
    for (iFFDBox = 0; iFFDBox < nFFDBox; iFFDBox++)
      ResetFFDBox[iFFDBox]->SetOriginalControlPoints();
  }
  
  design_FFDBox = config->GetFFDTag(iDV);
  
  if (design_FFDBox.compare(FFDBox->GetTag()) == 0) {
    
    /*--- Compute deformation ---*/
    
    Ampl = config->GetDV_Value(iDV)*Scale;
    
    movement[0] = config->GetParamDV(iDV, 4)*Ampl;
    movement[1] = 0.0;
    movement[2] = config->GetParamDV(iDV, 5)*Ampl;
    
    index[0] = SU2_TYPE::Int(config->GetParamDV(iDV, 1));
    index[1] = SU2_TYPE::Int(config->GetParamDV(iDV, 2));
    index[2] = SU2_TYPE::Int(config->GetParamDV(iDV, 3));
    if (index[1] == SU2_TYPE::Int(FFDBox->GetmOrder()) - index[1] -1) SameCP = true;
    
    ThetaMax = 2;
    if (SameCP) ThetaMax = 1;
    
    for (Theta = 0; Theta < ThetaMax; Theta++) {
      
      if (Theta == 1) index[1] = SU2_TYPE::Int(FFDBox->GetmOrder()) - index[1] -1;
      
      /*--- Check that it is possible to move the control point ---*/
      
      for (iPlane = 0 ; iPlane < FFDBox->Get_nFix_IPlane(); iPlane++) {
        if (index[0] == FFDBox->Get_Fix_IPlane(iPlane)) return false;
      }
      
      for (iPlane = 0 ; iPlane < FFDBox->Get_nFix_JPlane(); iPlane++) {
        if (index[1] == FFDBox->Get_Fix_JPlane(iPlane)) return false;
      }
      
      for (iPlane = 0 ; iPlane < FFDBox->Get_nFix_KPlane(); iPlane++) {
        if (index[2] == FFDBox->Get_Fix_KPlane(iPlane)) return false;
      }
      
      if ((SU2_TYPE::Int(config->GetParamDV(iDV, 1)) == -1) &&
          (SU2_TYPE::Int(config->GetParamDV(iDV, 2)) != -1) &&
          (SU2_TYPE::Int(config->GetParamDV(iDV, 3)) != -1)) {
        for (i = 0; i < FFDBox->GetlOrder(); i++) {
          index[0] = i;
          FFDBox->SetControlPoints(index, movement);
        }
      }
      
      if ((SU2_TYPE::Int(config->GetParamDV(iDV, 1)) != -1) &&
          (SU2_TYPE::Int(config->GetParamDV(iDV, 2)) == -1) &&
          (SU2_TYPE::Int(config->GetParamDV(iDV, 3)) != -1)) {
        for (j = 0; j < FFDBox->GetmOrder(); j++) {
          index[1] = j;
          FFDBox->SetControlPoints(index, movement);
        }
      }
      
      if ((SU2_TYPE::Int(config->GetParamDV(iDV, 1)) != -1) &&
          (SU2_TYPE::Int(config->GetParamDV(iDV, 2)) != -1) &&
          (SU2_TYPE::Int(config->GetParamDV(iDV, 3)) == -1)) {
        for (k = 0; k < FFDBox->GetnOrder(); k++) {
          index[2] = k;
          FFDBox->SetControlPoints(index, movement);
        }
      }
      
      if ((SU2_TYPE::Int(config->GetParamDV(iDV, 1)) == -1) &&
          (SU2_TYPE::Int(config->GetParamDV(iDV, 2)) == -1) &&
          (SU2_TYPE::Int(config->GetParamDV(iDV, 3)) != -1)) {
        for (i = 0; i < FFDBox->GetlOrder(); i++) {
          index[0] = i;
          for (j = 0; j < FFDBox->GetmOrder(); j++) {
            index[1] = j;
            FFDBox->SetControlPoints(index, movement);
          }
        }
      }
      
      if ((SU2_TYPE::Int(config->GetParamDV(iDV, 1)) != -1) &&
          (SU2_TYPE::Int(config->GetParamDV(iDV, 2)) == -1) &&
          (SU2_TYPE::Int(config->GetParamDV(iDV, 3)) == -1)) {
        for (j = 0; j < FFDBox->GetmOrder(); j++) {
          index[1] = j;
          for (k = 0; k < FFDBox->GetnOrder(); k++) {
            index[2] = k;
            FFDBox->SetControlPoints(index, movement);
          }
        }
      }
      
      if ((SU2_TYPE::Int(config->GetParamDV(iDV, 1)) == -1) &&
          (SU2_TYPE::Int(config->GetParamDV(iDV, 2)) != -1) &&
          (SU2_TYPE::Int(config->GetParamDV(iDV, 3)) == -1)) {
        for (i = 0; i < FFDBox->GetlOrder(); i++) {
          index[0] = i;
          for (k = 0; k < FFDBox->GetnOrder(); k++) {
            index[2] = k;
            FFDBox->SetControlPoints(index, movement);
          }
        }
      }
      
      if ((SU2_TYPE::Int(config->GetParamDV(iDV, 1)) != -1) &&
          (SU2_TYPE::Int(config->GetParamDV(iDV, 2)) != -1) &&
          (SU2_TYPE::Int(config->GetParamDV(iDV, 3)) != -1)) {
        FFDBox->SetControlPoints(index, movement);
      }
    }
    
  }
  else {
    return false;
  }
  
  return true;
  
}

bool CSurfaceMovement::SetFFDCamber_2D(CGeometry *geometry, CConfig *config, CFreeFormDefBox *FFDBox, CFreeFormDefBox **ResetFFDBox,
                                       unsigned short iDV, bool ResetDef) {
  
  su2double Ampl, movement[3] = {0.0,0.0,0.0};
  unsigned short index[3], kIndex, iFFDBox;
  string design_FFDBox;
  su2double Scale = config->GetOpt_RelaxFactor();
  
  /*--- Set control points to its original value (even if the
   design variable is not in this box) ---*/
  
  if (ResetDef == true) {
    for (iFFDBox = 0; iFFDBox < nFFDBox; iFFDBox++)
      ResetFFDBox[iFFDBox]->SetOriginalControlPoints();
  }
  
  design_FFDBox = config->GetFFDTag(iDV);
  
  if (design_FFDBox.compare(FFDBox->GetTag()) == 0) {
    
    for (kIndex = 0; kIndex < 2; kIndex++) {
      
      Ampl = config->GetDV_Value(iDV)*Scale;
            
      movement[0] = 0.0;
      if (kIndex == 0) movement[1] = Ampl;
      else movement[1] = Ampl;
      movement[2] = 0.0;
      
      index[0] = SU2_TYPE::Int(config->GetParamDV(iDV, 1)); index[1] = kIndex; index[2] = 0;
      FFDBox->SetControlPoints(index, movement);
      
      index[2] = 1;
      FFDBox->SetControlPoints(index, movement);
      
    }
    
  }
  else {
    return false;
  }
  
  return true;
  
}

bool CSurfaceMovement::SetFFDThickness_2D(CGeometry *geometry, CConfig *config, CFreeFormDefBox *FFDBox, CFreeFormDefBox **ResetFFDBox,
                                          unsigned short iDV, bool ResetDef) {
  
  su2double Ampl, movement[3]= {0.0,0.0,0.0};
  unsigned short index[3], kIndex, iFFDBox;
  string design_FFDBox;
  su2double Scale = config->GetOpt_RelaxFactor();
  
  /*--- Set control points to its original value (even if the
   design variable is not in this box) ---*/
  
  if (ResetDef == true) {
    for (iFFDBox = 0; iFFDBox < nFFDBox; iFFDBox++)
      ResetFFDBox[iFFDBox]->SetOriginalControlPoints();
  }
  
  design_FFDBox = config->GetFFDTag(iDV);
  
  if (design_FFDBox.compare(FFDBox->GetTag()) == 0) {
        
    for (kIndex = 0; kIndex < 2; kIndex++) {
      
      Ampl = config->GetDV_Value(iDV)*Scale;
      
      movement[0] = 0.0;
      if (kIndex == 0) movement[1] = -Ampl;
      else movement[1] = Ampl;
      movement[2] = 0.0;
      
      index[0] = SU2_TYPE::Int(config->GetParamDV(iDV, 1)); index[1] = kIndex; index[2] = 0;
      FFDBox->SetControlPoints(index, movement);
      
      index[2] = 1;
      FFDBox->SetControlPoints(index, movement);
      
    }
    
  }
  else {
    return false;
  }
  
  return true;
  
}

bool CSurfaceMovement::SetFFDTwist_2D(CGeometry *geometry, CConfig *config, CFreeFormDefBox *FFDBox, CFreeFormDefBox **ResetFFDBox,
                                      unsigned short iDV, bool ResetDef) {
  
  return true;
  
}

bool CSurfaceMovement::SetFFDCamber(CGeometry *geometry, CConfig *config, CFreeFormDefBox *FFDBox, CFreeFormDefBox **ResetFFDBox,
                                    unsigned short iDV, bool ResetDef) {
  
  su2double Ampl, movement[3] = {0.0,0.0,0.0};
  unsigned short index[3], kIndex, iPlane, iFFDBox;
  string design_FFDBox;
  su2double Scale = config->GetOpt_RelaxFactor();
  
  /*--- Set control points to its original value (even if the
   design variable is not in this box) ---*/
  
  if (ResetDef == true) {
    for (iFFDBox = 0; iFFDBox < nFFDBox; iFFDBox++)
      ResetFFDBox[iFFDBox]->SetOriginalControlPoints();
  }
  
  design_FFDBox = config->GetFFDTag(iDV);
  
  if (design_FFDBox.compare(FFDBox->GetTag()) == 0) {
    
    /*--- Check that it is possible to move the control point ---*/
    
    for (kIndex = 0; kIndex < 2; kIndex++) {
      
      index[0] = SU2_TYPE::Int(config->GetParamDV(iDV, 1));
      index[1] = SU2_TYPE::Int(config->GetParamDV(iDV, 2));
      index[2] = kIndex;
      
      for (iPlane = 0 ; iPlane < FFDBox->Get_nFix_IPlane(); iPlane++) {
        if (index[0] == FFDBox->Get_Fix_IPlane(iPlane)) return false;
      }
      
      for (iPlane = 0 ; iPlane < FFDBox->Get_nFix_JPlane(); iPlane++) {
        if (index[1] == FFDBox->Get_Fix_JPlane(iPlane)) return false;
      }
      
      for (iPlane = 0 ; iPlane < FFDBox->Get_nFix_KPlane(); iPlane++) {
        if (index[2] == FFDBox->Get_Fix_KPlane(iPlane)) return false;
      }
      
    }
    
    for (kIndex = 0; kIndex < 2; kIndex++) {
            
      Ampl = config->GetDV_Value(iDV)*Scale;
            
      index[0] = SU2_TYPE::Int(config->GetParamDV(iDV, 1));
      index[1] = SU2_TYPE::Int(config->GetParamDV(iDV, 2)); 
      index[2] = kIndex;
      
      movement[0] = 0.0; movement[1] = 0.0; 
      if (kIndex == 0) movement[2] = Ampl;
      else movement[2] = Ampl;
      
      FFDBox->SetControlPoints(index, movement);
      
    }
    
  }
  else {
    return false;
  }
  
  return true;
  
}

void CSurfaceMovement::SetFFDAngleOfAttack(CGeometry *geometry, CConfig *config, CFreeFormDefBox *FFDBox, CFreeFormDefBox **ResetFFDBox,
                                           unsigned short iDV, bool ResetDef) {
  
  su2double Scale = config->GetOpt_RelaxFactor();

  su2double Ampl = config->GetDV_Value(iDV)*Scale;
  
  config->SetAoA_Offset(Ampl);
  
}

bool CSurfaceMovement::SetFFDThickness(CGeometry *geometry, CConfig *config, CFreeFormDefBox *FFDBox, CFreeFormDefBox **ResetFFDBox,
                                       unsigned short iDV, bool ResetDef) {
  
  su2double Ampl, movement[3] = {0.0,0.0,0.0};
  unsigned short index[3], kIndex, iPlane, iFFDBox;
  string design_FFDBox;
  su2double Scale = config->GetOpt_RelaxFactor();
  
  /*--- Set control points to its original value (even if the
   design variable is not in this box) ---*/
  
  if (ResetDef == true) {
    for (iFFDBox = 0; iFFDBox < nFFDBox; iFFDBox++)
      ResetFFDBox[iFFDBox]->SetOriginalControlPoints();
  }
  
  design_FFDBox = config->GetFFDTag(iDV);
  
  if (design_FFDBox.compare(FFDBox->GetTag()) == 0) {
    
    /*--- Check that it is possible to move the control point ---*/
    
    for (kIndex = 0; kIndex < 2; kIndex++) {
      
      index[0] = SU2_TYPE::Int(config->GetParamDV(iDV, 1));
      index[1] = SU2_TYPE::Int(config->GetParamDV(iDV, 2));
      index[2] = kIndex;
      
      for (iPlane = 0 ; iPlane < FFDBox->Get_nFix_IPlane(); iPlane++) {
        if (index[0] == FFDBox->Get_Fix_IPlane(iPlane)) return false;
      }
      
      for (iPlane = 0 ; iPlane < FFDBox->Get_nFix_JPlane(); iPlane++) {
        if (index[1] == FFDBox->Get_Fix_JPlane(iPlane)) return false;
      }
      
      for (iPlane = 0 ; iPlane < FFDBox->Get_nFix_KPlane(); iPlane++) {
        if (index[2] == FFDBox->Get_Fix_KPlane(iPlane)) return false;
      }
      
    }
    
    
    for (kIndex = 0; kIndex < 2; kIndex++) {
      
      Ampl = config->GetDV_Value(iDV)*Scale;
      
      index[0] = SU2_TYPE::Int(config->GetParamDV(iDV, 1));
      index[1] = SU2_TYPE::Int(config->GetParamDV(iDV, 2));
      index[2] = kIndex;
      
      movement[0] = 0.0; movement[1] = 0.0;
      if (kIndex == 0) movement[2] = -Ampl;
      else movement[2] = Ampl;
      
      FFDBox->SetControlPoints(index, movement);
      
    }
    
  }
  else {
    return false;
  }
  
  return true;
  
}

bool CSurfaceMovement::SetFFDTwist(CGeometry *geometry, CConfig *config, CFreeFormDefBox *FFDBox, CFreeFormDefBox **ResetFFDBox,
                                   unsigned short iDV, bool ResetDef) {
  
  unsigned short iOrder, jOrder, kOrder;
  su2double  x, y, z, movement[3], Segment_P0[3], Segment_P1[3], Plane_P0[3], Plane_Normal[3],
  Variable_P0, Variable_P1, Intersection[3], Variable_Interp;
  unsigned short index[3], iPlane, iFFDBox;
  string design_FFDBox;
  su2double Scale = config->GetOpt_RelaxFactor();
  
  /*--- Set control points to its original value (even if the
   design variable is not in this box) ---*/
  
  if (ResetDef == true) {
    for (iFFDBox = 0; iFFDBox < nFFDBox; iFFDBox++)
      ResetFFDBox[iFFDBox]->SetOriginalControlPoints();
  }
  
  design_FFDBox = config->GetFFDTag(iDV);
  
  if (design_FFDBox.compare(FFDBox->GetTag()) == 0) {
    
    /*--- Check that it is possible to move the control point ---*/
    
    jOrder = SU2_TYPE::Int(config->GetParamDV(iDV, 1));
    for (iPlane = 0 ; iPlane < FFDBox->Get_nFix_JPlane(); iPlane++) {
      if (jOrder == FFDBox->Get_Fix_JPlane(iPlane)) return false;
    }
    
    /*--- Line plane intersection to find the origin of rotation ---*/
    
    Segment_P0[0] = config->GetParamDV(iDV, 2);
    Segment_P0[1] = config->GetParamDV(iDV, 3);
    Segment_P0[2] = config->GetParamDV(iDV, 4);
    
    Segment_P1[0] = config->GetParamDV(iDV, 5);
    Segment_P1[1] = config->GetParamDV(iDV, 6);
    Segment_P1[2] = config->GetParamDV(iDV, 7);
    
    iOrder = 0;
    jOrder = SU2_TYPE::Int(config->GetParamDV(iDV, 1));
    kOrder = 0;
    su2double *coord = FFDBox->GetCoordControlPoints(iOrder, jOrder, kOrder);
    Plane_P0[0] = coord[0]; Plane_P0[1] = coord[1]; Plane_P0[2] = coord[2];
    Plane_Normal[0] = 0.0; Plane_Normal[1] = 1.0; Plane_Normal[2] = 0.0;
    
    Variable_P0 = 0.0; Variable_P1 = 0.0;
    
    Intersection[0] = 0.0; Intersection[1] = 0.0;  Intersection[2] = 0.0;
    
    bool result = geometry->SegmentIntersectsPlane(Segment_P0, Segment_P1, Variable_P0, Variable_P1,
                                                   Plane_P0, Plane_Normal, Intersection, Variable_Interp);
    
    if (result) {
      
      /*--- xyz-coordinates of a point on the line of rotation. ---*/
      
      su2double a = Intersection[0];
      su2double b = Intersection[1];
      su2double c = Intersection[2];
      
      /*--- xyz-coordinate of the line's direction vector. ---*/
      
      su2double u = Plane_Normal[0];
      su2double v = Plane_Normal[1];
      su2double w = Plane_Normal[2];
      
      /*--- The angle of rotation is computed based on a characteristic length of the wing,
       otherwise it is difficult to compare with other length based design variables. ---*/
      
      su2double RefLength = config->GetRefLength();
      su2double theta = atan(config->GetDV_Value(iDV)*Scale/RefLength);
      
      /*--- An intermediate value used in computations. ---*/
      
      su2double u2=u*u; su2double v2=v*v; su2double w2=w*w;
      su2double l2 = u2 + v2 + w2; su2double l = sqrt(l2);
      su2double cosT; su2double sinT;
      
      /*--- Change the value of the control point if move is true ---*/
      
      jOrder = SU2_TYPE::Int(config->GetParamDV(iDV, 1));
      for (iOrder = 0; iOrder < FFDBox->GetlOrder(); iOrder++)
        for (kOrder = 0; kOrder < FFDBox->GetnOrder(); kOrder++) {
          index[0] = iOrder; index[1] = jOrder; index[2] = kOrder;
          su2double *coord = FFDBox->GetCoordControlPoints(iOrder, jOrder, kOrder);
          x = coord[0]; y = coord[1]; z = coord[2];
          
          cosT = cos(theta);
          sinT = sin(theta);
          
          movement[0] = a*(v2 + w2) + u*(-b*v - c*w + u*x + v*y + w*z)
          + (-a*(v2 + w2) + u*(b*v + c*w - v*y - w*z) + (v2 + w2)*x)*cosT
          + l*(-c*v + b*w - w*y + v*z)*sinT;
          movement[0] = movement[0]/l2 - x;
          
          movement[1] = b*(u2 + w2) + v*(-a*u - c*w + u*x + v*y + w*z)
          + (-b*(u2 + w2) + v*(a*u + c*w - u*x - w*z) + (u2 + w2)*y)*cosT
          + l*(c*u - a*w + w*x - u*z)*sinT;
          movement[1] = movement[1]/l2 - y;
          
          movement[2] = c*(u2 + v2) + w*(-a*u - b*v + u*x + v*y + w*z)
          + (-c*(u2 + v2) + w*(a*u + b*v - u*x - v*y) + (u2 + v2)*z)*cosT
          + l*(-b*u + a*v - v*x + u*y)*sinT;
          movement[2] = movement[2]/l2 - z;
          
          /*--- Check that it is possible to move the control point ---*/
          
          for (iPlane = 0 ; iPlane < FFDBox->Get_nFix_IPlane(); iPlane++) {
            if (iOrder == FFDBox->Get_Fix_IPlane(iPlane)) {
              movement[0] = 0.0; movement[1] = 0.0; movement[2] = 0.0;
            }
          }
          
          for (iPlane = 0 ; iPlane < FFDBox->Get_nFix_KPlane(); iPlane++) {
            if (kOrder == FFDBox->Get_Fix_KPlane(iPlane)) {
              movement[0] = 0.0; movement[1] = 0.0; movement[2] = 0.0;
            }
          }

          FFDBox->SetControlPoints(index, movement);
          
        }
      
    }
    
  }
  else {
    return false;
  }
  
  return true;
  
}

bool CSurfaceMovement::SetFFDRotation(CGeometry *geometry, CConfig *config, CFreeFormDefBox *FFDBox, CFreeFormDefBox **ResetFFDBox,
                                      unsigned short iDV, bool ResetDef) {
  
  unsigned short iOrder, jOrder, kOrder;
  su2double movement[3] = {0.0,0.0,0.0}, x, y, z;
  unsigned short index[3], iFFDBox;
  string design_FFDBox;
  su2double Scale = config->GetOpt_RelaxFactor();
  
  /*--- Set control points to its original value (even if the
   design variable is not in this box) ---*/
  
  if (ResetDef == true) {
    for (iFFDBox = 0; iFFDBox < nFFDBox; iFFDBox++)
      ResetFFDBox[iFFDBox]->SetOriginalControlPoints();
  }
  
  design_FFDBox = config->GetFFDTag(iDV);
  
  if (design_FFDBox.compare(FFDBox->GetTag()) == 0) {
    
    /*--- xyz-coordinates of a point on the line of rotation. ---*/
    
    su2double a = config->GetParamDV(iDV, 1);
    su2double b = config->GetParamDV(iDV, 2);
    su2double c = config->GetParamDV(iDV, 3);
    
    /*--- xyz-coordinate of the line's direction vector. ---*/
    
    su2double u = config->GetParamDV(iDV, 4)-config->GetParamDV(iDV, 1);
    su2double v = config->GetParamDV(iDV, 5)-config->GetParamDV(iDV, 2);
    su2double w = config->GetParamDV(iDV, 6)-config->GetParamDV(iDV, 3);
    
    /*--- The angle of rotation. ---*/
    
    su2double theta = config->GetDV_Value(iDV)*Scale*PI_NUMBER/180.0;
    
    /*--- An intermediate value used in computations. ---*/
    
    su2double u2=u*u; su2double v2=v*v; su2double w2=w*w;
    su2double cosT = cos(theta); su2double sinT = sin(theta);
    su2double l2 = u2 + v2 + w2; su2double l = sqrt(l2);
    
    /*--- Change the value of the control point if move is true ---*/
    
    for (iOrder = 0; iOrder < FFDBox->GetlOrder(); iOrder++)
      for (jOrder = 0; jOrder < FFDBox->GetmOrder(); jOrder++)
        for (kOrder = 0; kOrder < FFDBox->GetnOrder(); kOrder++) {
          index[0] = iOrder; index[1] = jOrder; index[2] = kOrder;
          su2double *coord = FFDBox->GetCoordControlPoints(iOrder, jOrder, kOrder);
          x = coord[0]; y = coord[1]; z = coord[2];
          movement[0] = a*(v2 + w2) + u*(-b*v - c*w + u*x + v*y + w*z)
          + (-a*(v2 + w2) + u*(b*v + c*w - v*y - w*z) + (v2 + w2)*x)*cosT
          + l*(-c*v + b*w - w*y + v*z)*sinT;
          movement[0] = movement[0]/l2 - x;
          
          movement[1] = b*(u2 + w2) + v*(-a*u - c*w + u*x + v*y + w*z)
          + (-b*(u2 + w2) + v*(a*u + c*w - u*x - w*z) + (u2 + w2)*y)*cosT
          + l*(c*u - a*w + w*x - u*z)*sinT;
          movement[1] = movement[1]/l2 - y;
          
          movement[2] = c*(u2 + v2) + w*(-a*u - b*v + u*x + v*y + w*z)
          + (-c*(u2 + v2) + w*(a*u + b*v - u*x - v*y) + (u2 + v2)*z)*cosT
          + l*(-b*u + a*v - v*x + u*y)*sinT;
          movement[2] = movement[2]/l2 - z;
          
          FFDBox->SetControlPoints(index, movement);
          
        }
  }
  else {
    return false;
  }
  
  return true;
  
}

bool CSurfaceMovement::SetFFDControl_Surface(CGeometry *geometry, CConfig *config, CFreeFormDefBox *FFDBox, CFreeFormDefBox **ResetFFDBox,
                                             unsigned short iDV, bool ResetDef) {
  
  unsigned short iOrder, jOrder, kOrder;
  su2double movement[3] = {0.0,0.0,0.0}, x, y, z;
  unsigned short index[3], iFFDBox;
  string design_FFDBox;
  su2double Scale = config->GetOpt_RelaxFactor();
  
  /*--- Set control points to its original value (even if the
   design variable is not in this box) ---*/
  
  if (ResetDef == true) {
    for (iFFDBox = 0; iFFDBox < nFFDBox; iFFDBox++)
      ResetFFDBox[iFFDBox]->SetOriginalControlPoints();
  }
  
  design_FFDBox = config->GetFFDTag(iDV);
  
  if (design_FFDBox.compare(FFDBox->GetTag()) == 0) {
    
    /*--- xyz-coordinates of a point on the line of rotation. ---*/
    
    su2double a = config->GetParamDV(iDV, 1);
    su2double b = config->GetParamDV(iDV, 2);
    su2double c = config->GetParamDV(iDV, 3);
    
    /*--- xyz-coordinate of the line's direction vector. ---*/
    
    su2double u = config->GetParamDV(iDV, 4)-config->GetParamDV(iDV, 1);
    su2double v = config->GetParamDV(iDV, 5)-config->GetParamDV(iDV, 2);
    su2double w = config->GetParamDV(iDV, 6)-config->GetParamDV(iDV, 3);
    
    /*--- The angle of rotation. ---*/
    
    su2double theta = -config->GetDV_Value(iDV)*Scale*PI_NUMBER/180.0;
    
    /*--- An intermediate value used in computations. ---*/
    
    su2double u2=u*u; su2double v2=v*v; su2double w2=w*w;
    su2double cosT = cos(theta); su2double sinT = sin(theta);
    su2double l2 = u2 + v2 + w2; su2double l = sqrt(l2);
    
    /*--- Change the value of the control point if move is true ---*/
    
    for (iOrder = 0; iOrder < FFDBox->GetlOrder()-2; iOrder++)
      for (jOrder = 2; jOrder < FFDBox->GetmOrder()-2; jOrder++)
        for (kOrder = 0; kOrder < FFDBox->GetnOrder(); kOrder++) {
          index[0] = iOrder; index[1] = jOrder; index[2] = kOrder;
          su2double *coord = FFDBox->GetCoordControlPoints(iOrder, jOrder, kOrder);
          x = coord[0]; y = coord[1]; z = coord[2];
          movement[0] = a*(v2 + w2) + u*(-b*v - c*w + u*x + v*y + w*z)
          + (-a*(v2 + w2) + u*(b*v + c*w - v*y - w*z) + (v2 + w2)*x)*cosT
          + l*(-c*v + b*w - w*y + v*z)*sinT;
          movement[0] = movement[0]/l2 - x;
          
          movement[1] = b*(u2 + w2) + v*(-a*u - c*w + u*x + v*y + w*z)
          + (-b*(u2 + w2) + v*(a*u + c*w - u*x - w*z) + (u2 + w2)*y)*cosT
          + l*(c*u - a*w + w*x - u*z)*sinT;
          movement[1] = movement[1]/l2 - y;
          
          movement[2] = c*(u2 + v2) + w*(-a*u - b*v + u*x + v*y + w*z)
          + (-c*(u2 + v2) + w*(a*u + b*v - u*x - v*y) + (u2 + v2)*z)*cosT
          + l*(-b*u + a*v - v*x + u*y)*sinT;
          movement[2] = movement[2]/l2 - z;
          
          FFDBox->SetControlPoints(index, movement);
          
        }
  }
  else {
    return false;
  }
  
  return true;
  
}

void CSurfaceMovement::SetAngleOfAttack(CGeometry *boundary, CConfig *config, unsigned short iDV, bool ResetDef) {
  
  su2double Scale = config->GetOpt_RelaxFactor();
  su2double Ampl = config->GetDV_Value(iDV)*Scale;
  config->SetAoA_Offset(Ampl);
  
}

void CSurfaceMovement::SetHicksHenne(CGeometry *boundary, CConfig *config, unsigned short iDV, bool ResetDef) {
  unsigned long iVertex;
  unsigned short iMarker;
  su2double VarCoord[3] = {0.0,0.0,0.0}, VarCoord_[3] = {0.0,0.0,0.0}, *Coord_, *Normal_, ek, fk,
      Coord[3] = {0.0,0.0,0.0}, Normal[3] = {0.0,0.0,0.0},
  TPCoord[2] = {0.0, 0.0}, LPCoord[2] = {0.0, 0.0}, Distance, Chord, AoA, ValCos, ValSin;
  
  bool upper = true;
  su2double Scale = config->GetOpt_RelaxFactor();

  /*--- Reset airfoil deformation if first deformation or if it required by the solver ---*/
  
  if ((iDV == 0) || (ResetDef == true)) {
    for (iMarker = 0; iMarker < config->GetnMarker_All(); iMarker++)
      for (iVertex = 0; iVertex < boundary->nVertex[iMarker]; iVertex++) {
        VarCoord[0] = 0.0; VarCoord[1] = 0.0; VarCoord[2] = 0.0;
        boundary->vertex[iMarker][iVertex]->SetVarCoord(VarCoord);
      }
  }
  
  /*--- Compute the angle of attack to apply the deformation ---*/
  
  for (iMarker = 0; iMarker < config->GetnMarker_All(); iMarker++) {
    if (config->GetMarker_All_DV(iMarker) == YES) {
      Coord_ = boundary->vertex[iMarker][0]->GetCoord();
      TPCoord[0] = Coord_[0]; TPCoord[1] = Coord_[1];
      for (iVertex = 1; iVertex < boundary->nVertex[iMarker]; iVertex++) {
        Coord_ = boundary->vertex[iMarker][iVertex]->GetCoord();
        if (Coord_[0] > TPCoord[0]) { TPCoord[0] = Coord_[0]; TPCoord[1] = Coord_[1]; }
      }
    }
  }
  
#ifdef HAVE_MPI

  int iProcessor, nProcessor = size;
  su2double *Buffer_Send_Coord, *Buffer_Receive_Coord;
  
  Buffer_Receive_Coord = new su2double [nProcessor*2];
  Buffer_Send_Coord = new su2double [2];
  
  Buffer_Send_Coord[0] = TPCoord[0]; Buffer_Send_Coord[1] = TPCoord[1];

  SU2_MPI::Allgather(Buffer_Send_Coord, 2, MPI_DOUBLE, Buffer_Receive_Coord, 2, MPI_DOUBLE, MPI_COMM_WORLD);

  TPCoord[0] = Buffer_Receive_Coord[0]; TPCoord[1] = Buffer_Receive_Coord[1];
  for (iProcessor = 1; iProcessor < nProcessor; iProcessor++) {
    Coord[0] = Buffer_Receive_Coord[iProcessor*2 + 0];
    Coord[1] = Buffer_Receive_Coord[iProcessor*2 + 1];
    if (Coord[0] > TPCoord[0]) { TPCoord[0] = Coord[0]; TPCoord[1] = Coord[1]; }
  }
  
  delete[] Buffer_Send_Coord;   delete[] Buffer_Receive_Coord;
  
#endif


  Chord = 0.0;
  for (iMarker = 0; iMarker < config->GetnMarker_All(); iMarker++) {
    if (config->GetMarker_All_DV(iMarker) == YES) {
      for (iVertex = 0; iVertex < boundary->nVertex[iMarker]; iVertex++) {
        Coord_ = boundary->vertex[iMarker][iVertex]->GetCoord();
        Distance = sqrt(pow(Coord_[0] - TPCoord[0], 2.0) + pow(Coord_[1] - TPCoord[1], 2.0));
        if (Chord < Distance) { Chord = Distance; LPCoord[0] = Coord_[0]; LPCoord[1] = Coord_[1]; }
      }
    }
  }
  
#ifdef HAVE_MPI
   
  Buffer_Receive_Coord = new su2double [nProcessor*2];
  Buffer_Send_Coord = new su2double [2];
  
  Buffer_Send_Coord[0] = LPCoord[0]; Buffer_Send_Coord[1] = LPCoord[1];

  SU2_MPI::Allgather(Buffer_Send_Coord, 2, MPI_DOUBLE, Buffer_Receive_Coord, 2, MPI_DOUBLE, MPI_COMM_WORLD);
  
  Chord = 0.0;
  for (iProcessor = 0; iProcessor < nProcessor; iProcessor++) {
    Coord[0] = Buffer_Receive_Coord[iProcessor*2 + 0];
    Coord[1] = Buffer_Receive_Coord[iProcessor*2 + 1];
    Distance = sqrt(pow(Coord[0] - TPCoord[0], 2.0) + pow(Coord[1] - TPCoord[1], 2.0));
    if (Chord < Distance) { Chord = Distance; LPCoord[0] = Coord[0]; LPCoord[1] = Coord[1]; }
  }
  
  delete[] Buffer_Send_Coord;   delete[] Buffer_Receive_Coord;
  
#endif
  
  AoA = atan((LPCoord[1] - TPCoord[1]) / (TPCoord[0] - LPCoord[0]))*180/PI_NUMBER;
  
  /*--- WARNING: AoA currently overwritten to zero. ---*/
  AoA = 0.0;

  /*--- Perform multiple airfoil deformation ---*/
  
  su2double Ampl = config->GetDV_Value(iDV)*Scale;
  su2double xk = config->GetParamDV(iDV, 1);
  const su2double t2 = 3.0;
  
  if (config->GetParamDV(iDV, 0) == NO) { upper = false; }
  if (config->GetParamDV(iDV, 0) == YES) { upper = true; }
  
  for (iMarker = 0; iMarker < config->GetnMarker_All(); iMarker++) {

    for (iVertex = 0; iVertex < boundary->nVertex[iMarker]; iVertex++) {
      VarCoord[0] = 0.0; VarCoord[1] = 0.0; VarCoord[2] = 0.0;
      
      if (config->GetMarker_All_DV(iMarker) == YES) {
        
        Coord_ = boundary->vertex[iMarker][iVertex]->GetCoord();
        Normal_ = boundary->vertex[iMarker][iVertex]->GetNormal();
        
        /*--- The Hicks Henne bump functions should be applied to a basic airfoil without AoA,
         and unitary chord, a tranformation is required ---*/
        
        ValCos = cos(AoA*PI_NUMBER/180.0);
        ValSin = sin(AoA*PI_NUMBER/180.0);
        
        Coord[0] = Coord_[0]*ValCos - Coord_[1]*ValSin;
        Coord[0] = max(0.0, Coord[0]); // Coord x should be always positive
        Coord[1] = Coord_[1]*ValCos + Coord_[0]*ValSin;

        Normal[0] = Normal_[0]*ValCos - Normal_[1]*ValSin;
        Normal[1] = Normal_[1]*ValCos + Normal_[0]*ValSin;

        /*--- Bump computation ---*/

        ek = log10(0.5)/log10(xk);
        if (Coord[0] > 10*EPS) fk = pow( sin( PI_NUMBER * pow(Coord[0], ek) ), t2);
        else fk = 0.0;

        /*--- Upper and lower surface ---*/

        if (( upper) && (Normal[1] > 0)) { VarCoord[1] =  Ampl*fk; }
        if ((!upper) && (Normal[1] < 0)) { VarCoord[1] = -Ampl*fk; }

      }
      
      /*--- Apply the transformation to the coordinate variation ---*/
      
      ValCos = cos(-AoA*PI_NUMBER/180.0);
      ValSin = sin(-AoA*PI_NUMBER/180.0);
      
      VarCoord_[0] = VarCoord[0]*ValCos - VarCoord[1]*ValSin;
      VarCoord_[1] = VarCoord[1]*ValCos + VarCoord[0]*ValSin;

      boundary->vertex[iMarker][iVertex]->AddVarCoord(VarCoord_);
      
    }
  }
  
}

void CSurfaceMovement::SetSurface_Bump(CGeometry *boundary, CConfig *config, unsigned short iDV, bool ResetDef) {
  unsigned long iVertex;
  unsigned short iMarker;
  su2double VarCoord[3] = {0.0,0.0,0.0}, ek, fk, *Coord, xCoord;
  su2double Scale = config->GetOpt_RelaxFactor();

  /*--- Reset airfoil deformation if first deformation or if it required by the solver ---*/

  if ((iDV == 0) || (ResetDef == true)) {
    for (iMarker = 0; iMarker < config->GetnMarker_All(); iMarker++)
      for (iVertex = 0; iVertex < boundary->nVertex[iMarker]; iVertex++) {
        VarCoord[0] = 0.0; VarCoord[1] = 0.0; VarCoord[2] = 0.0;
        boundary->vertex[iMarker][iVertex]->SetVarCoord(VarCoord);
      }
  }

  /*--- Perform multiple airfoil deformation ---*/

  su2double Ampl = config->GetDV_Value(iDV)*Scale;
  su2double x_start = config->GetParamDV(iDV, 0);
  su2double x_end = config->GetParamDV(iDV, 1);
  su2double BumpSize = x_end - x_start;
  su2double BumpLoc = x_start;
  su2double xk = config->GetParamDV(iDV, 2);
  const su2double t2 = 3.0;

  for (iMarker = 0; iMarker < config->GetnMarker_All(); iMarker++) {

    for (iVertex = 0; iVertex < boundary->nVertex[iMarker]; iVertex++) {
      VarCoord[0] = 0.0; VarCoord[1] = 0.0; VarCoord[2] = 0.0;

      if (config->GetMarker_All_DV(iMarker) == YES) {

        Coord = boundary->vertex[iMarker][iVertex]->GetCoord();

        xCoord = (Coord[0] - BumpLoc);
        ek = log10(0.5)/log10((xk-BumpLoc+EPS)/BumpSize);
        if (xCoord > 0.0) fk = pow( sin( PI_NUMBER * pow((xCoord+EPS)/BumpSize, ek)), t2);
        else fk = 0.0;

        if ((xCoord <= 0.0) || (xCoord >= BumpSize)) VarCoord[1] =  0.0;
        else { VarCoord[1] =  Ampl*fk; }

      }

      boundary->vertex[iMarker][iVertex]->AddVarCoord(VarCoord);

    }
  }

}

void CSurfaceMovement::SetCST(CGeometry *boundary, CConfig *config, unsigned short iDV, bool ResetDef) {
  unsigned long iVertex;
  unsigned short iMarker;
  su2double VarCoord[3] = {0.0,0.0,0.0}, VarCoord_[3] = {0.0,0.0,0.0}, *Coord_, *Normal_, fk,
    Coord[3] = {0.0,0.0,0.0}, Normal[3] = {0.0,0.0,0.0},
    TPCoord[2] = {0.0, 0.0}, LPCoord[2] = {0.0, 0.0}, Distance, Chord, AoA, ValCos, ValSin;
  
  bool upper = true;
  su2double Scale = config->GetOpt_RelaxFactor();

  /*--- Reset airfoil deformation if first deformation or if it required by the solver ---*/

  if ((iDV == 0) || (ResetDef == true)) {
    for (iMarker = 0; iMarker < config->GetnMarker_All(); iMarker++)
      for (iVertex = 0; iVertex < boundary->nVertex[iMarker]; iVertex++) {
        VarCoord[0] = 0.0; VarCoord[1] = 0.0; VarCoord[2] = 0.0;
        boundary->vertex[iMarker][iVertex]->SetVarCoord(VarCoord);
      }
  }
  
    /*--- Compute the angle of attack to apply the deformation ---*/
  
  for (iMarker = 0; iMarker < config->GetnMarker_All(); iMarker++) {
    if (config->GetMarker_All_DV(iMarker) == YES) {
      Coord_ = boundary->vertex[iMarker][0]->GetCoord();
      TPCoord[0] = Coord_[0]; TPCoord[1] = Coord_[1];
      for (iVertex = 1; iVertex < boundary->nVertex[iMarker]; iVertex++) {
        Coord_ = boundary->vertex[iMarker][iVertex]->GetCoord();
        if (Coord_[0] > TPCoord[0]) { TPCoord[0] = Coord_[0]; TPCoord[1] = Coord_[1]; }
      }
    }
  }
  
#ifdef HAVE_MPI

  int iProcessor, nProcessor = size;
  su2double *Buffer_Send_Coord, *Buffer_Receive_Coord;
  
  Buffer_Receive_Coord = new su2double [nProcessor*2];
  Buffer_Send_Coord = new su2double [2];
  
  Buffer_Send_Coord[0] = TPCoord[0]; Buffer_Send_Coord[1] = TPCoord[1];

  SU2_MPI::Allgather(Buffer_Send_Coord, 2, MPI_DOUBLE, Buffer_Receive_Coord, 2, MPI_DOUBLE, MPI_COMM_WORLD);

  TPCoord[0] = Buffer_Receive_Coord[0]; TPCoord[1] = Buffer_Receive_Coord[1];
  for (iProcessor = 1; iProcessor < nProcessor; iProcessor++) {
    Coord[0] = Buffer_Receive_Coord[iProcessor*2 + 0];
    Coord[1] = Buffer_Receive_Coord[iProcessor*2 + 1];
    if (Coord[0] > TPCoord[0]) { TPCoord[0] = Coord[0]; TPCoord[1] = Coord[1]; }
  }
  
  delete[] Buffer_Send_Coord;   delete[] Buffer_Receive_Coord;
  
#endif


  Chord = 0.0;
  for (iMarker = 0; iMarker < config->GetnMarker_All(); iMarker++) {
    if (config->GetMarker_All_DV(iMarker) == YES) {
      for (iVertex = 0; iVertex < boundary->nVertex[iMarker]; iVertex++) {
        Coord_ = boundary->vertex[iMarker][iVertex]->GetCoord();
        Distance = sqrt(pow(Coord_[0] - TPCoord[0], 2.0) + pow(Coord_[1] - TPCoord[1], 2.0));
        if (Chord < Distance) { Chord = Distance; LPCoord[0] = Coord_[0]; LPCoord[1] = Coord_[1]; }
      }
    }
  }
  
#ifdef HAVE_MPI
   
  Buffer_Receive_Coord = new su2double [nProcessor*2];
  Buffer_Send_Coord = new su2double [2];
  
  Buffer_Send_Coord[0] = LPCoord[0]; Buffer_Send_Coord[1] = LPCoord[1];

  SU2_MPI::Allgather(Buffer_Send_Coord, 2, MPI_DOUBLE, Buffer_Receive_Coord, 2, MPI_DOUBLE, MPI_COMM_WORLD);
  
  Chord = 0.0;
  for (iProcessor = 0; iProcessor < nProcessor; iProcessor++) {
    Coord[0] = Buffer_Receive_Coord[iProcessor*2 + 0];
    Coord[1] = Buffer_Receive_Coord[iProcessor*2 + 1];
    Distance = sqrt(pow(Coord[0] - TPCoord[0], 2.0) + pow(Coord[1] - TPCoord[1], 2.0));
    if (Chord < Distance) { Chord = Distance; LPCoord[0] = Coord[0]; LPCoord[1] = Coord[1]; }
  }
  
  delete[] Buffer_Send_Coord;   delete[] Buffer_Receive_Coord;
  
#endif
  
  AoA = atan((LPCoord[1] - TPCoord[1]) / (TPCoord[0] - LPCoord[0]))*180/PI_NUMBER;
  
  /*--- WARNING: AoA currently overwritten to zero. ---*/
  AoA = 0.0;

  /*--- Perform multiple airfoil deformation ---*/
    
  su2double Ampl = config->GetDV_Value(iDV)*Scale;
  su2double KulfanNum = config->GetParamDV(iDV, 1) - 1.0;
  su2double maxKulfanNum = config->GetParamDV(iDV, 2) - 1.0;
  if (KulfanNum < 0) {
    std::cout << "Warning: Kulfan number should be greater than 1." << std::endl;
  }
  if (KulfanNum > maxKulfanNum) {
    std::cout << "Warning: Kulfan number should be less than provided maximum." << std::endl;
  }

  if (config->GetParamDV(iDV, 0) == NO) { upper = false;}
  if (config->GetParamDV(iDV, 0) == YES) { upper = true;}
  
  for (iMarker = 0; iMarker < config->GetnMarker_All(); iMarker++) {

    for (iVertex = 0; iVertex < boundary->nVertex[iMarker]; iVertex++) {
      VarCoord[0] = 0.0; VarCoord[1] = 0.0; VarCoord[2] = 0.0;
      
      if (config->GetMarker_All_DV(iMarker) == YES) {
        
        Coord_ = boundary->vertex[iMarker][iVertex]->GetCoord();
        Normal_ = boundary->vertex[iMarker][iVertex]->GetNormal();
        
        /*--- The CST functions should be applied to a basic airfoil without AoA,
         and unitary chord, a tranformation is required ---*/

        ValCos = cos(AoA*PI_NUMBER/180.0);
        ValSin = sin(AoA*PI_NUMBER/180.0);
        
        Coord[0] = Coord_[0]*ValCos - Coord_[1]*ValSin;
        Coord[0] = max(0.0, Coord[0]); // Coord x should be always positive
        Coord[1] = Coord_[1]*ValCos + Coord_[0]*ValSin;
        
        Normal[0] = Normal_[0]*ValCos - Normal_[1]*ValSin;
        Normal[1] = Normal_[1]*ValCos + Normal_[0]*ValSin;
  
        /*--- CST computation ---*/
        su2double fact_n = 1;
  su2double fact_cst = 1;
        su2double fact_cst_n = 1;
  
  for (int i = 1; i <= maxKulfanNum; i++) {
    fact_n = fact_n * i;
  }
  for (int i = 1; i <= KulfanNum; i++) {
    fact_cst = fact_cst * i;
  }
  for (int i = 1; i <= maxKulfanNum - KulfanNum; i++) {
    fact_cst_n = fact_cst_n * i;
  } 
  
  // CST method only for 2D NACA type airfoils  
  su2double N1, N2;       
  N1 = 0.5;
  N2 = 1.0;
 
  /*--- Upper and lower surface change in coordinates based on CST equations by Kulfan et. al (www.brendakulfan.com/docs/CST3.pdf)  ---*/
        fk = pow(Coord[0],N1)*pow((1-Coord[0]), N2) * fact_n/(fact_cst*(fact_cst_n)) * pow(Coord[0], KulfanNum) * pow((1-Coord[0]), (maxKulfanNum-(KulfanNum)));

  if (( upper) && (Normal[1] > 0)) { VarCoord[1] =  Ampl*fk; }

        if ((!upper) && (Normal[1] < 0)) { VarCoord[1] =  Ampl*fk; }

  
  }
      
      /*--- Apply the transformation to the coordinate variation ---*/

      ValCos = cos(-AoA*PI_NUMBER/180.0);
      ValSin = sin(-AoA*PI_NUMBER/180.0);

      VarCoord_[0] = VarCoord[0]*ValCos - VarCoord[1]*ValSin;
      VarCoord_[1] = VarCoord[1]*ValCos + VarCoord[0]*ValSin;

            boundary->vertex[iMarker][iVertex]->AddVarCoord(VarCoord_);
    }
  }
}

void CSurfaceMovement::SetRotation(CGeometry *boundary, CConfig *config, unsigned short iDV, bool ResetDef) {
  unsigned long iVertex;
  unsigned short iMarker;
  su2double VarCoord[3] = {0.0,0.0,0.0}, *Coord;
  su2double movement[3] = {0.0,0.0,0.0}, x, y, z;
  su2double Scale = config->GetOpt_RelaxFactor();
  
  /*--- Reset airfoil deformation if first deformation or if it required by the solver ---*/
  
  if ((iDV == 0) || (ResetDef == true)) {
    for (iMarker = 0; iMarker < config->GetnMarker_All(); iMarker++)
      for (iVertex = 0; iVertex < boundary->nVertex[iMarker]; iVertex++) {
        VarCoord[0] = 0.0; VarCoord[1] = 0.0; VarCoord[2] = 0.0;
        boundary->vertex[iMarker][iVertex]->SetVarCoord(VarCoord);
      }
  }
  
  /*--- xyz-coordinates of a point on the line of rotation. */
  
  su2double a = config->GetParamDV(iDV, 0);
  su2double b = config->GetParamDV(iDV, 1);
  su2double c = 0.0;
  if (boundary->GetnDim() == 3) c = config->GetParamDV(0,2);
  
  /*--- xyz-coordinate of the line's direction vector. ---*/
  
  su2double u = config->GetParamDV(iDV, 3)-config->GetParamDV(iDV, 0);
  su2double v = config->GetParamDV(iDV, 4)-config->GetParamDV(iDV, 1);
  su2double w = 1.0;
  if (boundary->GetnDim() == 3) w = config->GetParamDV(iDV, 5)-config->GetParamDV(iDV, 2);
  
  /*--- The angle of rotation. ---*/
  
  su2double theta = config->GetDV_Value(iDV)*Scale*PI_NUMBER/180.0;
  
  /*--- An intermediate value used in computations. ---*/
  
  su2double u2=u*u; su2double v2=v*v; su2double w2=w*w;
  su2double cosT = cos(theta); su2double sinT = sin(theta);
  su2double l2 = u2 + v2 + w2; su2double l = sqrt(l2);
  
  for (iMarker = 0; iMarker < config->GetnMarker_All(); iMarker++)
    for (iVertex = 0; iVertex < boundary->nVertex[iMarker]; iVertex++) {
      VarCoord[0] = 0.0; VarCoord[1] = 0.0; VarCoord[2] = 0.0;
      if (config->GetMarker_All_DV(iMarker) == YES) {
        Coord = boundary->vertex[iMarker][iVertex]->GetCoord();
        x = Coord[0]; y = Coord[1]; z = Coord[2];
        
        movement[0] = a*(v2 + w2) + u*(-b*v - c*w + u*x + v*y + w*z)
        + (-a*(v2 + w2) + u*(b*v + c*w - v*y - w*z) + (v2 + w2)*x)*cosT
        + l*(-c*v + b*w - w*y + v*z)*sinT;
        movement[0] = movement[0]/l2 - x;
        
        movement[1] = b*(u2 + w2) + v*(-a*u - c*w + u*x + v*y + w*z)
        + (-b*(u2 + w2) + v*(a*u + c*w - u*x - w*z) + (u2 + w2)*y)*cosT
        + l*(c*u - a*w + w*x - u*z)*sinT;
        movement[1] = movement[1]/l2 - y;
        
        movement[2] = c*(u2 + v2) + w*(-a*u - b*v + u*x + v*y + w*z)
        + (-c*(u2 + v2) + w*(a*u + b*v - u*x - v*y) + (u2 + v2)*z)*cosT
        + l*(-b*u + a*v - v*x + u*y)*sinT;
        if (boundary->GetnDim() == 3) movement[2] = movement[2]/l2 - z;
        else movement[2] = 0.0;
        
        VarCoord[0] = movement[0];
        VarCoord[1] = movement[1];
        if (boundary->GetnDim() == 3) VarCoord[2] = movement[2];
        
      }
      boundary->vertex[iMarker][iVertex]->AddVarCoord(VarCoord);
    }
}

void CSurfaceMovement::SetTranslation(CGeometry *boundary, CConfig *config, unsigned short iDV, bool ResetDef) {
  unsigned long iVertex;
  unsigned short iMarker;
  su2double VarCoord[3] = {0.0,0.0,0.0};
  su2double Scale = config->GetOpt_RelaxFactor();
  su2double Ampl = config->GetDV_Value(iDV)*Scale;
  
  /*--- Reset airfoil deformation if first deformation or if it required by the solver ---*/
  
  if ((iDV == 0) || (ResetDef == true)) {
    for (iMarker = 0; iMarker < config->GetnMarker_All(); iMarker++)
      for (iVertex = 0; iVertex < boundary->nVertex[iMarker]; iVertex++) {
        VarCoord[0] = 0.0; VarCoord[1] = 0.0; VarCoord[2] = 0.0;
        boundary->vertex[iMarker][iVertex]->SetVarCoord(VarCoord);
      }
  }
  
  su2double xDispl = config->GetParamDV(iDV, 0);
  su2double yDispl = config->GetParamDV(iDV, 1);
  su2double zDispl = 0;
  if (boundary->GetnDim() == 3) zDispl = config->GetParamDV(iDV, 2);
  
  for (iMarker = 0; iMarker < config->GetnMarker_All(); iMarker++)
    for (iVertex = 0; iVertex < boundary->nVertex[iMarker]; iVertex++) {
      VarCoord[0] = 0.0; VarCoord[1] = 0.0; VarCoord[2] = 0.0;
      if (config->GetMarker_All_DV(iMarker) == YES) {
        VarCoord[0] = Ampl*xDispl;
        VarCoord[1] = Ampl*yDispl;
        if (boundary->GetnDim() == 3) VarCoord[2] = Ampl*zDispl;
      }
      boundary->vertex[iMarker][iVertex]->AddVarCoord(VarCoord);
    }
  
}

void CSurfaceMovement::SetScale(CGeometry *boundary, CConfig *config, unsigned short iDV, bool ResetDef) {
  unsigned long iVertex;
  unsigned short iMarker;
  su2double VarCoord[3] = {0.0,0.0,0.0}, x, y, z, *Coord;
  su2double Scale = config->GetOpt_RelaxFactor();
  su2double Ampl = config->GetDV_Value(iDV)*Scale;
  
  /*--- Reset airfoil deformation if first deformation or if it required by the solver ---*/
  
  if ((iDV == 0) || (ResetDef == true)) {
    for (iMarker = 0; iMarker < config->GetnMarker_All(); iMarker++)
      for (iVertex = 0; iVertex < boundary->nVertex[iMarker]; iVertex++) {
        VarCoord[0] = 0.0; VarCoord[1] = 0.0; VarCoord[2] = 0.0;
        boundary->vertex[iMarker][iVertex]->SetVarCoord(VarCoord);
      }
  }
  
  for (iMarker = 0; iMarker < config->GetnMarker_All(); iMarker++)
    for (iVertex = 0; iVertex < boundary->nVertex[iMarker]; iVertex++) {
      VarCoord[0] = 0.0; VarCoord[1] = 0.0; VarCoord[2] = 0.0;
      if (config->GetMarker_All_DV(iMarker) == YES) {
        Coord = boundary->vertex[iMarker][iVertex]->GetCoord();
        x = Coord[0]; y = Coord[1]; z = Coord[2];
        VarCoord[0] = (Ampl-1.0)*x;
        VarCoord[1] = (Ampl-1.0)*y;
        if (boundary->GetnDim() == 3) VarCoord[2] = (Ampl-1.0)*z;
      }
      boundary->vertex[iMarker][iVertex]->AddVarCoord(VarCoord);
    }
  
}

void CSurfaceMovement::Moving_Walls(CGeometry *geometry, CConfig *config,
                                    unsigned short iZone, unsigned long iter) {
  
  /*--- Local variables ---*/
  unsigned short iMarker, jMarker, iDim, nDim = geometry->GetnDim();
  unsigned long iPoint, iVertex;
  su2double xDot[3] = {0.0,0.0,0.0}, *Coord, Center[3] = {0.0,0.0,0.0}, Omega[3] = {0.0,0.0,0.0}, r[3] = {0.0,0.0,0.0}, GridVel[3] = {0.0,0.0,0.0};
  su2double L_Ref     = config->GetLength_Ref();
  su2double Omega_Ref = config->GetOmega_Ref();
  su2double Vel_Ref   = config->GetVelocity_Ref();
  string Marker_Tag;
  
  /*--- Store grid velocity for each node on the moving surface(s).
   Sum and store the x, y, & z velocities due to translation and rotation. ---*/
  
  for (iMarker = 0; iMarker < config->GetnMarker_All(); iMarker++) {
    if (config->GetMarker_All_Moving(iMarker) == YES) {
      
      /*--- Identify iMarker from the list of those under MARKER_MOVING ---*/
      
      Marker_Tag = config->GetMarker_All_TagBound(iMarker);
      jMarker    = config->GetMarker_Moving(Marker_Tag);
      
      /*--- Get prescribed wall speed from config for this marker ---*/
      
      for (iDim = 0; iDim < 3; iDim++){
        Center[iDim] = config->GetMarkerMotion_Origin(jMarker)[iDim];
        Omega[iDim]  = config->GetMarkerRotationRate(jMarker)[iDim]/Omega_Ref;
        xDot[iDim]   = config->GetMarkerTranslationRate(jMarker)[iDim]/Vel_Ref;
      }
      
      
      if (rank == MASTER_NODE && iter == 0) {
        cout << " Storing grid velocity for marker: ";
        cout << Marker_Tag << "." << endl;
        cout << " Translational velocity: (" << xDot[0]*config->GetVelocity_Ref() << ", " << xDot[1]*config->GetVelocity_Ref();
        cout << ", " << xDot[2]*config->GetVelocity_Ref();
        if (config->GetSystemMeasurements() == SI) cout << ") m/s." << endl;
        else cout << ") ft/s." << endl;
        cout << " Angular velocity: (" << Omega[0] << ", " << Omega[1];
        cout << ", " << Omega[2] << ") rad/s about origin: (" << Center[0];
        cout << ", " << Center[1] << ", " << Center[2] << ")." << endl;
      }
      
      for (iVertex = 0; iVertex < geometry->nVertex[iMarker]; iVertex++) {
        
        /*--- Get the index and coordinates of the current point ---*/
        
        iPoint = geometry->vertex[iMarker][iVertex]->GetNode();
        Coord  = geometry->node[iPoint]->GetCoord();
        
        /*--- Calculate non-dim. position from rotation center ---*/
        for (iDim = 0; iDim < nDim; iDim++)
          r[iDim] = (Coord[iDim]-Center[iDim])/L_Ref;
        if (nDim == 2) r[nDim] = 0.0;
        
        /*--- Cross Product of angular velocity and distance from center to
         get the rotational velocity. Note that we are adding on the velocity
         due to pure translation as well. ---*/
        
        GridVel[0] = xDot[0] + Omega[1]*r[2] - Omega[2]*r[1];
        GridVel[1] = xDot[1] + Omega[2]*r[0] - Omega[0]*r[2];
        GridVel[2] = xDot[2] + Omega[0]*r[1] - Omega[1]*r[0];
        
        /*--- Store the moving wall velocity for this node ---*/
        
        for (iDim = 0; iDim < nDim; iDim++)
          geometry->node[iPoint]->SetGridVel(iDim, GridVel[iDim]);
  
      }
    }
  }
}

void CSurfaceMovement::Surface_Translating(CGeometry *geometry, CConfig *config,
                                        unsigned long iter, unsigned short iZone) {
  
  su2double deltaT, time_new, time_old;
  su2double Center[3] = {0.0,0.0,0.0}, VarCoord[3] = {0.0,0.0,0.0};
  su2double xDot[3] = {0.0,0.0,0.0};
  unsigned short iMarker, jMarker, Moving;
  unsigned long iVertex;
  string Marker_Tag, Moving_Tag;
  unsigned short iDim;
<<<<<<< HEAD
	
=======
  
>>>>>>> 62e6edb8
  /*--- Initialize the delta variation in coordinates ---*/
  VarCoord[0] = 0.0; VarCoord[1] = 0.0; VarCoord[2] = 0.0;
  
  /*--- Retrieve values from the config file ---*/
  
  deltaT = config->GetDelta_UnstTimeND();
  
  /*--- Compute delta time based on physical time step ---*/
  time_new = static_cast<su2double>(iter)*deltaT;
  if (iter == 0) {
    time_old = time_new;
  } else {
    time_old = static_cast<su2double>(iter-1)*deltaT;
  }
  
  /*--- Store displacement of each node on the translating surface ---*/
    /*--- Loop over markers and find the particular marker(s) (surface) to translate ---*/
  
  for (iMarker = 0; iMarker < config->GetnMarker_All(); iMarker++) {
    Moving = config->GetMarker_All_Moving(iMarker);
    if (Moving == YES) {
      for (jMarker = 0; jMarker<config->GetnMarker_Moving(); jMarker++) {
        
        Moving_Tag = config->GetMarker_Moving_TagBound(jMarker);
        Marker_Tag = config->GetMarker_All_TagBound(iMarker);
        
        if (Marker_Tag == Moving_Tag && (config->GetKind_SurfaceMovement(jMarker) == DEFORMING)) {

          for (iDim = 0; iDim < 3; iDim++){
            xDot[iDim]   = config->GetMarkerTranslationRate(jMarker)[iDim];
            Center[iDim] = config->GetMarkerMotion_Origin(jMarker)[iDim];
          }
          
          /*--- Print some information to the console. Be verbose at the first
           iteration only (mostly for debugging purposes). ---*/
          // Note that the MASTER_NODE might not contain all the markers being moved.
          
          if (rank == MASTER_NODE) {
            cout << " Storing translating displacement for marker: ";
            cout << Marker_Tag << "." << endl;
            if (iter == 0) {
              cout << " Translational velocity: (" << xDot[0]*config->GetVelocity_Ref() << ", " << xDot[1]*config->GetVelocity_Ref();
              cout << ", " << xDot[2]*config->GetVelocity_Ref();
              if (config->GetSystemMeasurements() == SI) cout << ") m/s." << endl;
              else cout << ") ft/s." << endl;
            }
          }
          
          /*--- Compute delta change in the position in the x, y, & z directions. ---*/
          
          VarCoord[0] = xDot[0]*(time_new-time_old);
          VarCoord[1] = xDot[1]*(time_new-time_old);
          VarCoord[2] = xDot[2]*(time_new-time_old);
          
          for (iVertex = 0; iVertex < geometry->nVertex[iMarker]; iVertex++) {
            
            /*--- Set node displacement for volume deformation ---*/
            geometry->vertex[iMarker][iVertex]->SetVarCoord(VarCoord);
            
          }
        }
      }
    }
  }
  
  /*--- When updating the origins it is assumed that all markers have the
        same translational velocity, because we use the last VarCoord set ---*/
  
  /*--- Set the mesh motion center to the new location after
   incrementing the position with the translation. This new
   location will be used for subsequent mesh motion for the given marker.---*/
  
  for (jMarker=0; jMarker<config->GetnMarker_Moving(); jMarker++) {
    
    /*-- Check if we want to update the motion origin for the given marker ---*/
    
    if (config->GetMoveMotion_Origin(jMarker) == YES) {
      for (iDim = 0; iDim < 3; iDim++){
        Center[iDim] += VarCoord[iDim];
<<<<<<< HEAD
        config->SetMarkerMotion_Origin(Center, jMarker);
      }
=======
      }
      config->SetMarkerMotion_Origin(Center, jMarker);      
>>>>>>> 62e6edb8
    }
  }
  
  /*--- Set the moment computation center to the new location after
   incrementing the position with the translation. ---*/
  
  for (jMarker=0; jMarker<config->GetnMarker_Monitoring(); jMarker++) {
    Center[0] = config->GetRefOriginMoment_X(jMarker) + VarCoord[0];
    Center[1] = config->GetRefOriginMoment_Y(jMarker) + VarCoord[1];
    Center[2] = config->GetRefOriginMoment_Z(jMarker) + VarCoord[2];
    config->SetRefOriginMoment_X(jMarker, Center[0]);
    config->SetRefOriginMoment_Y(jMarker, Center[1]);
    config->SetRefOriginMoment_Z(jMarker, Center[2]);
  }
}

void CSurfaceMovement::Surface_Plunging(CGeometry *geometry, CConfig *config,
                                           unsigned long iter, unsigned short iZone) {
  
<<<<<<< HEAD
	su2double deltaT, time_new, time_old, Lref;
=======
  su2double deltaT, time_new, time_old, Lref;
>>>>>>> 62e6edb8
  su2double Center[3] = {0.0, 0.0, 0.0}, VarCoord[3], Omega[3], Ampl[3];
  su2double DEG2RAD = PI_NUMBER/180.0;
  unsigned short iMarker, jMarker, Moving;
  unsigned long iVertex;
  string Marker_Tag, Moving_Tag;
  unsigned short iDim;
<<<<<<< HEAD
	
=======
  
>>>>>>> 62e6edb8
  /*--- Initialize the delta variation in coordinates ---*/
  VarCoord[0] = 0.0; VarCoord[1] = 0.0; VarCoord[2] = 0.0;
  
  /*--- Retrieve values from the config file ---*/
  
  deltaT = config->GetDelta_UnstTimeND();
  Lref   = config->GetLength_Ref();
  
  /*--- Compute delta time based on physical time step ---*/
  time_new = static_cast<su2double>(iter)*deltaT;
  if (iter == 0) {
    time_old = time_new;
  } else {
    time_old = static_cast<su2double>(iter-1)*deltaT;
  }
  
  /*--- Store displacement of each node on the plunging surface ---*/
    /*--- Loop over markers and find the particular marker(s) (surface) to plunge ---*/
  
  for (iMarker = 0; iMarker < config->GetnMarker_All(); iMarker++) {
    Moving = config->GetMarker_All_Moving(iMarker);
    if (Moving == YES) {
      for (jMarker = 0; jMarker<config->GetnMarker_Moving(); jMarker++) {
        
        Moving_Tag = config->GetMarker_Moving_TagBound(jMarker);
        Marker_Tag = config->GetMarker_All_TagBound(iMarker);
        
        if (Marker_Tag == Moving_Tag && (config->GetKind_SurfaceMovement(jMarker) == DEFORMING)) {
          
          /*--- Plunging frequency and amplitude from config. ---*/
          
          for (iDim = 0; iDim < 3; iDim++){
            Ampl[iDim]   = config->GetMarkerPlunging_Ampl(jMarker)[iDim]/Lref;
            Omega[iDim]  = config->GetMarkerPlunging_Omega(jMarker)[iDim]/config->GetOmega_Ref();
            Center[iDim] = config->GetMarkerMotion_Origin(jMarker)[iDim];
          }
          /*--- Print some information to the console. Be verbose at the first
           iteration only (mostly for debugging purposes). ---*/
          // Note that the MASTER_NODE might not contain all the markers being moved.

          if (rank == MASTER_NODE) {
            cout << " Storing plunging displacement for marker: ";
            cout << Marker_Tag << "." << endl;
            if (iter == 0) {
              cout << " Plunging frequency: (" << Omega[0] << ", " << Omega[1];
              cout << ", " << Omega[2] << ") rad/s." << endl;
              cout << " Plunging amplitude: (" << Ampl[0]/DEG2RAD;
              cout << ", " << Ampl[1]/DEG2RAD << ", " << Ampl[2]/DEG2RAD;
              cout << ") degrees."<< endl;
            }
          }
          
          /*--- Compute delta change in the position in the x, y, & z directions. ---*/
          
          VarCoord[0] = -Ampl[0]*(sin(Omega[0]*time_new) - sin(Omega[0]*time_old));
          VarCoord[1] = -Ampl[1]*(sin(Omega[1]*time_new) - sin(Omega[1]*time_old));
          VarCoord[2] = -Ampl[2]*(sin(Omega[2]*time_new) - sin(Omega[2]*time_old));
          
          for (iVertex = 0; iVertex < geometry->nVertex[iMarker]; iVertex++) {
            
            /*--- Set node displacement for volume deformation ---*/
            geometry->vertex[iMarker][iVertex]->SetVarCoord(VarCoord);
            
          }
        }
      }
    }
  }
  
  /*--- When updating the origins it is assumed that all markers have the
   same plunging movement, because we use the last VarCoord set ---*/
  
  /*--- Set the mesh motion center to the new location after
   incrementing the position with the translation. This new
   location will be used for subsequent mesh motion for the given marker.---*/
  
  for (jMarker=0; jMarker<config->GetnMarker_Moving(); jMarker++) {
    
    /*-- Check if we want to update the motion origin for the given marker ---*/
    
    if (config->GetMoveMotion_Origin(jMarker) == YES) {
      for (iDim = 0; iDim < 3; iDim++){
        Center[iDim] += VarCoord[iDim];
<<<<<<< HEAD
        config->SetMarkerMotion_Origin(Center, jMarker);
      }
=======
      }
      config->SetMarkerMotion_Origin(Center, jMarker);      
>>>>>>> 62e6edb8
    }
  }
  
  /*--- Set the moment computation center to the new location after
   incrementing the position with the plunging. ---*/
  
  for (jMarker=0; jMarker<config->GetnMarker_Monitoring(); jMarker++) {
    Center[0] = config->GetRefOriginMoment_X(jMarker) + VarCoord[0];
    Center[1] = config->GetRefOriginMoment_Y(jMarker) + VarCoord[1];
    Center[2] = config->GetRefOriginMoment_Z(jMarker) + VarCoord[2];
    config->SetRefOriginMoment_X(jMarker, Center[0]);
    config->SetRefOriginMoment_Y(jMarker, Center[1]);
    config->SetRefOriginMoment_Z(jMarker, Center[2]);
  }
}

void CSurfaceMovement::Surface_Pitching(CGeometry *geometry, CConfig *config,
                                        unsigned long iter, unsigned short iZone) {
  
  su2double deltaT, time_new, time_old, Lref, *Coord;
  su2double Center[3], VarCoord[3], Omega[3], Ampl[3], Phase[3];
  su2double rotCoord[3], r[3] = {0.0,0.0,0.0};
  su2double rotMatrix[3][3] = {{0.0,0.0,0.0}, {0.0,0.0,0.0}, {0.0,0.0,0.0}};
  su2double dtheta, dphi, dpsi, cosTheta, sinTheta;
  su2double cosPhi, sinPhi, cosPsi, sinPsi;
  su2double DEG2RAD = PI_NUMBER/180.0;
  unsigned short iMarker, jMarker, Moving, iDim, nDim = geometry->GetnDim();
  unsigned long iPoint, iVertex;
  string Marker_Tag, Moving_Tag;
  
  /*--- Initialize the delta variation in coordinates ---*/
  VarCoord[0] = 0.0; VarCoord[1] = 0.0; VarCoord[2] = 0.0;
  
  /*--- Retrieve values from the config file ---*/
  
  deltaT = config->GetDelta_UnstTimeND();
  Lref   = config->GetLength_Ref();
  
  /*--- Compute delta time based on physical time step ---*/
  time_new = static_cast<su2double>(iter)*deltaT;
  if (iter == 0) {
    time_old = time_new;
  } else {
    time_old = static_cast<su2double>(iter-1)*deltaT;
  }

  /*--- Store displacement of each node on the pitching surface ---*/
    /*--- Loop over markers and find the particular marker(s) (surface) to pitch ---*/

  for (iMarker = 0; iMarker < config->GetnMarker_All(); iMarker++) {
    Moving = config->GetMarker_All_Moving(iMarker);
    if (Moving == YES) {
      for (jMarker = 0; jMarker<config->GetnMarker_Moving(); jMarker++) {
        
        Moving_Tag = config->GetMarker_Moving_TagBound(jMarker);
        Marker_Tag = config->GetMarker_All_TagBound(iMarker);
        
        if (Marker_Tag == Moving_Tag && (config->GetKind_SurfaceMovement(jMarker) == DEFORMING)) {
          
          /*--- Pitching origin, frequency, and amplitude from config. ---*/
          
          for (iDim = 0; iDim < 3; iDim++){
            Ampl[iDim]   = config->GetMarkerPitching_Ampl(jMarker)[iDim]*DEG2RAD;
            Omega[iDim]  = config->GetMarkerPitching_Omega(jMarker)[iDim]/config->GetOmega_Ref();
            Phase[iDim]  = config->GetMarkerPitching_Phase(jMarker)[iDim]*DEG2RAD;
            Center[iDim] = config->GetMarkerMotion_Origin(jMarker)[iDim];
          }
          /*--- Print some information to the console. Be verbose at the first
           iteration only (mostly for debugging purposes). ---*/
          // Note that the MASTER_NODE might not contain all the markers being moved.

          if (rank == MASTER_NODE) {
            cout << " Storing pitching displacement for marker: ";
            cout << Marker_Tag << "." << endl;
            if (iter == 0) {
              cout << " Pitching frequency: (" << Omega[0] << ", " << Omega[1];
              cout << ", " << Omega[2] << ") rad/s about origin: (" << Center[0];
              cout << ", " << Center[1] << ", " << Center[2] << ")." << endl;
              cout << " Pitching amplitude about origin: (" << Ampl[0]/DEG2RAD;
              cout << ", " << Ampl[1]/DEG2RAD << ", " << Ampl[2]/DEG2RAD;
              cout << ") degrees."<< endl;
              cout << " Pitching phase lag about origin: (" << Phase[0]/DEG2RAD;
              cout << ", " << Phase[1]/DEG2RAD <<", "<< Phase[2]/DEG2RAD;
              cout << ") degrees."<< endl;
            }
          }
          
          /*--- Compute delta change in the angle about the x, y, & z axes. ---*/
          
          dtheta = -Ampl[0]*(sin(Omega[0]*time_new + Phase[0])
                             - sin(Omega[0]*time_old + Phase[0]));
          dphi   = -Ampl[1]*(sin(Omega[1]*time_new + Phase[1])
                             - sin(Omega[1]*time_old + Phase[1]));
          dpsi   = -Ampl[2]*(sin(Omega[2]*time_new + Phase[2])
                             - sin(Omega[2]*time_old + Phase[2]));
          
          /*--- Store angles separately for clarity. Compute sines/cosines. ---*/
          
          cosTheta = cos(dtheta);  cosPhi = cos(dphi);  cosPsi = cos(dpsi);
          sinTheta = sin(dtheta);  sinPhi = sin(dphi);  sinPsi = sin(dpsi);
          
          /*--- Compute the rotation matrix. Note that the implicit
           ordering is rotation about the x-axis, y-axis, then z-axis. ---*/
          
          rotMatrix[0][0] = cosPhi*cosPsi;
          rotMatrix[1][0] = cosPhi*sinPsi;
          rotMatrix[2][0] = -sinPhi;
          
          rotMatrix[0][1] = sinTheta*sinPhi*cosPsi - cosTheta*sinPsi;
          rotMatrix[1][1] = sinTheta*sinPhi*sinPsi + cosTheta*cosPsi;
          rotMatrix[2][1] = sinTheta*cosPhi;
          
          rotMatrix[0][2] = cosTheta*sinPhi*cosPsi + sinTheta*sinPsi;
          rotMatrix[1][2] = cosTheta*sinPhi*sinPsi - sinTheta*cosPsi;
          rotMatrix[2][2] = cosTheta*cosPhi;
          
          for (iVertex = 0; iVertex < geometry->nVertex[iMarker]; iVertex++) {
            
            /*--- Index and coordinates of the current point ---*/
            
            iPoint = geometry->vertex[iMarker][iVertex]->GetNode();
            Coord  = geometry->node[iPoint]->GetCoord();
            
            /*--- Calculate non-dim. position from rotation center ---*/
            
            for (iDim = 0; iDim < nDim; iDim++)
              r[iDim] = (Coord[iDim]-Center[iDim])/Lref;
            if (nDim == 2) r[nDim] = 0.0;
            
            /*--- Compute transformed point coordinates ---*/
            
            rotCoord[0] = rotMatrix[0][0]*r[0]
                        + rotMatrix[0][1]*r[1]
                        + rotMatrix[0][2]*r[2] + Center[0];
            
            rotCoord[1] = rotMatrix[1][0]*r[0]
                        + rotMatrix[1][1]*r[1]
                        + rotMatrix[1][2]*r[2] + Center[1];
            
            rotCoord[2] = rotMatrix[2][0]*r[0]
                        + rotMatrix[2][1]*r[1]
                        + rotMatrix[2][2]*r[2] + Center[2];
            
            /*--- Calculate delta change in the x, y, & z directions ---*/
            for (iDim = 0; iDim < nDim; iDim++)
              VarCoord[iDim] = (rotCoord[iDim]-Coord[iDim])/Lref;
            if (nDim == 2) VarCoord[nDim] = 0.0;
            
            /*--- Set node displacement for volume deformation ---*/
            geometry->vertex[iMarker][iVertex]->SetVarCoord(VarCoord);
            
          }
        }
      }
    }
  }
  /*--- For pitching we don't update the motion origin and moment reference origin. ---*/
}

void CSurfaceMovement::Surface_Rotating(CGeometry *geometry, CConfig *config,
                                        unsigned long iter, unsigned short iZone) {
  
  su2double deltaT, time_new, time_old, Lref, *Coord;
  su2double Center[3] = {0.0,0.0,0.0}, VarCoord[3] = {0.0,0.0,0.0}, Omega[3] = {0.0,0.0,0.0},
  rotCoord[3] = {0.0,0.0,0.0}, r[3] = {0.0,0.0,0.0}, Center_Aux[3] = {0.0,0.0,0.0};
  su2double rotMatrix[3][3] = {{0.0,0.0,0.0}, {0.0,0.0,0.0}, {0.0,0.0,0.0}};
  su2double dtheta, dphi, dpsi, cosTheta, sinTheta;
  su2double cosPhi, sinPhi, cosPsi, sinPsi;
  unsigned short iMarker, jMarker, Moving, iDim, nDim = geometry->GetnDim();
  unsigned long iPoint, iVertex;
  string Marker_Tag, Moving_Tag;
  
  /*--- Initialize the delta variation in coordinates ---*/
  VarCoord[0] = 0.0; VarCoord[1] = 0.0; VarCoord[2] = 0.0;
  
  /*--- Retrieve values from the config file ---*/
  
  deltaT = config->GetDelta_UnstTimeND();
  Lref   = config->GetLength_Ref();
  
  /*--- Compute delta time based on physical time step ---*/
  time_new = static_cast<su2double>(iter)*deltaT;
  if (iter == 0) {
    time_old = time_new;
  } else {
    time_old = static_cast<su2double>(iter-1)*deltaT;
  }
  
  /*--- Store displacement of each node on the rotating surface ---*/
    /*--- Loop over markers and find the particular marker(s) (surface) to rotate ---*/

  for (iMarker = 0; iMarker < config->GetnMarker_All(); iMarker++) {
    Moving = config->GetMarker_All_Moving(iMarker);
    if (Moving == YES) {
      for (jMarker = 0; jMarker<config->GetnMarker_Moving(); jMarker++) {
        
        Moving_Tag = config->GetMarker_Moving_TagBound(jMarker);
        Marker_Tag = config->GetMarker_All_TagBound(iMarker);
        
        if (Marker_Tag == Moving_Tag && (config->GetKind_SurfaceMovement(jMarker) == DEFORMING)) {
          
          /*--- Rotation origin and angular velocity from config. ---*/
          
          for (iDim = 0; iDim < 3; iDim++){
            Omega[iDim]  = config->GetMarkerRotationRate(jMarker)[iDim]/config->GetOmega_Ref();
            Center[iDim] = config->GetMarkerMotion_Origin(jMarker)[iDim];
          }
          /*--- Print some information to the console. Be verbose at the first
           iteration only (mostly for debugging purposes). ---*/
          // Note that the MASTER_NODE might not contain all the markers being moved.

          if (rank == MASTER_NODE) {
            cout << " Storing rotating displacement for marker: ";
            cout << Marker_Tag << "." << endl;
            if (iter == 0) {
              cout << " Angular velocity: (" << Omega[0] << ", " << Omega[1];
              cout << ", " << Omega[2] << ") rad/s about origin: (" << Center[0];
              cout << ", " << Center[1] << ", " << Center[2] << ")." << endl;
            }
          }
          
          /*--- Compute delta change in the angle about the x, y, & z axes. ---*/
          
          dtheta = Omega[0]*(time_new-time_old);
          dphi   = Omega[1]*(time_new-time_old);
          dpsi   = Omega[2]*(time_new-time_old);
          
          /*--- Store angles separately for clarity. Compute sines/cosines. ---*/
          
          cosTheta = cos(dtheta);  cosPhi = cos(dphi);  cosPsi = cos(dpsi);
          sinTheta = sin(dtheta);  sinPhi = sin(dphi);  sinPsi = sin(dpsi);
          
          /*--- Compute the rotation matrix. Note that the implicit
           ordering is rotation about the x-axis, y-axis, then z-axis. ---*/
          
          rotMatrix[0][0] = cosPhi*cosPsi;
          rotMatrix[1][0] = cosPhi*sinPsi;
          rotMatrix[2][0] = -sinPhi;
          
          rotMatrix[0][1] = sinTheta*sinPhi*cosPsi - cosTheta*sinPsi;
          rotMatrix[1][1] = sinTheta*sinPhi*sinPsi + cosTheta*cosPsi;
          rotMatrix[2][1] = sinTheta*cosPhi;
          
          rotMatrix[0][2] = cosTheta*sinPhi*cosPsi + sinTheta*sinPsi;
          rotMatrix[1][2] = cosTheta*sinPhi*sinPsi - sinTheta*cosPsi;
          rotMatrix[2][2] = cosTheta*cosPhi;
          
          for (iVertex = 0; iVertex < geometry->nVertex[iMarker]; iVertex++) {
            
            /*--- Index and coordinates of the current point ---*/
            
            iPoint = geometry->vertex[iMarker][iVertex]->GetNode();
            Coord  = geometry->node[iPoint]->GetCoord();
            
            /*--- Calculate non-dim. position from rotation center ---*/
            
            for (iDim = 0; iDim < nDim; iDim++)
              r[iDim] = (Coord[iDim]-Center[iDim])/Lref;
            if (nDim == 2) r[nDim] = 0.0;
            
            /*--- Compute transformed point coordinates ---*/
            
            rotCoord[0] = rotMatrix[0][0]*r[0]
            + rotMatrix[0][1]*r[1]
            + rotMatrix[0][2]*r[2] + Center[0];
            
            rotCoord[1] = rotMatrix[1][0]*r[0]
            + rotMatrix[1][1]*r[1]
            + rotMatrix[1][2]*r[2] + Center[1];
            
            rotCoord[2] = rotMatrix[2][0]*r[0]
            + rotMatrix[2][1]*r[1]
            + rotMatrix[2][2]*r[2] + Center[2];
            
            /*--- Calculate delta change in the x, y, & z directions ---*/
            for (iDim = 0; iDim < nDim; iDim++)
              VarCoord[iDim] = (rotCoord[iDim]-Coord[iDim])/Lref;
            if (nDim == 2) VarCoord[nDim] = 0.0;
            
            /*--- Set node displacement for volume deformation ---*/
            geometry->vertex[iMarker][iVertex]->SetVarCoord(VarCoord);
            
          }
        }
      }
    }
  }
  
  /*--- When updating the origins it is assumed that all markers have the
   same rotation movement, because we use the last markers rotation matrix and center ---*/
  
  /*--- Set the mesh motion center to the new location after
   incrementing the position with the rotation. This new
   location will be used for subsequent mesh motion for the given marker.---*/
  
  for (jMarker=0; jMarker<config->GetnMarker_Moving(); jMarker++) {
    
    /*-- Check if we want to update the motion origin for the given marker ---*/
    
    if (config->GetMoveMotion_Origin(jMarker) == YES) {
        
      for (iDim = 0; iDim < 3; iDim++){
        Center_Aux[iDim] = config->GetMarkerMotion_Origin(jMarker)[iDim];
      }
      
      /*--- Calculate non-dim. position from rotation center ---*/
      
      for (iDim = 0; iDim < nDim; iDim++)
        r[iDim] = (Center_Aux[iDim]-Center[iDim])/Lref;
      if (nDim == 2) r[nDim] = 0.0;
      
      /*--- Compute transformed point coordinates ---*/
      
      rotCoord[0] = rotMatrix[0][0]*r[0]
      + rotMatrix[0][1]*r[1]
      + rotMatrix[0][2]*r[2] + Center[0];
      
      rotCoord[1] = rotMatrix[1][0]*r[0]
      + rotMatrix[1][1]*r[1]
      + rotMatrix[1][2]*r[2] + Center[1];
      
      rotCoord[2] = rotMatrix[2][0]*r[0]
      + rotMatrix[2][1]*r[1]
      + rotMatrix[2][2]*r[2] + Center[2];
      
      /*--- Calculate delta change in the x, y, & z directions ---*/
      for (iDim = 0; iDim < nDim; iDim++)
        VarCoord[iDim] = (rotCoord[iDim]-Center_Aux[iDim])/Lref;
      if (nDim == 2) VarCoord[nDim] = 0.0;
      
      for (iDim = 0; iDim < 3; iDim++){
        Center_Aux[iDim] += VarCoord[iDim];
<<<<<<< HEAD
        config->SetMarkerMotion_Origin(Center_Aux, jMarker);
      }
=======
      }
      config->SetMarkerMotion_Origin(Center_Aux, jMarker);      
>>>>>>> 62e6edb8
    }
  }

  /*--- Set the moment computation center to the new location after
   incrementing the position with the rotation. ---*/
  
  for (jMarker=0; jMarker<config->GetnMarker_Monitoring(); jMarker++) {
      
    Center_Aux[0] = config->GetRefOriginMoment_X(jMarker);
    Center_Aux[1] = config->GetRefOriginMoment_Y(jMarker);
    Center_Aux[2] = config->GetRefOriginMoment_Z(jMarker);

    /*--- Calculate non-dim. position from rotation center ---*/
    
    for (iDim = 0; iDim < nDim; iDim++)
      r[iDim] = (Center_Aux[iDim]-Center[iDim])/Lref;
    if (nDim == 2) r[nDim] = 0.0;
    
    /*--- Compute transformed point coordinates ---*/
    
    rotCoord[0] = rotMatrix[0][0]*r[0]
    + rotMatrix[0][1]*r[1]
    + rotMatrix[0][2]*r[2] + Center[0];
    
    rotCoord[1] = rotMatrix[1][0]*r[0]
    + rotMatrix[1][1]*r[1]
    + rotMatrix[1][2]*r[2] + Center[1];
    
    rotCoord[2] = rotMatrix[2][0]*r[0]
    + rotMatrix[2][1]*r[1]
    + rotMatrix[2][2]*r[2] + Center[2];
    
    /*--- Calculate delta change in the x, y, & z directions ---*/
    for (iDim = 0; iDim < nDim; iDim++)
      VarCoord[iDim] = (rotCoord[iDim]-Center_Aux[iDim])/Lref;
    if (nDim == 2) VarCoord[nDim] = 0.0;
    
    config->SetRefOriginMoment_X(jMarker, Center_Aux[0]+VarCoord[0]);
    config->SetRefOriginMoment_Y(jMarker, Center_Aux[1]+VarCoord[1]);
    config->SetRefOriginMoment_Z(jMarker, Center_Aux[2]+VarCoord[2]);
  }
}

void CSurfaceMovement::AeroelasticDeform(CGeometry *geometry, CConfig *config, unsigned long ExtIter, unsigned short iMarker, unsigned short iMarker_Monitoring, vector<su2double>& displacements) {
  
  /* The sign conventions of these are those of the Typical Section Wing Model, below the signs are corrected */
  su2double dh = -displacements[0];           // relative plunge
  su2double dalpha = -displacements[1];       // relative pitch
  su2double dh_x, dh_y;
  su2double Center[2];
  unsigned short iDim;
  su2double Lref = config->GetLength_Ref();
  su2double *Coord;
  unsigned long iPoint, iVertex;
  su2double x_new, y_new;
  su2double VarCoord[3];
  string Monitoring_Tag = config->GetMarker_Monitoring_TagBound(iMarker_Monitoring);
  
  /*--- Calculate the plunge displacement for the Typical Section Wing Model taking into account rotation ---*/
  if (config->GetKind_GridMovement() == AEROELASTIC_RIGID_MOTION) {
    su2double Omega, dt, psi;
    dt = config->GetDelta_UnstTimeND();
    Omega  = (config->GetRotation_Rate()[3]/config->GetOmega_Ref());
    psi = Omega*(dt*ExtIter);
    
    /*--- Correct for the airfoil starting position (This is hardcoded in here) ---*/
    if (Monitoring_Tag == "Airfoil1") {
      psi = psi + 0.0;
    }
    else if (Monitoring_Tag == "Airfoil2") {
      psi = psi + 2.0/3.0*PI_NUMBER;
    }
    else if (Monitoring_Tag == "Airfoil3") {
      psi = psi + 4.0/3.0*PI_NUMBER;
    }
    else
      cout << "WARNING: There is a marker that we are monitoring that doesn't match the values hardcoded above!" << endl;
    
    dh_x = -dh*sin(psi);
    dh_y = dh*cos(psi);
    
  } else {
    dh_x = 0;
    dh_y = dh;
  }
  
  /*--- Pitching origin from config. ---*/
  
  Center[0] = config->GetRefOriginMoment_X(iMarker_Monitoring);
  Center[1] = config->GetRefOriginMoment_Y(iMarker_Monitoring);
  
  for (iVertex = 0; iVertex < geometry->nVertex[iMarker]; iVertex++) {
    iPoint = geometry->vertex[iMarker][iVertex]->GetNode();
    /*--- Coordinates of the current point ---*/
    Coord = geometry->node[iPoint]->GetCoord();
    
    /*--- Calculate non-dim. position from rotation center ---*/
    su2double r[2] = {0,0};
    for (iDim = 0; iDim < geometry->GetnDim(); iDim++)
        r[iDim] = (Coord[iDim]-Center[iDim])/Lref;
    
    /*--- Compute delta of transformed point coordinates ---*/
    // The deltas are needed for the FEA grid deformation Method.
    // rotation contribution - previous position + plunging contribution
    x_new = cos(dalpha)*r[0] - sin(dalpha)*r[1] -r[0] + dh_x;
    y_new = sin(dalpha)*r[0] + cos(dalpha)*r[1] -r[1] + dh_y;
    
    VarCoord[0] = x_new;
    VarCoord[1] = y_new;
    VarCoord[2] = 0.0;
    
    /*--- Store new delta node locations for the surface ---*/
    geometry->vertex[iMarker][iVertex]->SetVarCoord(VarCoord);
  }
  /*--- Set the elastic axis to the new location after incrementing the position with the plunge ---*/
  config->SetRefOriginMoment_X(iMarker_Monitoring, Center[0]+dh_x);
  config->SetRefOriginMoment_Y(iMarker_Monitoring, Center[1]+dh_y);

  
}

void CSurfaceMovement::SetBoundary_Flutter3D(CGeometry *geometry, CConfig *config,
                                             CFreeFormDefBox **FFDBox, unsigned long iter, unsigned short iZone) {
  
  su2double omega, deltaT;
  su2double alpha, alpha_new, alpha_old;
  su2double time_new, time_old;
  su2double Omega[3], Ampl[3];
  su2double DEG2RAD = PI_NUMBER/180.0;
  bool adjoint = config->GetContinuous_Adjoint();
  unsigned short iDim = 0;
  
  /*--- Retrieve values from the config file ---*/
  
  deltaT = config->GetDelta_UnstTimeND();
  
  /*--- Pitching origin, frequency, and amplitude from config. ---*/
  
  for (iDim = 0; iDim < 3; iDim++){
    Omega[iDim] = config->GetPitching_Omega()[iDim]/config->GetOmega_Ref();
    Ampl[iDim] = config->GetPitching_Ampl()[iDim]*DEG2RAD;
  }
  
  /*--- Compute delta time based on physical time step ---*/
  
  if (adjoint) {
    
    /*--- For the unsteady adjoint, we integrate backwards through
     physical time, so perform mesh motion in reverse. ---*/
    
    unsigned long nFlowIter  = config->GetnExtIter();
    unsigned long directIter = nFlowIter - iter - 1;
    time_new = static_cast<su2double>(directIter)*deltaT;
    time_old = time_new;
    if (iter != 0) time_old = (static_cast<su2double>(directIter)+1.0)*deltaT;
  } else {
    
    /*--- Forward time for the direct problem ---*/
    
    time_new = static_cast<su2double>(iter)*deltaT;
    time_old = time_new;
    if (iter != 0) time_old = (static_cast<su2double>(iter)-1.0)*deltaT;
  }
  
  /*--- Update the pitching angle at this time step. Flip sign for
   nose-up positive convention. ---*/
  
  omega     = Omega[2];
  alpha_new = Ampl[2]*sin(omega*time_new);
  alpha_old = Ampl[2]*sin(omega*time_old);
  alpha     = (1E-10 + (alpha_new - alpha_old))*(-PI_NUMBER/180.0);
  
  if (rank == MASTER_NODE)
    cout << "New dihedral angle (alpha): " << alpha_new/DEG2RAD << " degrees." << endl;
  
  unsigned short iOrder, jOrder, kOrder;
  short iFFDBox;
  su2double movement[3] = {0.0,0.0,0.0};
  bool *move = new bool [nFFDBox];
  unsigned short *index = new unsigned short[3];
  
  move[0] = true; move[1] = true; move[2] = true;  

  /*--- Change the value of the control point if move is true ---*/
  
  for (iFFDBox = 0; iFFDBox < nFFDBox; iFFDBox++)
    if (move[iFFDBox])
      for (iOrder = 0; iOrder < FFDBox[iFFDBox]->GetlOrder(); iOrder++)
        for (jOrder = 0; jOrder < FFDBox[iFFDBox]->GetmOrder(); jOrder++)
          for (kOrder = 0; kOrder < FFDBox[iFFDBox]->GetnOrder(); kOrder++) {
            index[0] = iOrder; index[1] = jOrder; index[2] = kOrder;
            su2double *coord = FFDBox[iFFDBox]->GetCoordControlPoints(iOrder, jOrder, kOrder);
            movement[0] = 0.0; movement[1] = 0.0; movement[2] = coord[1]*tan(alpha);
            FFDBox[iFFDBox]->SetControlPoints(index, movement);
          }
  
  /*--- Recompute cartesian coordinates using the new control points position ---*/
  
  for (iFFDBox = 0; iFFDBox < nFFDBox; iFFDBox++)
    SetCartesianCoord(geometry, config, FFDBox[iFFDBox], iFFDBox, false);
  
  delete [] index;
  delete [] move;
  
}

void CSurfaceMovement::SetExternal_Deformation(CGeometry *geometry, CConfig *config, unsigned short iZone, unsigned long iter) {
  
  /*--- Local variables ---*/
  
  unsigned short iDim, nDim; 
  unsigned long iPoint = 0, flowIter = 0;
  unsigned long jPoint, GlobalIndex;
  su2double VarCoord[3], *Coord_Old = NULL, *Coord_New = NULL, Center[3] = {0.0,0.0,0.0};
  su2double Lref   = config->GetLength_Ref();
  su2double NewCoord[3] = {0.0,0.0,0.0}, rotMatrix[3][3] = {{0.0,0.0,0.0}, {0.0,0.0,0.0}, {0.0,0.0,0.0}};
  su2double r[3] = {0.0,0.0,0.0}, rotCoord[3] = {0.0,0.0,0.0};
  unsigned long iVertex;
  unsigned short iMarker;
  char buffer[50];
  string DV_Filename, UnstExt, text_line;
  ifstream surface_positions;
  bool unsteady = config->GetUnsteady_Simulation();
  bool adjoint = config->GetContinuous_Adjoint();
  
  /*--- Load stuff from config ---*/
  
  nDim = geometry->GetnDim();
  DV_Filename = config->GetDV_Filename();
  
  /*--- Set the extension for the correct unsteady mesh motion file ---*/
  
  if (unsteady) {
    if (adjoint) {
      /*--- For the unsteady adjoint, we integrate backwards through
       physical time, so perform mesh motion in reverse. ---*/
      unsigned long nFlowIter = config->GetnExtIter() - 1;
      flowIter  = nFlowIter - iter;
      unsigned short lastindex = DV_Filename.find_last_of(".");
      DV_Filename = DV_Filename.substr(0, lastindex);
      if ((SU2_TYPE::Int(flowIter) >= 0) && (SU2_TYPE::Int(flowIter) < 10)) SPRINTF (buffer, "_0000%d.dat", SU2_TYPE::Int(flowIter));
      if ((SU2_TYPE::Int(flowIter) >= 10) && (SU2_TYPE::Int(flowIter) < 100)) SPRINTF (buffer, "_000%d.dat", SU2_TYPE::Int(flowIter));
      if ((SU2_TYPE::Int(flowIter) >= 100) && (SU2_TYPE::Int(flowIter) < 1000)) SPRINTF (buffer, "_00%d.dat", SU2_TYPE::Int(flowIter));
      if ((SU2_TYPE::Int(flowIter) >= 1000) && (SU2_TYPE::Int(flowIter) < 10000)) SPRINTF (buffer, "_0%d.dat", SU2_TYPE::Int(flowIter));
      if (SU2_TYPE::Int(flowIter) >= 10000) SPRINTF (buffer, "_%d.dat", SU2_TYPE::Int(flowIter));
      UnstExt = string(buffer);
      DV_Filename.append(UnstExt);
    } else {
      /*--- Forward time for the direct problem ---*/
      flowIter = iter;
      unsigned short lastindex = DV_Filename.find_last_of(".");
      DV_Filename = DV_Filename.substr(0, lastindex);
      if ((SU2_TYPE::Int(flowIter) >= 0) && (SU2_TYPE::Int(flowIter) < 10)) SPRINTF (buffer, "_0000%d.dat", SU2_TYPE::Int(flowIter));
      if ((SU2_TYPE::Int(flowIter) >= 10) && (SU2_TYPE::Int(flowIter) < 100)) SPRINTF (buffer, "_000%d.dat", SU2_TYPE::Int(flowIter));
      if ((SU2_TYPE::Int(flowIter) >= 100) && (SU2_TYPE::Int(flowIter) < 1000)) SPRINTF (buffer, "_00%d.dat", SU2_TYPE::Int(flowIter));
      if ((SU2_TYPE::Int(flowIter) >= 1000) && (SU2_TYPE::Int(flowIter) < 10000)) SPRINTF (buffer, "_0%d.dat", SU2_TYPE::Int(flowIter));
      if (SU2_TYPE::Int(flowIter) >= 10000) SPRINTF (buffer, "_%d.dat", SU2_TYPE::Int(flowIter));
      UnstExt = string(buffer);
      DV_Filename.append(UnstExt);
    }
    
    if (rank == MASTER_NODE)
      cout << "Reading in the arbitrary mesh motion from direct iteration " << flowIter << "." << endl;
  }
  
  /*--- Open the motion file ---*/

  surface_positions.open(DV_Filename.data(), ios::in);
  
  /*--- Throw error if there is no file ---*/
  
  if (surface_positions.fail()) {
    SU2_MPI::Error(string("There is no surface positions file ") + DV_Filename, CURRENT_FUNCTION);
  }
  
  /*--- Read in and store the new mesh node locations ---*/ 
  
  while (getline(surface_positions, text_line)) {
    istringstream point_line(text_line);
    if (nDim == 2) point_line >> iPoint >> NewCoord[0] >> NewCoord[1];
    if (nDim == 3) point_line >> iPoint >> NewCoord[0] >> NewCoord[1] >> NewCoord[2];
    for (iMarker = 0; iMarker < config->GetnMarker_All(); iMarker++) {
      if ((config->GetMarker_All_DV(iMarker) == YES && config->GetKind_SU2() == SU2_DEF) ||
          (config->GetMarker_All_Moving(iMarker) == YES && config->GetKind_SU2() == SU2_CFD)) {
        for (iVertex = 0; iVertex < geometry->nVertex[iMarker]; iVertex++) {
          jPoint = geometry->vertex[iMarker][iVertex]->GetNode();
          GlobalIndex = geometry->node[jPoint]->GetGlobalIndex();
          if (GlobalIndex == iPoint) {
            geometry->vertex[iMarker][iVertex]->SetVarCoord(NewCoord);
            break;
          }
        }
      }
    }
  }
  
  /*--- Close the surface positions file ---*/
  
  surface_positions.close();
  
  /*--- If rotating as well, prepare the rotation matrix ---*/
  
  if (config->GetKind_GridMovement() == EXTERNAL_ROTATION) {
    
    /*--- Variables needed only for rotation ---*/
    
    su2double Omega[3], dt;
    su2double dtheta, dphi, dpsi, cosTheta, sinTheta;
    su2double cosPhi, sinPhi, cosPsi, sinPsi;
    
    /*--- Center of rotation & angular velocity vector from config ---*/
    Center[0] = config->GetMotion_Origin()[0];
    Center[1] = config->GetMotion_Origin()[1];
    Center[2] = config->GetMotion_Origin()[2];
    
    /*--- Angular velocity vector from config ---*/
    
    dt = static_cast<su2double>(iter)*config->GetDelta_UnstTimeND();
    Omega[0]  = config->GetRotation_Rate()[0];
    Omega[1]  = config->GetRotation_Rate()[1];
    Omega[2]  = config->GetRotation_Rate()[2];
    
    /*--- For the unsteady adjoint, use reverse time ---*/
    if (adjoint) {
      /*--- Set the first adjoint mesh position to the final direct one ---*/
      if (iter == 0) dt = ((su2double)config->GetnExtIter()-1) * dt;
      /*--- Reverse the rotation direction for the adjoint ---*/
      else dt = -1.0*dt;
    } else {
      /*--- No rotation at all for the first direct solution ---*/
      if (iter == 0) dt = 0;
    }
    
    /*--- Compute delta change in the angle about the x, y, & z axes. ---*/
    
    dtheta = Omega[0]*dt;   
    dphi   = Omega[1]*dt; 
    dpsi   = Omega[2]*dt;
    
    /*--- Store angles separately for clarity. Compute sines/cosines. ---*/
    
    cosTheta = cos(dtheta);  cosPhi = cos(dphi);  cosPsi = cos(dpsi);
    sinTheta = sin(dtheta);  sinPhi = sin(dphi);  sinPsi = sin(dpsi);
    
    /*--- Compute the rotation matrix. Note that the implicit
     ordering is rotation about the x-axis, y-axis, then z-axis. ---*/
    
    rotMatrix[0][0] = cosPhi*cosPsi;
    rotMatrix[1][0] = cosPhi*sinPsi;
    rotMatrix[2][0] = -sinPhi;
    
    rotMatrix[0][1] = sinTheta*sinPhi*cosPsi - cosTheta*sinPsi;
    rotMatrix[1][1] = sinTheta*sinPhi*sinPsi + cosTheta*cosPsi;
    rotMatrix[2][1] = sinTheta*cosPhi;
    
    rotMatrix[0][2] = cosTheta*sinPhi*cosPsi + sinTheta*sinPsi;
    rotMatrix[1][2] = cosTheta*sinPhi*sinPsi - sinTheta*cosPsi;
    rotMatrix[2][2] = cosTheta*cosPhi;
    
  }
  
  /*--- Loop through to find only moving surface markers ---*/
  
  for (iMarker = 0; iMarker < config->GetnMarker_All(); iMarker++) {
    if ((config->GetMarker_All_DV(iMarker) == YES && config->GetKind_SU2() == SU2_DEF) ||
        (config->GetMarker_All_Moving(iMarker) == YES && config->GetKind_SU2() == SU2_CFD)) {
      
      /*--- Loop over all surface points for this marker ---*/
      
      for (iVertex = 0; iVertex < geometry->nVertex[iMarker]; iVertex++) {
        iPoint = geometry->vertex[iMarker][iVertex]->GetNode();
        
        /*--- Get current and new coordinates from file ---*/
        
        Coord_Old = geometry->node[iPoint]->GetCoord();
        Coord_New = geometry->vertex[iMarker][iVertex]->GetVarCoord();
        
        /*--- If we're also rotating, multiply each point by the
         rotation matrix. It is assumed that the coordinates in
         Coord_Old have already been rotated using SetRigid_Rotation(). ---*/
        
        if (config->GetKind_GridMovement() == EXTERNAL_ROTATION) {
          
          /*--- Calculate non-dim. position from rotation center ---*/
          
          for (iDim = 0; iDim < nDim; iDim++)
            r[iDim] = (Coord_New[iDim]-Center[iDim])/Lref;
          if (nDim == 2) r[nDim] = 0.0;
          
          /*--- Compute transformed point coordinates ---*/
          
          rotCoord[0] = rotMatrix[0][0]*r[0] 
                      + rotMatrix[0][1]*r[1] 
                      + rotMatrix[0][2]*r[2] + Center[0];
          
          rotCoord[1] = rotMatrix[1][0]*r[0] 
                      + rotMatrix[1][1]*r[1] 
                      + rotMatrix[1][2]*r[2] + Center[1];
          
          rotCoord[2] = rotMatrix[2][0]*r[0] 
                      + rotMatrix[2][1]*r[1] 
                      + rotMatrix[2][2]*r[2] + Center[2];
          
          /*--- Copy rotated coords back to original array for consistency ---*/
          for (iDim = 0; iDim < nDim; iDim++)
            Coord_New[iDim] = rotCoord[iDim];
        }
        
        /*--- Calculate delta change in the x, y, & z directions ---*/
        for (iDim = 0; iDim < nDim; iDim++)
          VarCoord[iDim] = (Coord_New[iDim]-Coord_Old[iDim])/Lref;
        if (nDim == 2) VarCoord[nDim] = 0.0;

        /*--- Set position changes to be applied by the spring analogy ---*/
        geometry->vertex[iMarker][iVertex]->SetVarCoord(VarCoord);
        
      }
    }  
  }
}

void CSurfaceMovement::SetNACA_4Digits(CGeometry *boundary, CConfig *config) {
  unsigned long iVertex;
  unsigned short iMarker;
  su2double VarCoord[3], *Coord, *Normal, Ycurv, Yesp;

  if (config->GetnDV() != 1) { cout << "This kind of design variable is not prepared for multiple deformations."; cin.get();  }

  su2double Ya = config->GetParamDV(0,0) / 100.0; /*--- Maximum camber as a fraction of the chord 
          (100 m is the first of the four digits) ---*/
  su2double Xa = config->GetParamDV(0,1) / 10.0; /*--- Location of maximum camber as a fraction of 
          the chord (10 p is the second digit in the NACA xxxx description) ---*/
  su2double t = config->GetParamDV(0,2) / 100.0; /*--- Maximum thickness as a fraction of the
            chord (so 100 t gives the last two digits in 
            the NACA 4-digit denomination) ---*/
    
  for (iMarker = 0; iMarker < config->GetnMarker_All(); iMarker++)
    for (iVertex = 0; iVertex < boundary->nVertex[iMarker]; iVertex++) {
      VarCoord[0] = 0.0; VarCoord[1] = 0.0; VarCoord[2] = 0.0;
      if (config->GetMarker_All_DV(iMarker) == YES) {
        Coord = boundary->vertex[iMarker][iVertex]->GetCoord();
        Normal = boundary->vertex[iMarker][iVertex]->GetNormal();
        
        if (Coord[0] < Xa) Ycurv = (2.0*Xa*Coord[0]-pow(Coord[0],2.0))*(Ya/pow(Xa,2.0));
        else Ycurv = ((1.0-2.0*Xa)+2.0*Xa*Coord[0]-pow(Coord[0],2.0))*(Ya/pow((1.0-Xa), 2.0));
        
        Yesp = t*(1.4845*sqrt(Coord[0])-0.6300*Coord[0]-1.7580*pow(Coord[0],2.0)+
              1.4215*pow(Coord[0],3.0)-0.518*pow(Coord[0],4.0));
        
        if (Normal[1] > 0) VarCoord[1] =  (Ycurv + Yesp) - Coord[1];
        if (Normal[1] < 0) VarCoord[1] =  (Ycurv - Yesp) - Coord[1];

      }
      boundary->vertex[iMarker][iVertex]->SetVarCoord(VarCoord);
    }
}

void CSurfaceMovement::SetParabolic(CGeometry *boundary, CConfig *config) {
  unsigned long iVertex;
  unsigned short iMarker;
  su2double VarCoord[3], *Coord, *Normal;
  
  if (config->GetnDV() != 1) { cout << "This kind of design variable is not prepared for multiple deformations."; cin.get();  }
  
  su2double c = config->GetParamDV(0,0); /*--- Center of the parabola ---*/
  su2double t = config->GetParamDV(0,1) / 100.0; /*--- Thickness of the parabola ---*/
  
  for (iMarker = 0; iMarker < config->GetnMarker_All(); iMarker++)
    for (iVertex = 0; iVertex < boundary->nVertex[iMarker]; iVertex++) {
      VarCoord[0] = 0.0; VarCoord[1] = 0.0; VarCoord[2] = 0.0;
      if (config->GetMarker_All_DV(iMarker) == YES) {
        Coord = boundary->vertex[iMarker][iVertex]->GetCoord();
        Normal = boundary->vertex[iMarker][iVertex]->GetNormal();
        
        if (Normal[1] > 0) {
          VarCoord[1] =  t*(Coord[0]*Coord[0]-Coord[0])/(2.0*(c*c-c)) - Coord[1];
        }
        if (Normal[1] < 0) {
          VarCoord[1] =  t*(Coord[0]-Coord[0]*Coord[0])/(2.0*(c*c-c)) - Coord[1];
        }
      }
      boundary->vertex[iMarker][iVertex]->SetVarCoord(VarCoord);
    }
}

void CSurfaceMovement::SetAirfoil(CGeometry *boundary, CConfig *config) {
  unsigned long iVertex, n_Airfoil = 0;
  unsigned short iMarker, nUpper, nLower, iUpper, iLower, iVar, iDim;
  su2double *VarCoord, *Coord, NewYCoord, NewXCoord, *Coord_i, *Coord_ip1, yp1, ypn,
  Airfoil_Coord[2]= {0.0,0.0}, factor, coeff = 10000, Upper, Lower, Arch = 0.0, TotalArch = 0.0,
  x_i, x_ip1, y_i, y_ip1;
  passivedouble AirfoilScale;
  vector<su2double> Svalue, Xcoord, Ycoord, Xcoord2, Ycoord2, Xcoord_Aux, Ycoord_Aux;
  bool AddBegin = true, AddEnd = true;
  char AirfoilFile[256], AirfoilFormat[15], MeshOrientation[15], AirfoilClose[15];
  ifstream airfoil_file;
  string text_line;
  int ierr = 0;

  unsigned short nDim = boundary->GetnDim();
  
  VarCoord = new su2double[nDim];
  for (iDim = 0; iDim < nDim; iDim++)
    VarCoord[iDim] = 0.0;

  /*--- Get the SU2 module. SU2_CFD will use this routine for dynamically
   deforming meshes (MARKER_MOVING), while SU2_DEF will use it for deforming
   meshes after imposing design variable surface deformations (DV_MARKER). ---*/
  
  unsigned short Kind_SU2 = config->GetKind_SU2();
  
  /*--- Read the coordinates. Two main formats:
   - Selig are in an x, y format starting from trailing edge, along the upper surface to the leading
   edge and back around the lower surface to trailing edge.
   - Lednicer are upper surface points leading edge to trailing edge and then lower surface leading
   edge to trailing edge.
   ---*/
  
  /*--- Open the restart file, throw an error if this fails. ---*/
  
  cout << "Enter the name of file with the airfoil information: ";
  ierr = scanf("%255s", AirfoilFile);
  if (ierr == 0) { SU2_MPI::Error("No input read!!", CURRENT_FUNCTION); }
  airfoil_file.open(AirfoilFile, ios::in);
  if (airfoil_file.fail()) {
    SU2_MPI::Error(string("There is no airfoil file ") + string(AirfoilFile), CURRENT_FUNCTION);
  }
  cout << "Enter the format of the airfoil (Selig or Lednicer): ";
  ierr = scanf("%14s", AirfoilFormat);
  if (ierr == 0) { SU2_MPI::Error("No input read!!", CURRENT_FUNCTION); }

  cout << "Thickness scaling (1.0 means no scaling)?: ";
  ierr = scanf("%lf", &AirfoilScale);
  if (ierr == 0) { SU2_MPI::Error("No input read!!", CURRENT_FUNCTION); }

  cout << "Close the airfoil (Yes or No)?: ";
  ierr = scanf("%14s", AirfoilClose);
  if (ierr == 0) { SU2_MPI::Error("No input read!!", CURRENT_FUNCTION); }

  cout << "Surface mesh orientation (clockwise, or anticlockwise): ";
  ierr = scanf("%14s", MeshOrientation);
  if (ierr == 0) { SU2_MPI::Error("No input read!!", CURRENT_FUNCTION); }

  /*--- The first line is the header ---*/
  
  getline (airfoil_file, text_line);
  cout << "File info: " << text_line << endl;
  
  if (strcmp (AirfoilFormat,"Selig") == 0) {

    while (getline (airfoil_file, text_line)) {
      istringstream point_line(text_line);
      
      /*--- Read the x & y coordinates from this line of the file (anticlockwise) ---*/
      
      point_line >> Airfoil_Coord[0] >> Airfoil_Coord[1];
      
      /*--- Close the arifoil ---*/
      
      if (strcmp (AirfoilClose,"Yes") == 0)
        factor = -atan(coeff*(Airfoil_Coord[0]-1.0))*2.0/PI_NUMBER;
      else factor = 1.0;
      
      /*--- Store the coordinates in vectors ---*/
      
      Xcoord.push_back(Airfoil_Coord[0]);
      Ycoord.push_back(Airfoil_Coord[1]*factor*AirfoilScale);
    }
    
  }
  if (strcmp (AirfoilFormat,"Lednicer") == 0) {
    
    /*--- The second line is the number of points ---*/

    getline(airfoil_file, text_line);
    istringstream point_line(text_line);
    point_line >> Upper >> Lower;
    
    nUpper = SU2_TYPE::Int(Upper);
    nLower = SU2_TYPE::Int(Lower);
  
    Xcoord.resize(nUpper+nLower-1);
    Ycoord.resize(nUpper+nLower-1);
    
    /*--- White line ---*/

    getline (airfoil_file, text_line);

    for (iUpper = 0; iUpper < nUpper; iUpper++) {
      getline (airfoil_file, text_line);
      istringstream point_line(text_line);
      point_line >> Airfoil_Coord[0] >> Airfoil_Coord[1];
      Xcoord[nUpper-iUpper-1] = Airfoil_Coord[0];
      
      if (strcmp (AirfoilClose,"Yes") == 0)
        factor = -atan(coeff*(Airfoil_Coord[0]-1.0))*2.0/PI_NUMBER;
      else factor = 1.0;
      
      Ycoord[nUpper-iUpper-1] = Airfoil_Coord[1]*AirfoilScale*factor;
    }
    
    getline (airfoil_file, text_line);

    for (iLower = 0; iLower < nLower; iLower++) {
      getline (airfoil_file, text_line);
      istringstream point_line(text_line);
      point_line >> Airfoil_Coord[0] >> Airfoil_Coord[1];
      
      if (strcmp (AirfoilClose,"Yes") == 0)
        factor = -atan(coeff*(Airfoil_Coord[0]-1.0))*2.0/PI_NUMBER;
      else factor = 1.0;
      
      Xcoord[nUpper+iLower-1] = Airfoil_Coord[0];
      Ycoord[nUpper+iLower-1] = Airfoil_Coord[1]*AirfoilScale*factor;
    }
      
  }
  
  /*--- Check the coordinate (1,0) at the beginning and end of the file ---*/
  
  if (Xcoord[0] == 1.0) AddBegin = false;
  if (Xcoord[Xcoord.size()-1] == 1.0) AddEnd = false;
  
  if (AddBegin) { Xcoord.insert(Xcoord.begin(), 1.0);   Ycoord.insert(Ycoord.begin(), 0.0);}
  if (AddEnd) { Xcoord.push_back(1.0);                Ycoord.push_back(0.0);}
  
  /*--- Change the orientation (depend on the input file, and the mesh file) ---*/
  
  if (strcmp (MeshOrientation,"clockwise") == 0) {
    for (iVar = 0; iVar < Xcoord.size(); iVar++) {
      Xcoord_Aux.push_back(Xcoord[iVar]);
      Ycoord_Aux.push_back(Ycoord[iVar]);
    }
    
    for (iVar = 0; iVar < Xcoord.size(); iVar++) {
      Xcoord[iVar] = Xcoord_Aux[Xcoord.size()-iVar-1];
      Ycoord[iVar] = Ycoord_Aux[Xcoord.size()-iVar-1];
    }
  }
  
  /*--- Compute the total arch length ---*/
  
  Arch = 0.0; Svalue.push_back(Arch);

  for (iVar = 0; iVar < Xcoord.size()-1; iVar++) {
    x_i = Xcoord[iVar];  x_ip1 = Xcoord[iVar+1];
    y_i = Ycoord[iVar];  y_ip1 = Ycoord[iVar+1];
    Arch += sqrt((x_ip1-x_i)*(x_ip1-x_i)+(y_ip1-y_i)*(y_ip1-y_i));
    Svalue.push_back(Arch);
  }
  x_i = Xcoord[Xcoord.size()-1];  x_ip1 = Xcoord[0];
  y_i = Ycoord[Xcoord.size()-1];  y_ip1 = Ycoord[0];
  Arch += sqrt((x_ip1-x_i)*(x_ip1-x_i)+(y_ip1-y_i)*(y_ip1-y_i));
  
  /*--- Non dimensionalization ---*/
  
  for (iVar = 0; iVar < Svalue.size(); iVar++) { Svalue[iVar] /= Arch; }

  /*--- Close the restart file ---*/
  
  airfoil_file.close();
  
  /*--- Create a spline for X and Y coordiantes using the arch length ---*/
  
  n_Airfoil = Svalue.size();
  yp1 = (Xcoord[1]-Xcoord[0])/(Svalue[1]-Svalue[0]);
  ypn = (Xcoord[n_Airfoil-1]-Xcoord[n_Airfoil-2])/(Svalue[n_Airfoil-1]-Svalue[n_Airfoil-2]);
  
  Xcoord2.resize(n_Airfoil+1);
  boundary->SetSpline(Svalue, Xcoord, n_Airfoil, yp1, ypn, Xcoord2);
  
  n_Airfoil = Svalue.size();
  yp1 = (Ycoord[1]-Ycoord[0])/(Svalue[1]-Svalue[0]);
  ypn = (Ycoord[n_Airfoil-1]-Ycoord[n_Airfoil-2])/(Svalue[n_Airfoil-1]-Svalue[n_Airfoil-2]);
  
  Ycoord2.resize(n_Airfoil+1);
  boundary->SetSpline(Svalue, Ycoord, n_Airfoil, yp1, ypn, Ycoord2);
  
  TotalArch = 0.0;
  for (iMarker = 0; iMarker < config->GetnMarker_All(); iMarker++) {
    if (((config->GetMarker_All_Moving(iMarker) == YES) && (Kind_SU2 == SU2_CFD)) ||
        ((config->GetMarker_All_DV(iMarker) == YES) && (Kind_SU2 == SU2_DEF))) {
      for (iVertex = 0; iVertex < boundary->nVertex[iMarker]-1; iVertex++) {
        Coord_i = boundary->vertex[iMarker][iVertex]->GetCoord();
        Coord_ip1 = boundary->vertex[iMarker][iVertex+1]->GetCoord();
        
        x_i = Coord_i[0]; x_ip1 = Coord_ip1[0];
        y_i = Coord_i[1]; y_ip1 = Coord_ip1[1];
        
        TotalArch += sqrt((x_ip1-x_i)*(x_ip1-x_i)+(y_ip1-y_i)*(y_ip1-y_i));
      }
      Coord_i = boundary->vertex[iMarker][boundary->nVertex[iMarker]-1]->GetCoord();
      Coord_ip1 = boundary->vertex[iMarker][0]->GetCoord();
      x_i = Coord_i[0]; x_ip1 = Coord_ip1[0];
      y_i = Coord_i[1]; y_ip1 = Coord_ip1[1];
      TotalArch += sqrt((x_ip1-x_i)*(x_ip1-x_i)+(y_ip1-y_i)*(y_ip1-y_i));
    }
  }
  
  
  for (iMarker = 0; iMarker < config->GetnMarker_All(); iMarker++) {
    Arch = 0.0;
    for (iVertex = 0; iVertex < boundary->nVertex[iMarker]; iVertex++) {
      VarCoord[0] = 0.0; VarCoord[1] = 0.0; VarCoord[2] = 0.0;
      if (((config->GetMarker_All_Moving(iMarker) == YES) && (Kind_SU2 == SU2_CFD)) ||
          ((config->GetMarker_All_DV(iMarker) == YES) && (Kind_SU2 == SU2_DEF))) {
        Coord = boundary->vertex[iMarker][iVertex]->GetCoord();
        
        if (iVertex == 0) Arch = 0.0;
        else {
          Coord_i = boundary->vertex[iMarker][iVertex-1]->GetCoord();
          Coord_ip1 = boundary->vertex[iMarker][iVertex]->GetCoord();
          x_i = Coord_i[0]; x_ip1 = Coord_ip1[0];
          y_i = Coord_i[1]; y_ip1 = Coord_ip1[1];
          Arch += sqrt((x_ip1-x_i)*(x_ip1-x_i)+(y_ip1-y_i)*(y_ip1-y_i))/TotalArch;
        }
        
        NewXCoord = boundary->GetSpline(Svalue, Xcoord, Xcoord2, n_Airfoil, Arch);
        NewYCoord = boundary->GetSpline(Svalue, Ycoord, Ycoord2, n_Airfoil, Arch);
        
        /*--- Store the delta change in the x & y coordinates ---*/
        
        VarCoord[0] = NewXCoord - Coord[0];
        VarCoord[1] = NewYCoord - Coord[1];
      }

      boundary->vertex[iMarker][iVertex]->SetVarCoord(VarCoord);
      
    }
  }

  delete [] VarCoord;
  
}

void CSurfaceMovement::ReadFFDInfo(CGeometry *geometry, CConfig *config, CFreeFormDefBox **FFDBox, string val_mesh_filename) {
  
  string text_line, iTag;
  ifstream mesh_file;
  su2double CPcoord[3], coord[] = {0,0,0};
  unsigned short degree[3], iFFDBox, iCornerPoints, iControlPoints, iMarker, iDegree, jDegree, kDegree,
  iChar, LevelFFDBox, nParentFFDBox, iParentFFDBox, nChildFFDBox, iChildFFDBox, nMarker, *nCornerPoints,
  *nControlPoints;
  unsigned long iSurfacePoints, iPoint, jPoint, iVertex, nVertex, nPoint, iElem = 0,
  nElem, my_nSurfPoints, nSurfPoints, *nSurfacePoints;
  su2double XCoord, YCoord;

  bool polar = (config->GetFFD_CoordSystem() == POLAR);
  unsigned short nDim = geometry->GetnDim(), iDim;
  unsigned short SplineOrder[3];
  unsigned short Blending = 0;

  char *cstr = new char [val_mesh_filename.size()+1];
  strcpy (cstr, val_mesh_filename.c_str());
  
  mesh_file.open(cstr, ios::in);
  if (mesh_file.fail()) {
    SU2_MPI::Error("There is no geometry file (ReadFFDInfo)!!", CURRENT_FUNCTION);
  }
  
  while (getline (mesh_file, text_line)) {
    
    /*--- Read the inner elements ---*/
    
    string::size_type position = text_line.find ("NELEM=",0);
    if (position != string::npos) {
      text_line.erase (0,6); nElem = atoi(text_line.c_str());
      for (iElem = 0; iElem < nElem; iElem++) {
        getline(mesh_file, text_line);
      }
    }
    
    /*--- Read the inner points ---*/
    
    position = text_line.find ("NPOIN=",0);
    if (position != string::npos) {
      text_line.erase (0,6); nPoint = atoi(text_line.c_str());
      for (iPoint = 0; iPoint < nPoint; iPoint++) {
        getline(mesh_file, text_line);
      }
    }

    /*--- Read the boundaries  ---*/
    
    position = text_line.find ("NMARK=",0);
    if (position != string::npos) {
      text_line.erase (0,6); nMarker = atoi(text_line.c_str());
      for (iMarker = 0; iMarker < nMarker; iMarker++) {
        getline(mesh_file, text_line);
        getline(mesh_file, text_line);
        text_line.erase (0,13); nVertex = atoi(text_line.c_str());
        for (iVertex = 0; iVertex < nVertex; iVertex++) {
          getline(mesh_file, text_line);
        }
      }
    }
    
    /*--- Read the FFDBox information  ---*/
    
    position = text_line.find ("FFD_NBOX=",0);
    if (position != string::npos) {
      text_line.erase (0,9);
      nFFDBox = atoi(text_line.c_str());
      
      if (rank == MASTER_NODE) cout << nFFDBox << " Free Form Deformation boxes." << endl;
      
      nCornerPoints = new unsigned short[nFFDBox];
      nControlPoints = new unsigned short[nFFDBox];
      nSurfacePoints = new unsigned long[nFFDBox];
      
      getline (mesh_file, text_line);
      text_line.erase (0,11);
      nLevel = atoi(text_line.c_str());
      
      if (rank == MASTER_NODE) cout << nLevel << " Free Form Deformation nested levels." << endl;

      for (iFFDBox = 0 ; iFFDBox < nFFDBox; iFFDBox++) {
        
        /*--- Read the name of the FFD box ---*/
        
        getline (mesh_file, text_line);
        text_line.erase (0,8);
        
        /*--- Remove extra data from the FFDBox name ---*/
        
        string::size_type position;
        for (iChar = 0; iChar < 20; iChar++) {
          position = text_line.find( " ", 0 );
          if (position != string::npos) text_line.erase (position,1);
          position = text_line.find( "\r", 0 );
          if (position != string::npos) text_line.erase (position,1);
          position = text_line.find( "\n", 0 );
          if (position != string::npos) text_line.erase (position,1);
        }
        
        string TagFFDBox = text_line.c_str();
        
        if (rank == MASTER_NODE) cout << "FFD box tag: " << TagFFDBox <<". ";

        /*--- Read the level of the FFD box ---*/
        
        getline (mesh_file, text_line);
        text_line.erase (0,10);
        LevelFFDBox = atoi(text_line.c_str());
        
        if (rank == MASTER_NODE) cout << "FFD box level: " << LevelFFDBox <<". ";
        
        /*--- Read the degree of the FFD box ---*/
        
        
        if (nDim == 2) {
          if (polar) {
            getline (mesh_file, text_line);
            text_line.erase (0,13); degree[0] = atoi(text_line.c_str());
            degree[1] = 1;
            getline (mesh_file, text_line);
            text_line.erase (0,13); degree[2] = atoi(text_line.c_str());
          }
          else {
            getline (mesh_file, text_line);
            text_line.erase (0,13); degree[0] = atoi(text_line.c_str());
            getline (mesh_file, text_line);
            text_line.erase (0,13); degree[1] = atoi(text_line.c_str());
            degree[2] = 1;
          }
        }
        else {
          getline (mesh_file, text_line);
          text_line.erase (0,13); degree[0] = atoi(text_line.c_str());
          getline (mesh_file, text_line);
          text_line.erase (0,13); degree[1] = atoi(text_line.c_str());
          getline (mesh_file, text_line);
          text_line.erase (0,13); degree[2] = atoi(text_line.c_str());
        }
        
        if (rank == MASTER_NODE) {
          if (nDim == 2) {
            if (polar) cout << "Degrees: " << degree[0] << ", " << degree[2] << "." << endl;
            else cout << "Degrees: " << degree[0] << ", " << degree[1] << "." << endl;
          }
          else cout << "Degrees: " << degree[0] << ", " << degree[1] << ", " << degree[2] << "." << endl;
        }

        getline (mesh_file, text_line);
        if (text_line.substr(0,12) != "FFD_BLENDING"){
          SU2_MPI::Error(string("Deprecated FFD information found in mesh file.\n") +
                         string("FFD information generated with SU2 version <= 4.3 is incompatible with the current version.") +
                         string("Run SU2_DEF again with DV_KIND= FFD_SETTING."), CURRENT_FUNCTION);
        }
        text_line.erase(0,14);
        if (text_line == "BEZIER"){
          Blending = BEZIER;
        }
        if (text_line == "BSPLINE_UNIFORM"){
          Blending = BSPLINE_UNIFORM;
        }

        if (Blending == BSPLINE_UNIFORM) {
          getline (mesh_file, text_line);
          text_line.erase (0,17); SplineOrder[0] = atoi(text_line.c_str());
          getline (mesh_file, text_line);
          text_line.erase (0,17); SplineOrder[1] = atoi(text_line.c_str());
          if (nDim == 3){
            getline (mesh_file, text_line);
            text_line.erase (0,17); SplineOrder[2] = atoi(text_line.c_str());
          } else {
            SplineOrder[2] = 2;
          }
        }
        if (rank == MASTER_NODE){
          if (Blending == BSPLINE_UNIFORM){
            cout << "FFD Blending using B-Splines. ";
            cout << "Order: " << SplineOrder[0] << ", " << SplineOrder[1];
            if (nDim == 3) cout << ", " << SplineOrder[2];
            cout << ". " << endl;
          }
          if (Blending == BEZIER){
            cout << "FFD Blending using Bezier Curves." << endl;
          }
        }

        FFDBox[iFFDBox] = new CFreeFormDefBox(degree, SplineOrder, Blending);
        FFDBox[iFFDBox]->SetTag(TagFFDBox); FFDBox[iFFDBox]->SetLevel(LevelFFDBox);

        /*--- Read the number of parents boxes ---*/
        
        getline (mesh_file, text_line);
        text_line.erase (0,12);
        nParentFFDBox = atoi(text_line.c_str());
        if (rank == MASTER_NODE) cout << "Number of parent boxes: " << nParentFFDBox <<". ";
        for (iParentFFDBox = 0; iParentFFDBox < nParentFFDBox; iParentFFDBox++) {
          getline(mesh_file, text_line);
          
          /*--- Remove extra data from the FFDBox name ---*/
          
          string::size_type position;
          for (iChar = 0; iChar < 20; iChar++) {
            position = text_line.find( " ", 0 );
            if (position != string::npos) text_line.erase (position,1);
            position = text_line.find( "\r", 0 );
            if (position != string::npos) text_line.erase (position,1);
            position = text_line.find( "\n", 0 );
            if (position != string::npos) text_line.erase (position,1);
          }
          
          string ParentFFDBox = text_line.c_str();
          FFDBox[iFFDBox]->SetParentFFDBox(ParentFFDBox);
        }
        
        /*--- Read the number of children boxes ---*/
        
        getline (mesh_file, text_line);
        text_line.erase (0,13);
        nChildFFDBox = atoi(text_line.c_str());
        if (rank == MASTER_NODE) cout << "Number of child boxes: " << nChildFFDBox <<"." << endl;
        
        for (iChildFFDBox = 0; iChildFFDBox < nChildFFDBox; iChildFFDBox++) {
          getline(mesh_file, text_line);
          
          /*--- Remove extra data from the FFDBox name ---*/
          
          string::size_type position;
          for (iChar = 0; iChar < 20; iChar++) {
            position = text_line.find( " ", 0 );
            if (position != string::npos) text_line.erase (position,1);
            position = text_line.find( "\r", 0 );
            if (position != string::npos) text_line.erase (position,1);
            position = text_line.find( "\n", 0 );
            if (position != string::npos) text_line.erase (position,1);
          }
          
          string ChildFFDBox = text_line.c_str();
          FFDBox[iFFDBox]->SetChildFFDBox(ChildFFDBox);
        }

        /*--- Read the number of the corner points ---*/
        
        getline (mesh_file, text_line);
        text_line.erase (0,18); nCornerPoints[iFFDBox] = atoi(text_line.c_str());
        if (rank == MASTER_NODE) cout << "Corner points: " << nCornerPoints[iFFDBox] <<". ";
        if (nDim == 2) nCornerPoints[iFFDBox] = nCornerPoints[iFFDBox]*SU2_TYPE::Int(2);



        /*--- Read the coordinates of the corner points ---*/
        
          
        if (nDim == 2) {

          if (polar) {

            getline(mesh_file, text_line); istringstream FFDBox_line_1(text_line);
            FFDBox_line_1 >> XCoord; FFDBox_line_1 >> YCoord;

            CPcoord[0] = XCoord;
            CPcoord[1] = cos(0.1)*YCoord;
            CPcoord[2] = -sin(0.1)*YCoord;
            FFDBox[iFFDBox]->SetCoordCornerPoints(coord, 4);

            CPcoord[0] = XCoord;
            CPcoord[1] = cos(0.1)*YCoord;
            CPcoord[2] = sin(0.1)*YCoord;
            FFDBox[iFFDBox]->SetCoordCornerPoints(coord, 7);

            getline(mesh_file, text_line); istringstream FFDBox_line_2(text_line);
            FFDBox_line_2 >> XCoord; FFDBox_line_2 >> YCoord;

            CPcoord[0] = XCoord;
            CPcoord[1] = cos(0.1)*YCoord;
            CPcoord[2] = -sin(0.1)*YCoord;
            FFDBox[iFFDBox]->SetCoordCornerPoints(CPcoord, 0);

            CPcoord[0] = XCoord;
            CPcoord[1] = cos(0.1)*YCoord;
            CPcoord[2] = sin(0.1)*YCoord;
            FFDBox[iFFDBox]->SetCoordCornerPoints(CPcoord, 3);

            getline(mesh_file, text_line); istringstream FFDBox_line_3(text_line);
            FFDBox_line_3 >> XCoord; FFDBox_line_3 >> YCoord;

            CPcoord[0] = XCoord;
            CPcoord[1] = cos(0.1)*YCoord;
            CPcoord[2] = -sin(0.1)*YCoord;
            FFDBox[iFFDBox]->SetCoordCornerPoints(CPcoord, 1);

            CPcoord[0] = XCoord;
            CPcoord[1] = cos(0.1)*YCoord;
            CPcoord[2] = sin(0.1)*YCoord;
            FFDBox[iFFDBox]->SetCoordCornerPoints(CPcoord, 2);

            getline(mesh_file, text_line); istringstream FFDBox_line_4(text_line);
            FFDBox_line_4 >> XCoord; FFDBox_line_4 >> YCoord;

            CPcoord[0] = XCoord;
            CPcoord[1] = cos(0.1)*YCoord;
            CPcoord[2] = -sin(0.1)*YCoord;
            FFDBox[iFFDBox]->SetCoordCornerPoints(CPcoord, 5);

            CPcoord[0] = XCoord;
            CPcoord[1] = cos(0.1)*YCoord;
            CPcoord[2] = sin(0.1)*YCoord;
            FFDBox[iFFDBox]->SetCoordCornerPoints(CPcoord, 6);

          }
          else {
            for (iCornerPoints = 0; iCornerPoints < nCornerPoints[iFFDBox]; iCornerPoints++) {
              if (iCornerPoints < nCornerPoints[iFFDBox]/SU2_TYPE::Int(2)) {
                getline(mesh_file, text_line); istringstream FFDBox_line(text_line);
                FFDBox_line >> CPcoord[0]; FFDBox_line >> CPcoord[1]; CPcoord[2] = -0.5;
              }
              else {
                CPcoord[0] = FFDBox[iFFDBox]->GetCoordCornerPoints(0, iCornerPoints-nCornerPoints[iFFDBox]/SU2_TYPE::Int(2));
                CPcoord[1] = FFDBox[iFFDBox]->GetCoordCornerPoints(1, iCornerPoints-nCornerPoints[iFFDBox]/SU2_TYPE::Int(2));
                CPcoord[2] = 0.5;
              }
              FFDBox[iFFDBox]->SetCoordCornerPoints(CPcoord, iCornerPoints);
            }
          }

        }
        else {
          for (iCornerPoints = 0; iCornerPoints < nCornerPoints[iFFDBox]; iCornerPoints++) {
            getline(mesh_file, text_line); istringstream FFDBox_line(text_line);
            FFDBox_line >> CPcoord[0]; FFDBox_line >> CPcoord[1]; FFDBox_line >> CPcoord[2];
            FFDBox[iFFDBox]->SetCoordCornerPoints(CPcoord, iCornerPoints);
          }
        }

        /*--- Read the number of the control points ---*/
        
        getline (mesh_file, text_line);
        text_line.erase (0,19); nControlPoints[iFFDBox] = atoi(text_line.c_str());
        
        if (rank == MASTER_NODE) cout << "Control points: " << nControlPoints[iFFDBox] <<". ";
        
        /*--- Method to identify if there is a FFDBox definition ---*/
        
        if (nControlPoints[iFFDBox] != 0) FFDBoxDefinition = true;

        /*--- Read the coordinates of the control points ---*/
        
        for (iControlPoints = 0; iControlPoints < nControlPoints[iFFDBox]; iControlPoints++) {
          getline(mesh_file, text_line); istringstream FFDBox_line(text_line);
          FFDBox_line >> iDegree; FFDBox_line >> jDegree; FFDBox_line >> kDegree; 
          FFDBox_line >> CPcoord[0]; FFDBox_line >> CPcoord[1]; FFDBox_line >> CPcoord[2];
          FFDBox[iFFDBox]->SetCoordControlPoints(CPcoord, iDegree, jDegree, kDegree);
          FFDBox[iFFDBox]->SetCoordControlPoints_Copy(CPcoord, iDegree, jDegree, kDegree);
        }
        
        getline (mesh_file, text_line);
        text_line.erase (0,19); nSurfacePoints[iFFDBox] = atoi(text_line.c_str());

        /*--- The surface points parametric coordinates, all the nodes read the FFD 
         information but they only store their part ---*/
        
        my_nSurfPoints = 0;
        for (iSurfacePoints = 0; iSurfacePoints < nSurfacePoints[iFFDBox]; iSurfacePoints++) {
          getline(mesh_file, text_line); istringstream FFDBox_line(text_line);
          FFDBox_line >> iTag; FFDBox_line >> iPoint;
          
          if (config->GetMarker_All_TagBound(iTag) != -1) {

            iMarker = config->GetMarker_All_TagBound(iTag);
            FFDBox_line >> CPcoord[0]; FFDBox_line >> CPcoord[1]; FFDBox_line >> CPcoord[2];
            
            for (iVertex = 0; iVertex < geometry->nVertex[iMarker]; iVertex++) {
              jPoint =  geometry->vertex[iMarker][iVertex]->GetNode();
              if (iPoint == geometry->node[jPoint]->GetGlobalIndex()) {
                for (iDim = 0; iDim < nDim; iDim++) {
                  coord[iDim] = geometry->node[jPoint]->GetCoord()[iDim];
                }
                FFDBox[iFFDBox]->Set_MarkerIndex(iMarker);
                FFDBox[iFFDBox]->Set_VertexIndex(iVertex);
                FFDBox[iFFDBox]->Set_PointIndex(jPoint);
                FFDBox[iFFDBox]->Set_ParametricCoord(CPcoord);
                FFDBox[iFFDBox]->Set_CartesianCoord(coord);
                my_nSurfPoints++;
              }
            }

          }
          
        }
        
        nSurfacePoints[iFFDBox] = my_nSurfPoints;
        
#ifdef HAVE_MPI
        nSurfPoints = 0;
        SU2_MPI::Allreduce(&my_nSurfPoints, &nSurfPoints, 1, MPI_UNSIGNED_LONG, MPI_SUM, MPI_COMM_WORLD);
        if (rank == MASTER_NODE) cout << "Surface points: " << nSurfPoints <<"."<< endl;
#else
        nSurfPoints = my_nSurfPoints;
        if (rank == MASTER_NODE) cout << "Surface points: " << nSurfPoints <<"."<< endl;
#endif
        
      }
      
      delete [] nCornerPoints;
      delete [] nControlPoints;
      delete [] nSurfacePoints;    
    }
  }
  mesh_file.close();
  
  if (nFFDBox == 0) {
    if (rank == MASTER_NODE) cout <<"There is no FFD box definition. Just in case, check the .su2 file" << endl;
  }

}

void CSurfaceMovement::ReadFFDInfo(CGeometry *geometry, CConfig *config, CFreeFormDefBox **FFDBox) {
  
  string text_line, iTag;
  ifstream mesh_file;
  su2double coord[3];
  unsigned short degree[3], iFFDBox, iCornerPoints, LevelFFDBox, nParentFFDBox,
  iParentFFDBox, nChildFFDBox, iChildFFDBox, *nCornerPoints;

  bool polar = (config->GetFFD_CoordSystem() == POLAR);
  unsigned short nDim = geometry->GetnDim(), iDim;
  unsigned short SplineOrder[3]={2,2,2};

  for (iDim = 0; iDim < 3; iDim++){
    SplineOrder[iDim] = SU2_TYPE::Short(config->GetFFD_BSplineOrder()[iDim]);
  }
  
  
  /*--- Read the FFDBox information from the config file ---*/
  
  nFFDBox = config->GetnFFDBox();
  
  if (rank == MASTER_NODE) cout << nFFDBox << " Free Form Deformation boxes." << endl;
  
  nCornerPoints = new unsigned short[nFFDBox];
  
  nLevel = 1; // Nested FFD is not active
  
  if (rank == MASTER_NODE) cout << nLevel << " Free Form Deformation nested levels." << endl;
  
  for (iFFDBox = 0 ; iFFDBox < nFFDBox; iFFDBox++) {
    
    /*--- Read the name of the FFD box ---*/
    
    string TagFFDBox = config->GetTagFFDBox(iFFDBox);
    
    if (rank == MASTER_NODE) cout << "FFD box tag: " << TagFFDBox <<". ";
    
    /*--- Read the level of the FFD box ---*/
    
    LevelFFDBox = 0; // Nested FFD is not active
    
    if (rank == MASTER_NODE) cout << "FFD box level: " << LevelFFDBox <<". ";
    
    /*--- Read the degree of the FFD box ---*/
    
    if (nDim == 2) {
      if (polar) {
        degree[0] = config->GetDegreeFFDBox(iFFDBox, 0);
        degree[1] = 1;
        degree[2] = config->GetDegreeFFDBox(iFFDBox, 1);
      }
      else {
        degree[0] = config->GetDegreeFFDBox(iFFDBox, 0);
        degree[1] = config->GetDegreeFFDBox(iFFDBox, 1);
        degree[2] = 1;
      }
    }
    else {
      degree[0] = config->GetDegreeFFDBox(iFFDBox, 0);
      degree[1] = config->GetDegreeFFDBox(iFFDBox, 1);
      degree[2] = config->GetDegreeFFDBox(iFFDBox, 2);
    }

    if (rank == MASTER_NODE) {
      if (nDim == 2) {
        if (polar) cout << "Degrees: " << degree[0] << ", " << degree[2] << "." << endl;
        else cout << "Degrees: " << degree[0] << ", " << degree[1] << "." << endl;
      }
      else cout << "Degrees: " << degree[0] << ", " << degree[1] << ", " << degree[2] << "." << endl;
    }
    
    if (rank == MASTER_NODE){
      if (config->GetFFD_Blending() == BSPLINE_UNIFORM){
        cout << "FFD Blending using B-Splines. ";
        cout << "Order: " << SplineOrder[0] << ", " << SplineOrder[1];
        if (nDim == 3) cout << ", " << SplineOrder[2];
        cout << ". " << endl;
      }
      if (config->GetFFD_Blending() == BEZIER){
        cout << "FFD Blending using Bezier Curves." << endl;
      }
    }

    FFDBox[iFFDBox] = new CFreeFormDefBox(degree, SplineOrder, config->GetFFD_Blending());
    FFDBox[iFFDBox]->SetTag(TagFFDBox); FFDBox[iFFDBox]->SetLevel(LevelFFDBox);

    /*--- Read the number of parents boxes ---*/
    
    nParentFFDBox = 0; // Nested FFD is not active
    if (rank == MASTER_NODE) cout << "Number of parent boxes: " << nParentFFDBox <<". ";
    
    for (iParentFFDBox = 0; iParentFFDBox < nParentFFDBox; iParentFFDBox++) {
      string ParentFFDBox = "NONE"; // Nested FFD is not active
      FFDBox[iFFDBox]->SetParentFFDBox(ParentFFDBox);
    }
    
    /*--- Read the number of children boxes ---*/
    
    nChildFFDBox = 0; // Nested FFD is not active
    if (rank == MASTER_NODE) cout << "Number of child boxes: " << nChildFFDBox <<"." << endl;
    
    for (iChildFFDBox = 0; iChildFFDBox < nChildFFDBox; iChildFFDBox++) {
      string ChildFFDBox = "NONE"; // Nested FFD is not active
      FFDBox[iFFDBox]->SetChildFFDBox(ChildFFDBox);
    }
    
    /*--- Read the number of the corner points ---*/
    
    nCornerPoints[iFFDBox] = 8;
    
    /*--- Read the coordinates of the corner points ---*/
    
    for (iCornerPoints = 0; iCornerPoints < nCornerPoints[iFFDBox]; iCornerPoints++) {
      
      if (nDim == 2) {

        if (polar) {

          coord[0] = config->GetCoordFFDBox(iFFDBox, 1*3);
          coord[1] = cos(0.1)*config->GetCoordFFDBox(iFFDBox, 1*3+1);
          coord[2] = -sin(0.1)*config->GetCoordFFDBox(iFFDBox, 1*3+1);
          FFDBox[iFFDBox]->SetCoordCornerPoints(coord, 0);

          coord[0] = config->GetCoordFFDBox(iFFDBox, 2*3);
          coord[1] = cos(0.1)*config->GetCoordFFDBox(iFFDBox, 2*3+1);
          coord[2] = -sin(0.1)*config->GetCoordFFDBox(iFFDBox, 2*3+1);
          FFDBox[iFFDBox]->SetCoordCornerPoints(coord, 1);

          coord[0] = config->GetCoordFFDBox(iFFDBox, 2*3);
          coord[1] = cos(0.1)*config->GetCoordFFDBox(iFFDBox, 2*3+1);
          coord[2] = sin(0.1)*config->GetCoordFFDBox(iFFDBox, 2*3+1);
          FFDBox[iFFDBox]->SetCoordCornerPoints(coord, 2);

          coord[0] = config->GetCoordFFDBox(iFFDBox, 1*3);
          coord[1] = cos(0.1)*config->GetCoordFFDBox(iFFDBox, 1*3+1);
          coord[2] = sin(0.1)*config->GetCoordFFDBox(iFFDBox, 1*3+1);
          FFDBox[iFFDBox]->SetCoordCornerPoints(coord, 3);

          coord[0] = config->GetCoordFFDBox(iFFDBox, 0*3);
          coord[1] = cos(0.1)*config->GetCoordFFDBox(iFFDBox, 0*3+1);
          coord[2] = -sin(0.1)*config->GetCoordFFDBox(iFFDBox, 0*3+1);
          FFDBox[iFFDBox]->SetCoordCornerPoints(coord, 4);

          coord[0] = config->GetCoordFFDBox(iFFDBox, 3*3);
          coord[1] = cos(0.1)*config->GetCoordFFDBox(iFFDBox, 3*3+1);
          coord[2] = -sin(0.1)*config->GetCoordFFDBox(iFFDBox, 3*3+1);
          FFDBox[iFFDBox]->SetCoordCornerPoints(coord, 5);

          coord[0] = config->GetCoordFFDBox(iFFDBox, 3*3);
          coord[1] = cos(0.1)*config->GetCoordFFDBox(iFFDBox, 3*3+1);
          coord[2] = sin(0.1)*config->GetCoordFFDBox(iFFDBox, 3*3+1);
          FFDBox[iFFDBox]->SetCoordCornerPoints(coord, 6);

          coord[0] = config->GetCoordFFDBox(iFFDBox, 0*3);
          coord[1] = cos(0.1)*config->GetCoordFFDBox(iFFDBox, 0*3+1);
          coord[2] = sin(0.1)*config->GetCoordFFDBox(iFFDBox, 0*3+1);
          FFDBox[iFFDBox]->SetCoordCornerPoints(coord, 7);

        }

        else {
          if (iCornerPoints < nCornerPoints[iFFDBox]/SU2_TYPE::Int(2)) {
            coord[0] = config->GetCoordFFDBox(iFFDBox, iCornerPoints*3);
            coord[1] = config->GetCoordFFDBox(iFFDBox, iCornerPoints*3+1);
            coord[2] = -0.5;
          }
          else {
            coord[0] = FFDBox[iFFDBox]->GetCoordCornerPoints(0, iCornerPoints-nCornerPoints[iFFDBox]/SU2_TYPE::Int(2));
            coord[1] = FFDBox[iFFDBox]->GetCoordCornerPoints(1, iCornerPoints-nCornerPoints[iFFDBox]/SU2_TYPE::Int(2));
            coord[2] = 0.5;
          }
        }

      }
      else {
        coord[0] = config->GetCoordFFDBox(iFFDBox, iCornerPoints*3);
        coord[1] = config->GetCoordFFDBox(iFFDBox, iCornerPoints*3+1);
        coord[2] = config->GetCoordFFDBox(iFFDBox, iCornerPoints*3+2);
      }
      
      FFDBox[iFFDBox]->SetCoordCornerPoints(coord, iCornerPoints);
      
    }
    
    /*--- Method to identify if there is a FFDBox definition ---*/
    
    FFDBoxDefinition = false;
    
  }
  
  delete [] nCornerPoints;
  
  if (nFFDBox == 0) {
    SU2_MPI::Error("There is no FFD box definition. Check the config file.", CURRENT_FUNCTION);
  }
  
}

void CSurfaceMovement::MergeFFDInfo(CGeometry *geometry, CConfig *config) {
  
  /*--- Local variables needed on all processors ---*/
  
  unsigned long iPoint;
  unsigned short iFFDBox;
  
#ifndef HAVE_MPI
  
  /*--- In serial, the single process has access to all geometry, so simply
   load the coordinates into the data structure. ---*/
  
  /*--- Total number of points in each FFD box. ---*/
  
  for (iFFDBox = 0 ; iFFDBox < nFFDBox; iFFDBox++) {
    
    /*--- Loop over the mesh to collect the coords of the local points. ---*/
    
    for (iPoint = 0; iPoint < FFDBox[iFFDBox]->GetnSurfacePoint(); iPoint++) {
      
      /*--- Retrieve the current parametric coordinates at this node. ---*/
      
      GlobalCoordX[iFFDBox].push_back(FFDBox[iFFDBox]->Get_ParametricCoord(iPoint)[0]);
      GlobalCoordY[iFFDBox].push_back(FFDBox[iFFDBox]->Get_ParametricCoord(iPoint)[1]);
      GlobalCoordZ[iFFDBox].push_back(FFDBox[iFFDBox]->Get_ParametricCoord(iPoint)[2]);
      GlobalPoint[iFFDBox].push_back(FFDBox[iFFDBox]->Get_PointIndex(iPoint));
      
      /*--- Marker of the boundary in the local domain. ---*/
      
      unsigned short MarkerIndex = FFDBox[iFFDBox]->Get_MarkerIndex(iPoint);
      string TagBound = config->GetMarker_All_TagBound(MarkerIndex);
      
      /*--- Find the Marker of the boundary in the config file. ---*/
      
      unsigned short MarkerIndex_CfgFile = config->GetMarker_CfgFile_TagBound(TagBound);
      string TagBound_CfgFile = config->GetMarker_CfgFile_TagBound(MarkerIndex_CfgFile);
      
      /*--- Set the value of the tag at this node. ---*/
      
      GlobalTag[iFFDBox].push_back(TagBound_CfgFile);
      
    }
    
  }
  
#else
  
  /*--- MPI preprocessing ---*/
  
  int iProcessor, nProcessor = size;
  
  /*--- Local variables needed for merging the geometry with MPI. ---*/
  
  unsigned long jPoint, iPointLocal;
  unsigned long Buffer_Send_nPoint[1], *Buffer_Recv_nPoint = NULL;
  unsigned long nLocalPoint = 0, MaxLocalPoint = 0;
  unsigned long nBuffer_Scalar = 0;
  
  if (rank == MASTER_NODE) Buffer_Recv_nPoint = new unsigned long[nProcessor];
  
  for (iFFDBox = 0 ; iFFDBox < nFFDBox; iFFDBox++) {
    
    nLocalPoint = 0;
    for (iPoint = 0; iPoint < FFDBox[iFFDBox]->GetnSurfacePoint(); iPoint++) {
      
      iPointLocal = FFDBox[iFFDBox]->Get_PointIndex(iPoint);
      
      if (iPointLocal < geometry->GetnPointDomain()) {
        nLocalPoint++;
      }
      
    }
    Buffer_Send_nPoint[0] = nLocalPoint;

    /*--- Communicate the total number of nodes on this domain. ---*/
    
    SU2_MPI::Gather(&Buffer_Send_nPoint, 1, MPI_UNSIGNED_LONG,
               Buffer_Recv_nPoint, 1, MPI_UNSIGNED_LONG, MASTER_NODE, MPI_COMM_WORLD);
    SU2_MPI::Allreduce(&nLocalPoint, &MaxLocalPoint, 1, MPI_UNSIGNED_LONG, MPI_MAX, MPI_COMM_WORLD);
    
    nBuffer_Scalar = MaxLocalPoint;

    /*--- Send and Recv buffers. ---*/
    
    su2double *Buffer_Send_X = new su2double[MaxLocalPoint];
    su2double *Buffer_Recv_X = NULL;
    
    su2double *Buffer_Send_Y = new su2double[MaxLocalPoint];
    su2double *Buffer_Recv_Y = NULL;
    
    su2double *Buffer_Send_Z = new su2double[MaxLocalPoint];
    su2double *Buffer_Recv_Z = NULL;
    
    unsigned long *Buffer_Send_Point = new unsigned long[MaxLocalPoint];
    unsigned long *Buffer_Recv_Point = NULL;
    
    unsigned short *Buffer_Send_MarkerIndex_CfgFile = new unsigned short[MaxLocalPoint];
    unsigned short *Buffer_Recv_MarkerIndex_CfgFile = NULL;
    
    /*--- Prepare the receive buffers in the master node only. ---*/
    
    if (rank == MASTER_NODE) {
      
      Buffer_Recv_X = new su2double[nProcessor*MaxLocalPoint];
      Buffer_Recv_Y = new su2double[nProcessor*MaxLocalPoint];
      Buffer_Recv_Z = new su2double[nProcessor*MaxLocalPoint];
      Buffer_Recv_Point = new unsigned long[nProcessor*MaxLocalPoint];
      Buffer_Recv_MarkerIndex_CfgFile = new unsigned short[nProcessor*MaxLocalPoint];
      
    }
    
    /*--- Main communication routine. Loop over each coordinate and perform
     the MPI comm. Temporary 1-D buffers are used to send the coordinates at
     all nodes on each partition to the master node. These are then unpacked
     by the master and sorted by global index in one large n-dim. array. ---*/
    
    /*--- Loop over this partition to collect the coords of the local points. ---*/
    
    jPoint = 0;
    for (iPoint = 0; iPoint < FFDBox[iFFDBox]->GetnSurfacePoint(); iPoint++) {
      
      iPointLocal = FFDBox[iFFDBox]->Get_PointIndex(iPoint);
      
      if (iPointLocal < geometry->GetnPointDomain()) {
        
        /*--- Load local coords into the temporary send buffer. ---*/
        
        Buffer_Send_X[jPoint] = FFDBox[iFFDBox]->Get_ParametricCoord(iPoint)[0];
        Buffer_Send_Y[jPoint] = FFDBox[iFFDBox]->Get_ParametricCoord(iPoint)[1];
        Buffer_Send_Z[jPoint] = FFDBox[iFFDBox]->Get_ParametricCoord(iPoint)[2];
        
        /*--- Store the global index for this local node. ---*/
        
        Buffer_Send_Point[jPoint] = geometry->node[FFDBox[iFFDBox]->Get_PointIndex(iPoint)]->GetGlobalIndex();
        
        /*--- Marker of the boundary in the local domain. ---*/
        
        unsigned short MarkerIndex = FFDBox[iFFDBox]->Get_MarkerIndex(iPoint);
        string TagBound = config->GetMarker_All_TagBound(MarkerIndex);
        
        /*--- Find the Marker of the boundary in the config file.---*/
        
        unsigned short MarkerIndex_CfgFile = config->GetMarker_CfgFile_TagBound(TagBound);
        Buffer_Send_MarkerIndex_CfgFile[jPoint] = MarkerIndex_CfgFile;
        
        jPoint++;
        
      }
      
    }
    
    /*--- Gather the coordinate data on the master node using MPI. ---*/
    
    SU2_MPI::Gather(Buffer_Send_X, nBuffer_Scalar, MPI_DOUBLE, Buffer_Recv_X, nBuffer_Scalar, MPI_DOUBLE, MASTER_NODE, MPI_COMM_WORLD);
    SU2_MPI::Gather(Buffer_Send_Y, nBuffer_Scalar, MPI_DOUBLE, Buffer_Recv_Y, nBuffer_Scalar, MPI_DOUBLE, MASTER_NODE, MPI_COMM_WORLD);
    SU2_MPI::Gather(Buffer_Send_Z, nBuffer_Scalar, MPI_DOUBLE, Buffer_Recv_Z, nBuffer_Scalar, MPI_DOUBLE, MASTER_NODE, MPI_COMM_WORLD);
    SU2_MPI::Gather(Buffer_Send_Point, nBuffer_Scalar, MPI_UNSIGNED_LONG, Buffer_Recv_Point, nBuffer_Scalar, MPI_UNSIGNED_LONG, MASTER_NODE, MPI_COMM_WORLD);
    SU2_MPI::Gather(Buffer_Send_MarkerIndex_CfgFile, nBuffer_Scalar, MPI_UNSIGNED_SHORT, Buffer_Recv_MarkerIndex_CfgFile, nBuffer_Scalar, MPI_UNSIGNED_SHORT, MASTER_NODE, MPI_COMM_WORLD);

    /*--- The master node unpacks and sorts this variable by global index ---*/
    
    if (rank == MASTER_NODE) {
      
      jPoint = 0;
      
      for (iProcessor = 0; iProcessor < nProcessor; iProcessor++) {
        for (iPoint = 0; iPoint < Buffer_Recv_nPoint[iProcessor]; iPoint++) {
          
          /*--- Get global index, then loop over each variable and store ---*/
          
          GlobalCoordX[iFFDBox].push_back(Buffer_Recv_X[jPoint]);
          GlobalCoordY[iFFDBox].push_back(Buffer_Recv_Y[jPoint]);
          GlobalCoordZ[iFFDBox].push_back(Buffer_Recv_Z[jPoint]);
          GlobalPoint[iFFDBox].push_back(Buffer_Recv_Point[jPoint]);
          
          string TagBound_CfgFile = config->GetMarker_CfgFile_TagBound(Buffer_Recv_MarkerIndex_CfgFile[jPoint]);
          GlobalTag[iFFDBox].push_back(TagBound_CfgFile);
          jPoint++;
          
        }
        
        /*--- Adjust jPoint to index of next proc's data in the buffers. ---*/
        
        jPoint = (iProcessor+1)*nBuffer_Scalar;
        
      }
    }
    
    /*--- Immediately release the temporary data buffers. ---*/
    
    delete [] Buffer_Send_X;
    delete [] Buffer_Send_Y;
    delete [] Buffer_Send_Z;
    delete [] Buffer_Send_Point;
    delete [] Buffer_Send_MarkerIndex_CfgFile;
    
    if (rank == MASTER_NODE) {
      delete [] Buffer_Recv_X;
      delete [] Buffer_Recv_Y;
      delete [] Buffer_Recv_Z;
      delete [] Buffer_Recv_Point;
      delete [] Buffer_Recv_MarkerIndex_CfgFile;
    }
    
  }

  if (rank == MASTER_NODE) {
    delete [] Buffer_Recv_nPoint;
  }
  
#endif
  
}

void CSurfaceMovement::WriteFFDInfo(CSurfaceMovement** surface_movement, CGeometry **geometry, CConfig **config) {
  
  
  unsigned short iOrder, jOrder, kOrder, iFFDBox, iCornerPoints, iParentFFDBox, iChildFFDBox, iZone;
  unsigned long iSurfacePoints;
  char cstr[MAX_STRING_SIZE], mesh_file[MAX_STRING_SIZE];
  string str;
  ofstream output_file;
  su2double *coord;
  string text_line;
  
  bool polar = (config[ZONE_0]->GetFFD_CoordSystem() == POLAR);

  unsigned short nDim = geometry[ZONE_0]->GetnDim();
  
  for (iZone = 0; iZone < config[ZONE_0]->GetnZone(); iZone++){

    /*--- Merge the parallel FFD info ---*/
  
    surface_movement[iZone]->MergeFFDInfo(geometry[iZone], config[iZone]);

    if (iZone > 0){

      /* --- Merge the per-zone FFD info from the other zones into ZONE_0 ---*/

      for (iFFDBox = 0; iFFDBox < nFFDBox; iFFDBox++){

        surface_movement[ZONE_0]->GlobalCoordX[iFFDBox].insert(surface_movement[ZONE_0]->GlobalCoordX[iFFDBox].end(),
                                                               surface_movement[iZone]->GlobalCoordX[iFFDBox].begin(),
                                                               surface_movement[iZone]->GlobalCoordX[iFFDBox].end());
        surface_movement[ZONE_0]->GlobalCoordY[iFFDBox].insert(surface_movement[ZONE_0]->GlobalCoordY[iFFDBox].end(),
                                                               surface_movement[iZone]->GlobalCoordY[iFFDBox].begin(),
                                                               surface_movement[iZone]->GlobalCoordY[iFFDBox].end());
        surface_movement[ZONE_0]->GlobalCoordZ[iFFDBox].insert(surface_movement[ZONE_0]->GlobalCoordZ[iFFDBox].end(),
                                                               surface_movement[iZone]->GlobalCoordZ[iFFDBox].begin(),
                                                               surface_movement[iZone]->GlobalCoordZ[iFFDBox].end());
        surface_movement[ZONE_0]->GlobalTag[iFFDBox].insert(surface_movement[ZONE_0]->GlobalTag[iFFDBox].end(),
                                                               surface_movement[iZone]->GlobalTag[iFFDBox].begin(),
                                                               surface_movement[iZone]->GlobalTag[iFFDBox].end());
        surface_movement[ZONE_0]->GlobalPoint[iFFDBox].insert(surface_movement[ZONE_0]->GlobalPoint[iFFDBox].end(),
                                                               surface_movement[iZone]->GlobalPoint[iFFDBox].begin(),
                                                               surface_movement[iZone]->GlobalPoint[iFFDBox].end());
      }
    }
  }



  
  /*--- Attach to the mesh file the FFD information (all information is in ZONE_0) ---*/
  
  if (rank == MASTER_NODE) {
    
    /*--- Read the name of the output file ---*/
    
    str = config[ZONE_0]->GetMesh_Out_FileName();
    
    unsigned short lastindex = str.find_last_of(".");
    str = str.substr(0, lastindex);
    
    str += ".su2";
    
    strcpy (mesh_file, str.c_str());
    strcpy (cstr, mesh_file);
    
    output_file.precision(15);
    output_file.open(cstr, ios::out | ios::app);
    
    if (nFFDBox != 0) {
      output_file << "FFD_NBOX= " << nFFDBox << endl;
      output_file << "FFD_NLEVEL= " << nLevel << endl;
    }
    
    for (iFFDBox = 0 ; iFFDBox < nFFDBox; iFFDBox++) {
      
      output_file << "FFD_TAG= " << FFDBox[iFFDBox]->GetTag() << endl;
      output_file << "FFD_LEVEL= " << FFDBox[iFFDBox]->GetLevel() << endl;
      
      output_file << "FFD_DEGREE_I= " << FFDBox[iFFDBox]->GetlOrder()-1 << endl;
      if (polar) output_file << "FFD_DEGREE_J= " << FFDBox[iFFDBox]->GetnOrder()-1 << endl;
      else output_file << "FFD_DEGREE_J= " << FFDBox[iFFDBox]->GetmOrder()-1 << endl;
      if (nDim == 3) output_file << "FFD_DEGREE_K= " << FFDBox[iFFDBox]->GetnOrder()-1 << endl;
      if (config[ZONE_0]->GetFFD_Blending() == BSPLINE_UNIFORM) {
        output_file << "FFD_BLENDING= BSPLINE_UNIFORM" << endl;
        output_file << "BSPLINE_ORDER_I= " << FFDBox[iFFDBox]->BlendingFunction[0]->GetOrder() << endl;
        if (polar) output_file << "BSPLINE_ORDER_J= " << FFDBox[iFFDBox]->BlendingFunction[2]->GetOrder() << endl;
        else output_file << "BSPLINE_ORDER_J= " << FFDBox[iFFDBox]->BlendingFunction[1]->GetOrder() << endl;
        if (nDim == 3) output_file << "BSPLINE_ORDER_K= " << FFDBox[iFFDBox]->BlendingFunction[2]->GetOrder() << endl;
      }
      if (config[ZONE_0]->GetFFD_Blending() == BEZIER) {
        output_file << "FFD_BLENDING= BEZIER" << endl;
      }

      output_file << "FFD_PARENTS= " << FFDBox[iFFDBox]->GetnParentFFDBox() << endl;
      for (iParentFFDBox = 0; iParentFFDBox < FFDBox[iFFDBox]->GetnParentFFDBox(); iParentFFDBox++)
        output_file << FFDBox[iFFDBox]->GetParentFFDBoxTag(iParentFFDBox) << endl;
      output_file << "FFD_CHILDREN= " << FFDBox[iFFDBox]->GetnChildFFDBox() << endl;
      for (iChildFFDBox = 0; iChildFFDBox < FFDBox[iFFDBox]->GetnChildFFDBox(); iChildFFDBox++)
        output_file << FFDBox[iFFDBox]->GetChildFFDBoxTag(iChildFFDBox) << endl;
      
      if (nDim == 2) {
        output_file << "FFD_CORNER_POINTS= " << FFDBox[iFFDBox]->GetnCornerPoints()/SU2_TYPE::Int(2) << endl;
        if (polar) {
          coord = FFDBox[iFFDBox]->GetCoordCornerPoints(4);
          output_file << coord[0] << "\t" << sqrt(coord[1]*coord[1]+coord[2]*coord[2]) << endl;

          coord = FFDBox[iFFDBox]->GetCoordCornerPoints(0);
          output_file << coord[0] << "\t" << sqrt(coord[1]*coord[1]+coord[2]*coord[2]) << endl;

          coord = FFDBox[iFFDBox]->GetCoordCornerPoints(1);
          output_file << coord[0] << "\t" << sqrt(coord[1]*coord[1]+coord[2]*coord[2]) << endl;

          coord = FFDBox[iFFDBox]->GetCoordCornerPoints(5);
          output_file << coord[0] << "\t" << sqrt(coord[1]*coord[1]+coord[2]*coord[2]) << endl;
        }
        else {
          for (iCornerPoints = 0; iCornerPoints < FFDBox[iFFDBox]->GetnCornerPoints()/SU2_TYPE::Int(2); iCornerPoints++) {
            coord = FFDBox[iFFDBox]->GetCoordCornerPoints(iCornerPoints);
            output_file << coord[0] << "\t" << coord[1] << endl;
          }
        }
      }
      else {
        output_file << "FFD_CORNER_POINTS= " << FFDBox[iFFDBox]->GetnCornerPoints() << endl;
        for (iCornerPoints = 0; iCornerPoints < FFDBox[iFFDBox]->GetnCornerPoints(); iCornerPoints++) {
          coord = FFDBox[iFFDBox]->GetCoordCornerPoints(iCornerPoints);
          output_file << coord[0] << "\t" << coord[1] << "\t" << coord[2] << endl;
        }
      }
      
      /*--- Writing control points ---*/
      
      if (FFDBox[iFFDBox]->GetnControlPoints() == 0) {
        output_file << "FFD_CONTROL_POINTS= 0" << endl;
      }
      else {
        output_file << "FFD_CONTROL_POINTS= " << FFDBox[iFFDBox]->GetnControlPoints() << endl;
        for (iOrder = 0; iOrder < FFDBox[iFFDBox]->GetlOrder(); iOrder++)
          for (jOrder = 0; jOrder < FFDBox[iFFDBox]->GetmOrder(); jOrder++)
            for (kOrder = 0; kOrder < FFDBox[iFFDBox]->GetnOrder(); kOrder++) {
              coord = FFDBox[iFFDBox]->GetCoordControlPoints(iOrder, jOrder, kOrder);
              output_file << iOrder << "\t" << jOrder << "\t" << kOrder << "\t" << coord[0] << "\t" << coord[1] << "\t" << coord[2] << endl;
            }
      }
      
      /*--- Writing surface points ---*/
      
      if (FFDBox[iFFDBox]->GetnControlPoints() == 0) {
        output_file << "FFD_SURFACE_POINTS= 0" << endl;
      }
      else {
        output_file << "FFD_SURFACE_POINTS= " << GlobalTag[iFFDBox].size() << endl;
        
        for (iSurfacePoints = 0; iSurfacePoints < GlobalTag[iFFDBox].size(); iSurfacePoints++) {
          output_file << scientific << GlobalTag[iFFDBox][iSurfacePoints] << "\t" << GlobalPoint[iFFDBox][iSurfacePoints]
          << "\t" << GlobalCoordX[iFFDBox][iSurfacePoints] << "\t" << GlobalCoordY[iFFDBox][iSurfacePoints]
          << "\t" << GlobalCoordZ[iFFDBox][iSurfacePoints] << endl;
        }
        
      }
      
    }
    
    output_file.close();
    
  }

}

CFreeFormDefBox::CFreeFormDefBox(void) : CGridMovement() { }

CFreeFormDefBox::CFreeFormDefBox(unsigned short Degree[], unsigned short BSplineOrder[], unsigned short kind_blending) : CGridMovement() {
  
  unsigned short iCornerPoints, iOrder, jOrder, kOrder, iDim;
  
  /*--- FFD is always 3D (even in 2D problems) ---*/
  
  nDim = 3;
  nCornerPoints = 8;
  
  /*--- Allocate Corners points ---*/
  
  Coord_Corner_Points = new su2double* [nCornerPoints];
  for (iCornerPoints = 0; iCornerPoints < nCornerPoints; iCornerPoints++)
    Coord_Corner_Points[iCornerPoints] = new su2double [nDim];
  
  ParamCoord = new su2double[nDim]; ParamCoord_ = new su2double[nDim];
  cart_coord = new su2double[nDim]; cart_coord_ = new su2double[nDim];
  Gradient = new su2double[nDim];

  lDegree = Degree[0]; lOrder = lDegree+1;
  mDegree = Degree[1]; mOrder = mDegree+1;
  nDegree = Degree[2]; nOrder = nDegree+1;
  nControlPoints = lOrder*mOrder*nOrder;
  
  lDegree_Copy = Degree[0]; lOrder_Copy = lDegree+1;
  mDegree_Copy = Degree[1]; mOrder_Copy = mDegree+1;
  nDegree_Copy = Degree[2]; nOrder_Copy = nDegree+1;
  nControlPoints_Copy = lOrder_Copy*mOrder_Copy*nOrder_Copy;
  
  Coord_Control_Points = new su2double*** [lOrder];
  ParCoord_Control_Points = new su2double*** [lOrder];
  Coord_Control_Points_Copy = new su2double*** [lOrder];
  for (iOrder = 0; iOrder < lOrder; iOrder++) {
    Coord_Control_Points[iOrder] = new su2double** [mOrder];
    ParCoord_Control_Points[iOrder] = new su2double** [mOrder];
    Coord_Control_Points_Copy[iOrder] = new su2double** [mOrder];
    for (jOrder = 0; jOrder < mOrder; jOrder++) {
      Coord_Control_Points[iOrder][jOrder] = new su2double* [nOrder];
      ParCoord_Control_Points[iOrder][jOrder] = new su2double* [nOrder];
      Coord_Control_Points_Copy[iOrder][jOrder] = new su2double* [nOrder];
      for (kOrder = 0; kOrder < nOrder; kOrder++) {
        Coord_Control_Points[iOrder][jOrder][kOrder] = new su2double [nDim];
        ParCoord_Control_Points[iOrder][jOrder][kOrder] = new su2double [nDim];
        Coord_Control_Points_Copy[iOrder][jOrder][kOrder] = new su2double [nDim];
        for (iDim = 0; iDim < nDim; iDim++) {
          Coord_Control_Points[iOrder][jOrder][kOrder][iDim] = 0.0;
          ParCoord_Control_Points[iOrder][jOrder][kOrder][iDim] = 0.0;
          Coord_Control_Points_Copy[iOrder][jOrder][kOrder][iDim] = 0.0;
        }
      }
    }
  }

  BlendingFunction = new CFreeFormBlending*[nDim];

  if (kind_blending == BEZIER){
    BlendingFunction[0] = new CBezierBlending(lOrder, lOrder);
    BlendingFunction[1] = new CBezierBlending(mOrder, mOrder);
    BlendingFunction[2] = new CBezierBlending(nOrder, nOrder);
  }
  if (kind_blending == BSPLINE_UNIFORM){
    BlendingFunction[0] = new CBSplineBlending(BSplineOrder[0], lOrder);
    BlendingFunction[1] = new CBSplineBlending(BSplineOrder[1], mOrder);
    BlendingFunction[2] = new CBSplineBlending(BSplineOrder[2], nOrder);
  }

}

CFreeFormDefBox::~CFreeFormDefBox(void) {
  unsigned short iOrder, jOrder, kOrder, iCornerPoints, iDim;
  
  for (iOrder = 0; iOrder < lOrder; iOrder++) 
    for (jOrder = 0; jOrder < mOrder; jOrder++) 
      for (kOrder = 0; kOrder < nOrder; kOrder++) {
        delete [] Coord_Control_Points[iOrder][jOrder][kOrder];
        delete [] ParCoord_Control_Points[iOrder][jOrder][kOrder];
        delete [] Coord_Control_Points_Copy[iOrder][jOrder][kOrder];
      }
  delete [] Coord_Control_Points;
  delete [] ParCoord_Control_Points;
  delete [] Coord_Control_Points_Copy;

  delete [] ParamCoord;
  delete [] cart_coord;
  delete [] Gradient;
  
  for (iCornerPoints = 0; iCornerPoints < nCornerPoints; iCornerPoints++)
    delete [] Coord_Corner_Points[iCornerPoints];
  delete [] Coord_Corner_Points;

  for (iDim = 0; iDim < nDim; iDim++){
    delete BlendingFunction[iDim];
  }
  delete [] BlendingFunction;
}

void  CFreeFormDefBox::SetUnitCornerPoints(void) {
  
  unsigned short iDim;
  su2double *coord = new su2double [nDim];
  
  for (iDim = 0; iDim < nDim; iDim++) coord[iDim] = 0.0;
  
  coord [0] = 0.0; coord [1] = 0.0; coord [2] = 0.0; this->SetCoordCornerPoints(coord, 0);
  coord [0] = 1.0; coord [1] = 0.0; coord [2] = 0.0; this->SetCoordCornerPoints(coord, 1);
  coord [0] = 1.0; coord [1] = 1.0; coord [2] = 0.0; this->SetCoordCornerPoints(coord, 2);
  coord [0] = 0.0; coord [1] = 1.0; coord [2] = 0.0; this->SetCoordCornerPoints(coord, 3);
  coord [0] = 0.0; coord [1] = 0.0; coord [2] = 1.0; this->SetCoordCornerPoints(coord, 4);
  coord [0] = 1.0; coord [1] = 0.0; coord [2] = 1.0; this->SetCoordCornerPoints(coord, 5);
  coord [0] = 1.0; coord [1] = 1.0; coord [2] = 1.0; this->SetCoordCornerPoints(coord, 6);
  coord [0] = 0.0; coord [1] = 1.0; coord [2] = 1.0; this->SetCoordCornerPoints(coord, 7);
  
  delete [] coord;
  
}

void CFreeFormDefBox::SetControlPoints_Parallelepiped (void) {
  unsigned short iDim, iDegree, jDegree, kDegree;
  
  /*--- Set base control points according to the notation of Vtk for hexahedrons ---*/
  for (iDim = 0; iDim < nDim; iDim++) {
    Coord_Control_Points  [0]      [0]      [0]      [iDim]  = Coord_Corner_Points[0][iDim];
    Coord_Control_Points  [lOrder-1]  [0]      [0]      [iDim]  = Coord_Corner_Points[1][iDim];
    Coord_Control_Points  [lOrder-1]  [mOrder-1]  [0]      [iDim]  = Coord_Corner_Points[2][iDim];
    Coord_Control_Points  [0]      [mOrder-1]  [0]      [iDim]  = Coord_Corner_Points[3][iDim];
    Coord_Control_Points  [0]      [0]      [nOrder-1]  [iDim]  = Coord_Corner_Points[4][iDim];
    Coord_Control_Points  [lOrder-1]  [0]      [nOrder-1]  [iDim]  = Coord_Corner_Points[5][iDim];
    Coord_Control_Points  [lOrder-1]  [mOrder-1]  [nOrder-1]  [iDim]  = Coord_Corner_Points[6][iDim];
    Coord_Control_Points  [0]      [mOrder-1]  [nOrder-1]  [iDim]  = Coord_Corner_Points[7][iDim];
  }
  
  /*--- Fill the rest of the cubic matrix of control points with uniform spacing (parallelepiped) ---*/
  for (iDegree = 0; iDegree <= lDegree; iDegree++)
    for (jDegree = 0; jDegree <= mDegree; jDegree++)
      for (kDegree = 0; kDegree <= nDegree; kDegree++) {
        Coord_Control_Points[iDegree][jDegree][kDegree][0] = Coord_Corner_Points[0][0] 
        + su2double(iDegree)/su2double(lDegree)*(Coord_Corner_Points[1][0]-Coord_Corner_Points[0][0]);
        Coord_Control_Points[iDegree][jDegree][kDegree][1] = Coord_Corner_Points[0][1] 
        + su2double(jDegree)/su2double(mDegree)*(Coord_Corner_Points[3][1]-Coord_Corner_Points[0][1]);        
        Coord_Control_Points[iDegree][jDegree][kDegree][2] = Coord_Corner_Points[0][2] 
        + su2double(kDegree)/su2double(nDegree)*(Coord_Corner_Points[4][2]-Coord_Corner_Points[0][2]);
      }
}

void CFreeFormDefBox::SetSupportCP(CFreeFormDefBox *FFDBox) {
  unsigned short iDim, iOrder, jOrder, kOrder;
  unsigned short lOrder = FFDBox->GetlOrder();
  unsigned short mOrder = FFDBox->GetmOrder();
  unsigned short nOrder = FFDBox->GetnOrder();
  
  Coord_SupportCP = new su2double*** [lOrder];
  for (iOrder = 0; iOrder < lOrder; iOrder++) {
    Coord_SupportCP[iOrder] = new su2double** [mOrder];
    for (jOrder = 0; jOrder < mOrder; jOrder++) {
      Coord_SupportCP[iOrder][jOrder] = new su2double* [nOrder];
      for (kOrder = 0; kOrder < nOrder; kOrder++)
        Coord_SupportCP[iOrder][jOrder][kOrder] = new su2double [nDim];
    }
  }
  
  /*--- Set base support control points according to the notation of Vtk for hexahedrons ---*/
  for (iDim = 0; iDim < nDim; iDim++) {
    Coord_SupportCP  [0]      [0]      [0]      [iDim]  = Coord_Corner_Points[0][iDim];
    Coord_SupportCP  [lOrder-1]  [0]      [0]      [iDim]  = Coord_Corner_Points[1][iDim];
    Coord_SupportCP  [lOrder-1]  [mOrder-1]  [0]      [iDim]  = Coord_Corner_Points[2][iDim];
    Coord_SupportCP  [0]      [mOrder-1]  [0]      [iDim]  = Coord_Corner_Points[3][iDim];
    Coord_SupportCP  [0]      [0]      [nOrder-1]  [iDim]  = Coord_Corner_Points[4][iDim];
    Coord_SupportCP  [lOrder-1]  [0]      [nOrder-1]  [iDim]  = Coord_Corner_Points[5][iDim];
    Coord_SupportCP  [lOrder-1]  [mOrder-1]  [nOrder-1]  [iDim]  = Coord_Corner_Points[6][iDim];
    Coord_SupportCP  [0]      [mOrder-1]  [nOrder-1]  [iDim]  = Coord_Corner_Points[7][iDim];
  }
  
  /*--- Fill the rest of the cubic matrix of support control points with uniform spacing  ---*/
  for (iOrder = 0; iOrder < lOrder; iOrder++)
    for (jOrder = 0; jOrder < mOrder; jOrder++)
      for (kOrder = 0; kOrder < nOrder; kOrder++) {
        Coord_SupportCP[iOrder][jOrder][kOrder][0] = Coord_Corner_Points[0][0] 
        + su2double(iOrder)/su2double(lOrder-1)*(Coord_Corner_Points[1][0]-Coord_Corner_Points[0][0]);
        Coord_SupportCP[iOrder][jOrder][kOrder][1] = Coord_Corner_Points[0][1] 
        + su2double(jOrder)/su2double(mOrder-1)*(Coord_Corner_Points[3][1]-Coord_Corner_Points[0][1]);        
        Coord_SupportCP[iOrder][jOrder][kOrder][2] = Coord_Corner_Points[0][2] 
        + su2double(kOrder)/su2double(nOrder-1)*(Coord_Corner_Points[4][2]-Coord_Corner_Points[0][2]);
      }
}

void CFreeFormDefBox::SetSupportCPChange(CFreeFormDefBox *FFDBox) {
  unsigned short iDim, iOrder, jOrder, kOrder;
  su2double *CartCoordNew, *ParamCoord;
  unsigned short lOrder = FFDBox->GetlOrder();
  unsigned short mOrder = FFDBox->GetmOrder();
  unsigned short nOrder = FFDBox->GetnOrder();

  su2double ****ParamCoord_SupportCP = new su2double*** [lOrder];
  for (iOrder = 0; iOrder < lOrder; iOrder++) {
    ParamCoord_SupportCP[iOrder] = new su2double** [mOrder];
    for (jOrder = 0; jOrder < mOrder; jOrder++) {
      ParamCoord_SupportCP[iOrder][jOrder] = new su2double* [nOrder];
      for (kOrder = 0; kOrder < nOrder; kOrder++)
        ParamCoord_SupportCP[iOrder][jOrder][kOrder] = new su2double [nDim];
    }
  }
  
  for (iOrder = 0; iOrder < lOrder; iOrder++)
    for (jOrder = 0; jOrder < mOrder; jOrder++)
      for (kOrder = 0; kOrder < nOrder; kOrder++)
        for (iDim = 0; iDim < nDim; iDim++)
          ParamCoord_SupportCP[iOrder][jOrder][kOrder][iDim] = 
          Coord_SupportCP[iOrder][jOrder][kOrder][iDim];
  
  for (iDim = 0; iDim < nDim; iDim++) {
    Coord_Control_Points[0][0][0][iDim]  = FFDBox->GetCoordCornerPoints(iDim, 0);
    Coord_Control_Points[1][0][0][iDim]  = FFDBox->GetCoordCornerPoints(iDim, 1);
    Coord_Control_Points[1][1][0][iDim]  = FFDBox->GetCoordCornerPoints(iDim, 2);
    Coord_Control_Points[0][1][0][iDim]  = FFDBox->GetCoordCornerPoints(iDim, 3);
    Coord_Control_Points[0][0][1][iDim]  = FFDBox->GetCoordCornerPoints(iDim, 4);
    Coord_Control_Points[1][0][1][iDim]  = FFDBox->GetCoordCornerPoints(iDim, 5);
    Coord_Control_Points[1][1][1][iDim]  = FFDBox->GetCoordCornerPoints(iDim, 6);
    Coord_Control_Points[0][1][1][iDim]  = FFDBox->GetCoordCornerPoints(iDim, 7);
  }
  
  for (iOrder = 0; iOrder < FFDBox->GetlOrder(); iOrder++) {
    for (jOrder = 0; jOrder < FFDBox->GetmOrder(); jOrder++) {
      for (kOrder = 0; kOrder < FFDBox->GetnOrder(); kOrder++) {
        ParamCoord = ParamCoord_SupportCP[iOrder][jOrder][kOrder];
        CartCoordNew = EvalCartesianCoord(ParamCoord);
        FFDBox->SetCoordControlPoints(CartCoordNew, iOrder, jOrder, kOrder);
        FFDBox->SetCoordControlPoints_Copy(CartCoordNew, iOrder, jOrder, kOrder);
      }
    }
  }

}

void CFreeFormDefBox::SetCart2Cyl_ControlPoints(CConfig *config) {
  
  unsigned short iDegree, jDegree, kDegree;
  su2double CartCoord[3];
  su2double X_0, Y_0, Z_0, Xbar, Ybar, Zbar;
  
  X_0 = config->GetFFD_Axis(0); Y_0 = config->GetFFD_Axis(1);  Z_0 = config->GetFFD_Axis(2);
  
  for (kDegree = 0; kDegree <= nDegree; kDegree++) {
    for (jDegree = 0; jDegree <= mDegree; jDegree++) {
      for (iDegree = 0; iDegree <= lDegree; iDegree++) {
        
        CartCoord[0] = Coord_Control_Points[iDegree][jDegree][kDegree][0];
        CartCoord[1] = Coord_Control_Points[iDegree][jDegree][kDegree][1];
        CartCoord[2] = Coord_Control_Points[iDegree][jDegree][kDegree][2];
        
        Xbar =  CartCoord[0] - X_0; Ybar =  CartCoord[1] - Y_0; Zbar =  CartCoord[2] - Z_0;
        
        Coord_Control_Points[iDegree][jDegree][kDegree][0] = sqrt(Ybar*Ybar + Zbar*Zbar);
        Coord_Control_Points[iDegree][jDegree][kDegree][1] = atan2 ( Zbar, Ybar);
        if (Coord_Control_Points[iDegree][jDegree][kDegree][1] > PI_NUMBER/2.0) Coord_Control_Points[iDegree][jDegree][kDegree][1] -= 2.0*PI_NUMBER;
        Coord_Control_Points[iDegree][jDegree][kDegree][2] = Xbar;
        
        CartCoord[0] = Coord_Control_Points_Copy[iDegree][jDegree][kDegree][0];
        CartCoord[1] = Coord_Control_Points_Copy[iDegree][jDegree][kDegree][1];
        CartCoord[2] = Coord_Control_Points_Copy[iDegree][jDegree][kDegree][2];
        
        Xbar =  CartCoord[0] - X_0; Ybar =  CartCoord[1] - Y_0; Zbar =  CartCoord[2] - Z_0;
        
        Coord_Control_Points_Copy[iDegree][jDegree][kDegree][0] = sqrt(Ybar*Ybar + Zbar*Zbar);
        Coord_Control_Points_Copy[iDegree][jDegree][kDegree][1] = atan2 (Zbar, Ybar);
        if (Coord_Control_Points_Copy[iDegree][jDegree][kDegree][1] > PI_NUMBER/2.0) Coord_Control_Points_Copy[iDegree][jDegree][kDegree][1] -= 2.0*PI_NUMBER;
        Coord_Control_Points_Copy[iDegree][jDegree][kDegree][2] = Xbar;
        
      }
    }
  }
  
}

void CFreeFormDefBox::SetCyl2Cart_ControlPoints(CConfig *config) {
  
  unsigned short iDegree, jDegree, kDegree;
  su2double PolarCoord[3];
  
   su2double X_0, Y_0, Z_0, Xbar, Ybar, Zbar;
  X_0 = config->GetFFD_Axis(0); Y_0 = config->GetFFD_Axis(1);  Z_0 = config->GetFFD_Axis(2);
  
  for (kDegree = 0; kDegree <= nDegree; kDegree++) {
    for (jDegree = 0; jDegree <= mDegree; jDegree++) {
      for (iDegree = 0; iDegree <= lDegree; iDegree++) {
        
        
         PolarCoord[0] = Coord_Control_Points[iDegree][jDegree][kDegree][0];
         PolarCoord[1] = Coord_Control_Points[iDegree][jDegree][kDegree][1];
         PolarCoord[2] = Coord_Control_Points[iDegree][jDegree][kDegree][2];
        
        
        Xbar = PolarCoord[2];
        Ybar = PolarCoord[0] * cos(PolarCoord[1]);
        Zbar = PolarCoord[0] * sin(PolarCoord[1]);
        
        PolarCoord[0] =  Xbar +X_0;  PolarCoord[1] = Ybar +Y_0; PolarCoord[2] = Zbar +Z_0;
        
        Coord_Control_Points[iDegree][jDegree][kDegree][0] = PolarCoord[0];
        Coord_Control_Points[iDegree][jDegree][kDegree][1] = PolarCoord[1];
        Coord_Control_Points[iDegree][jDegree][kDegree][2] = PolarCoord[2];
        
      }
    }
  }
  
}

void CFreeFormDefBox::SetCart2Cyl_CornerPoints(CConfig *config) {
  
  unsigned short iCornerPoint;
  su2double *CartCoord;
  su2double X_0, Y_0, Z_0, Xbar, Ybar, Zbar;
  
  X_0 = config->GetFFD_Axis(0); Y_0 = config->GetFFD_Axis(1);  Z_0 = config->GetFFD_Axis(2);
  
  for (iCornerPoint = 0; iCornerPoint < 8; iCornerPoint++) {
    
    CartCoord = GetCoordCornerPoints(iCornerPoint);
    Xbar =  CartCoord[0] - X_0; Ybar =  CartCoord[1] - Y_0; Zbar =  CartCoord[2] - Z_0;
    
    CartCoord[0] = sqrt(Ybar*Ybar + Zbar*Zbar);
    CartCoord[1] = atan2 ( Zbar, Ybar); if (CartCoord[1] > PI_NUMBER/2.0) CartCoord[1] -= 2.0*PI_NUMBER;
    CartCoord[2] =  Xbar;
    
  }
  
}


void CFreeFormDefBox::SetCyl2Cart_CornerPoints(CConfig *config) {
  
  unsigned short iCornerPoint;
  su2double *PolarCoord;
  su2double X_0, Y_0, Z_0, Xbar, Ybar, Zbar;
  
  X_0 = config->GetFFD_Axis(0); Y_0 = config->GetFFD_Axis(1);  Z_0 = config->GetFFD_Axis(2);
  
  for (iCornerPoint = 0; iCornerPoint < 8; iCornerPoint++) {
    
    PolarCoord = GetCoordCornerPoints(iCornerPoint);
    
    Xbar = PolarCoord[2];
    Ybar = PolarCoord[0] * cos(PolarCoord[1]);
    Zbar = PolarCoord[0] * sin(PolarCoord[1]);
    
    PolarCoord[0] =  Xbar + X_0;  PolarCoord[1] = Ybar + Y_0; PolarCoord[2] = Zbar + Z_0;
    
  }
  
}

void CFreeFormDefBox::SetCart2Sphe_ControlPoints(CConfig *config) {
  
  unsigned short iDegree, jDegree, kDegree;
  su2double CartCoord[3];
  su2double X_0, Y_0, Z_0, Xbar, Ybar, Zbar;
  
  X_0 = config->GetFFD_Axis(0); Y_0 = config->GetFFD_Axis(1);  Z_0 = config->GetFFD_Axis(2);
  
  for (kDegree = 0; kDegree <= nDegree; kDegree++) {
    for (jDegree = 0; jDegree <= mDegree; jDegree++) {
      for (iDegree = 0; iDegree <= lDegree; iDegree++) {
        
        CartCoord[0] = Coord_Control_Points[iDegree][jDegree][kDegree][0];
        CartCoord[1] = Coord_Control_Points[iDegree][jDegree][kDegree][1];
        CartCoord[2] = Coord_Control_Points[iDegree][jDegree][kDegree][2];
        
        Xbar =  CartCoord[0] - X_0; Ybar =  CartCoord[1] - Y_0; Zbar =  CartCoord[2] - Z_0;
        
        Coord_Control_Points[iDegree][jDegree][kDegree][0] = sqrt(Xbar*Xbar + Ybar*Ybar + Zbar*Zbar);
        Coord_Control_Points[iDegree][jDegree][kDegree][1] = atan2 ( Zbar, Ybar);
        if (Coord_Control_Points[iDegree][jDegree][kDegree][1] > PI_NUMBER/2.0) Coord_Control_Points[iDegree][jDegree][kDegree][1] -= 2.0*PI_NUMBER;
        Coord_Control_Points[iDegree][jDegree][kDegree][2] = acos(Xbar/Coord_Control_Points[iDegree][jDegree][kDegree][0] );
        
        CartCoord[0] = Coord_Control_Points_Copy[iDegree][jDegree][kDegree][0];
        CartCoord[1] = Coord_Control_Points_Copy[iDegree][jDegree][kDegree][1];
        CartCoord[2] = Coord_Control_Points_Copy[iDegree][jDegree][kDegree][2];
        
        Xbar =  CartCoord[0] - X_0; Ybar =  CartCoord[1] - Y_0; Zbar =  CartCoord[2] - Z_0;
        
        Coord_Control_Points_Copy[iDegree][jDegree][kDegree][0] = sqrt(Xbar*Xbar + Ybar*Ybar + Zbar*Zbar);
        Coord_Control_Points_Copy[iDegree][jDegree][kDegree][1] = atan2 ( Zbar, Ybar);
        if (Coord_Control_Points_Copy[iDegree][jDegree][kDegree][1] > PI_NUMBER/2.0)
          Coord_Control_Points_Copy[iDegree][jDegree][kDegree][1]  -= 2.0*PI_NUMBER;
        Coord_Control_Points_Copy[iDegree][jDegree][kDegree][2] = acos(Xbar/Coord_Control_Points_Copy[iDegree][jDegree][kDegree][0]);
        
      }
    }
  }
  
}

void CFreeFormDefBox::SetSphe2Cart_ControlPoints(CConfig *config) {
  
  unsigned short iDegree, jDegree, kDegree;
  su2double PolarCoord[3];
  
   su2double X_0, Y_0, Z_0, Xbar, Ybar, Zbar;
  X_0 = config->GetFFD_Axis(0); Y_0 = config->GetFFD_Axis(1);  Z_0 = config->GetFFD_Axis(2);
  
  for (kDegree = 0; kDegree <= nDegree; kDegree++) {
    for (jDegree = 0; jDegree <= mDegree; jDegree++) {
      for (iDegree = 0; iDegree <= lDegree; iDegree++) {
        
        PolarCoord[0] = Coord_Control_Points[iDegree][jDegree][kDegree][0];
        PolarCoord[1] = Coord_Control_Points[iDegree][jDegree][kDegree][1];
        PolarCoord[2] = Coord_Control_Points[iDegree][jDegree][kDegree][2];
        
        Xbar = PolarCoord[0] * cos(PolarCoord[2]);
        Ybar = PolarCoord[0] * cos(PolarCoord[1]) * sin(PolarCoord[2]);
        Zbar = PolarCoord[0] * sin(PolarCoord[1]) * sin(PolarCoord[2]);
        
        PolarCoord[0] = Xbar + X_0;  PolarCoord[1] = Ybar + Y_0; PolarCoord[2] = Zbar + Z_0;
        
        Coord_Control_Points[iDegree][jDegree][kDegree][0] = PolarCoord[0];
        Coord_Control_Points[iDegree][jDegree][kDegree][1] = PolarCoord[1];
        Coord_Control_Points[iDegree][jDegree][kDegree][2] = PolarCoord[2];
        
      }
    }
  }
  
}

void CFreeFormDefBox::SetCart2Sphe_CornerPoints(CConfig *config) {
  
  unsigned short iCornerPoint;
  su2double *CartCoord;
  su2double X_0, Y_0, Z_0, Xbar, Ybar, Zbar;
  
  X_0 = config->GetFFD_Axis(0); Y_0 = config->GetFFD_Axis(1);  Z_0 = config->GetFFD_Axis(2);
  
  for (iCornerPoint = 0; iCornerPoint < 8; iCornerPoint++) {
    
    CartCoord = GetCoordCornerPoints(iCornerPoint);
    Xbar =  CartCoord[0] - X_0; Ybar =  CartCoord[1] - Y_0; Zbar =  CartCoord[2] - Z_0;
    
    CartCoord[0] = sqrt(Xbar*Xbar + Ybar*Ybar + Zbar*Zbar);
    CartCoord[1] = atan2(Zbar, Ybar);  if (CartCoord[1] > PI_NUMBER/2.0) CartCoord[1] -= 2.0*PI_NUMBER;
    CartCoord[2] = acos(Xbar/CartCoord[0]);
    
  }
  
}


void CFreeFormDefBox::SetSphe2Cart_CornerPoints(CConfig *config) {
  
  unsigned short iCornerPoint;
  su2double *PolarCoord;
  su2double X_0, Y_0, Z_0, Xbar, Ybar, Zbar;
  
  X_0 = config->GetFFD_Axis(0); Y_0 = config->GetFFD_Axis(1);  Z_0 = config->GetFFD_Axis(2);
  
  for (iCornerPoint = 0; iCornerPoint < 8; iCornerPoint++) {
    
    PolarCoord = GetCoordCornerPoints(iCornerPoint);
    
    Xbar = PolarCoord[0] * cos(PolarCoord[2]);
    Ybar = PolarCoord[0] * cos(PolarCoord[1]) * sin(PolarCoord[2]);
    Zbar = PolarCoord[0] * sin(PolarCoord[1]) * sin(PolarCoord[2]);
    
    PolarCoord[0] =  Xbar + X_0;  PolarCoord[1] = Ybar + Y_0; PolarCoord[2] = Zbar + Z_0;
    
  }
  
}


void CFreeFormDefBox::SetCGNS(CGeometry *geometry, unsigned short iFFDBox, bool original) {
#ifdef HAVE_CGNS

  char FFDBox_filename[MAX_STRING_SIZE];
  bool new_file;
  unsigned short iDim, iDegree, jDegree, kDegree;
  unsigned short outDim;
  unsigned int pos;
  char zonename[33];
  int FFDBox_cgns_file;
  int cell_dim, phys_dim;
  int cgns_base, cgns_family, cgns_zone, cgns_err, dummy;
  const char * basename;

  /*--- FFD output is always 3D (even in 2D problems),
   this is important for debuging ---*/
  nDim = geometry->GetnDim();
  cell_dim = nDim,
  phys_dim = 3;

  SPRINTF (FFDBox_filename, "ffd_boxes.cgns");

  if ((original) && (iFFDBox == 0)) new_file = true;
  else new_file = false;
  
  if (new_file) {
    cgns_err = cg_open(FFDBox_filename, CG_MODE_WRITE, &FFDBox_cgns_file);
    if (cgns_err) cg_error_print();
    cgns_err = cg_descriptor_write("Title", "Visualization of the FFD boxes generated by SU2_DEF." );
    if (cgns_err) cg_error_print();
  }
  else {
    cgns_err = cg_open(FFDBox_filename, CG_MODE_MODIFY, &FFDBox_cgns_file);
    if (cgns_err) cg_error_print();
  }

  if (original) {
    basename = "Original_FFD";
  }
  else {
    basename = "Deformed_FFD";
  }

  if (iFFDBox == 0){
    cgns_err = cg_base_write(FFDBox_cgns_file, basename, cell_dim, phys_dim, &cgns_base);
    if (cgns_err) cg_error_print();
  }
  cgns_err = cg_family_write(FFDBox_cgns_file, cgns_base, Tag.c_str(), &cgns_family);
  if (cgns_err) cg_error_print();
  
  cgsize_t dims[9];
  dims[0] = lDegree+1;
  dims[1] = mDegree+1;
  if (cell_dim == 3){
     dims[2] = nDegree+1;
  }
  cgsize_t pointlen = 1;
  for(int ii=0; ii<cell_dim; ii++){
    dims[ii+cell_dim] = dims[ii] -1;
    dims[ii+2*cell_dim] = 0;
    pointlen *= dims[ii];
  }

  passivedouble *buffer = new passivedouble[pointlen];
  SPRINTF (zonename, "SU2_Zone_%d", SU2_TYPE::Int(iFFDBox));
  
  cgns_err = cg_zone_write(FFDBox_cgns_file, cgns_base, zonename, dims, CGNS_ENUMV(Structured), &cgns_zone);
  if (cgns_err) cg_error_print();
  cgns_err = cg_goto(FFDBox_cgns_file, cgns_base, zonename, 0, NULL);
  if (cgns_err) cg_error_print();
  cgns_err = cg_famname_write(Tag.c_str());
  if (cgns_err) cg_error_print();


  const char* coord_names[3] = { "CoordinateX", "CoordinateY", "CoordinateZ" };
  for (iDim=0; iDim<nDim; iDim++)
  {
    outDim = nDim == 2 ? 0: nDegree;
    for (kDegree = 0; kDegree <= outDim; kDegree++) {
      for (jDegree = 0; jDegree <= mDegree; jDegree++) {
        for (iDegree = 0; iDegree <= lDegree; iDegree++) {
          pos = iDegree + jDegree*(lDegree+1)+ kDegree*(lDegree+1)*(mDegree+1);
          buffer[pos] = SU2_TYPE::GetValue(Coord_Control_Points[iDegree][jDegree][kDegree][iDim]);
        }
      }
    }
    cgns_err = cg_coord_write(FFDBox_cgns_file, cgns_base, cgns_zone, CGNS_ENUMV(RealDouble), coord_names[iDim], buffer, &dummy);
    if (cgns_err) cg_error_print();

  }
  if (nDim==2){
    std::fill_n(buffer, pointlen, 0.0);
    cgns_err = cg_coord_write(FFDBox_cgns_file, cgns_base, cgns_zone, CGNS_ENUMV(RealDouble), coord_names[2], buffer, &dummy);
    if (cgns_err) cg_error_print();
  }

  delete [] buffer;
  cgns_err = cg_close(FFDBox_cgns_file);
  if (cgns_err) cg_error_print();
#else // Not built with CGNS support
  cout << "CGNS file requested for FFD but SU2 was built without CGNS support. No file written" << "\n"; 
#endif
}


void CFreeFormDefBox::SetTecplot(CGeometry *geometry, unsigned short iFFDBox, bool original) {
  
  ofstream FFDBox_file;
  char FFDBox_filename[MAX_STRING_SIZE];
  bool new_file;
  unsigned short iDim, iDegree, jDegree, kDegree;
  

  /*--- FFD output is always 3D (even in 2D problems),
   this is important for debuging ---*/

  nDim = 3;
  
  SPRINTF (FFDBox_filename, "ffd_boxes.dat");
  
  if ((original) && (iFFDBox == 0)) new_file = true;
  else new_file = false;
  
  if (new_file) {
    FFDBox_file.open(FFDBox_filename, ios::out);
    FFDBox_file << "TITLE = \"Visualization of the FFD boxes generated by SU2_DEF.\"" << endl;
    if (nDim == 2) FFDBox_file << "VARIABLES = \"x\", \"y\"" << endl;
    else FFDBox_file << "VARIABLES = \"x\", \"y\", \"z\"" << endl;
  }
  else FFDBox_file.open(FFDBox_filename, ios::out | ios::app);

  FFDBox_file << "ZONE T= \"" << Tag;
  if (original) FFDBox_file << " (Original FFD)\"";
  else FFDBox_file << " (Deformed FFD)\"";
  if (nDim == 2) FFDBox_file << ", I="<<lDegree+1<<", J="<<mDegree+1<<", DATAPACKING=POINT" << endl;
  else FFDBox_file << ", I="<<lDegree+1<<", J="<<mDegree+1<<", K="<<nDegree+1<<", DATAPACKING=POINT" << endl;

  FFDBox_file.precision(15);
  
  if (nDim == 2) {
    for (jDegree = 0; jDegree <= mDegree; jDegree++) {
      for (iDegree = 0; iDegree <= lDegree; iDegree++) {
        for (iDim = 0; iDim < nDim; iDim++)
          FFDBox_file << scientific << Coord_Control_Points[iDegree][jDegree][0][iDim] << "\t";
        FFDBox_file << "\n";
      }
    }
  }
  else {
    for (kDegree = 0; kDegree <= nDegree; kDegree++) {
      for (jDegree = 0; jDegree <= mDegree; jDegree++) {
        for (iDegree = 0; iDegree <= lDegree; iDegree++) {
          for (iDim = 0; iDim < nDim; iDim++)
            FFDBox_file << scientific << Coord_Control_Points[iDegree][jDegree][kDegree][iDim] << "\t";
          FFDBox_file << "\n";
        }
      }
    }
  }
    
  FFDBox_file.close();
}

void CFreeFormDefBox::SetParaview(CGeometry *geometry, unsigned short iFFDBox, bool original) {
  
  ofstream FFDBox_file;
  char FFDBox_filename[MAX_STRING_SIZE];
  bool new_file;
  unsigned short iDim, iDegree, jDegree, kDegree;
  
  nDim = geometry->GetnDim();
  
  if (original) new_file = true;
  else new_file = false;

  if (new_file) SPRINTF (FFDBox_filename, "ffd_boxes_%d.vtk", SU2_TYPE::Int(iFFDBox));
  else SPRINTF (FFDBox_filename, "ffd_boxes_def_%d.vtk", SU2_TYPE::Int(iFFDBox));
  
  FFDBox_file.open(FFDBox_filename, ios::out);
  FFDBox_file << "# vtk DataFile Version 3.0" << endl;
  FFDBox_file << "vtk output" << endl;
  FFDBox_file << "ASCII" << endl;
  FFDBox_file << "DATASET STRUCTURED_GRID" << endl;
  
  if (nDim == 2) FFDBox_file << "DIMENSIONS "<<lDegree+1<<" "<<mDegree+1<<" "<<1<< endl;
  else FFDBox_file << "DIMENSIONS "<<lDegree+1<<" "<<mDegree+1<<" "<<nDegree+1<< endl;
  if (nDim == 2) FFDBox_file << "POINTS "<<(lDegree+1)*(mDegree+1)<<" float"<< endl;
  else FFDBox_file << "POINTS "<<(lDegree+1)*(mDegree+1)*(nDegree+1)<<" float"<< endl;

  FFDBox_file.precision(15);
  
  if (nDim == 2) {
    for (jDegree = 0; jDegree <= mDegree; jDegree++) {
      for (iDegree = 0; iDegree <= lDegree; iDegree++) {
        for (iDim = 0; iDim < nDim; iDim++)
        FFDBox_file << scientific << Coord_Control_Points[iDegree][jDegree][0][iDim] << "\t";
        FFDBox_file << " 0.0 \n";
      }
    }
  }
  else {
    for (kDegree = 0; kDegree <= nDegree; kDegree++) {
      for (jDegree = 0; jDegree <= mDegree; jDegree++) {
        for (iDegree = 0; iDegree <= lDegree; iDegree++) {
          for (iDim = 0; iDim < nDim; iDim++)
          FFDBox_file << scientific << Coord_Control_Points[iDegree][jDegree][kDegree][iDim] << "\t";
          FFDBox_file << "\n";
        }
      }
    }
  }
    
  FFDBox_file.close();
  
}

su2double *CFreeFormDefBox::GetParametricCoord_Analytical(su2double *cart_coord) {
  unsigned short iDim;
  su2double *e1, *e2, *e3, *e12, *e23, *e13, *p;
  
  /*--- Auxiliary Basis Vectors of the deformed FFDBox ---*/
  e1 = new su2double[3]; e2 = new su2double[3]; e3 = new su2double[3];
  for (iDim = 0; iDim < nDim; iDim++) {
    e1[iDim] = Coord_Corner_Points[1][iDim]-Coord_Corner_Points[0][iDim];
    e2[iDim] = Coord_Corner_Points[3][iDim]-Coord_Corner_Points[0][iDim];
    e3[iDim] = Coord_Corner_Points[4][iDim]-Coord_Corner_Points[0][iDim];
  }
  
  /*--- Respective Cross-Products ---*/
  e12 = new su2double[3]; e23 = new su2double[3]; e13 = new su2double[3];
  CrossProduct(e1, e2, e12);
  CrossProduct(e1, e3, e13);
  CrossProduct(e2, e3, e23);
  
  /*--- p is Tranlated vector from the origin ---*/
  p = new su2double[3];
  for (iDim = 0; iDim < nDim; iDim++)
    p[iDim] = cart_coord[iDim] - Coord_Corner_Points[0][iDim];
  
  ParamCoord[0] = DotProduct(e23, p)/DotProduct(e23, e1);
  ParamCoord[1] = DotProduct(e13, p)/DotProduct(e13, e2);
  ParamCoord[2] = DotProduct(e12, p)/DotProduct(e12, e3);
  
  delete [] e1;
  delete [] e2;
  delete [] e3;
  delete [] e12;
  delete [] e23;
  delete [] e13;
  delete [] p;
  
  return ParamCoord;
}

su2double *CFreeFormDefBox::EvalCartesianCoord(su2double *ParamCoord) {
  unsigned short iDim, iDegree, jDegree, kDegree;
  
  for (iDim = 0; iDim < nDim; iDim++)
    cart_coord[iDim] = 0.0;
  
  for (iDegree = 0; iDegree <= lDegree; iDegree++)
    for (jDegree = 0; jDegree <= mDegree; jDegree++)
      for (kDegree = 0; kDegree <= nDegree; kDegree++)
        for (iDim = 0; iDim < nDim; iDim++) {
          cart_coord[iDim] += Coord_Control_Points[iDegree][jDegree][kDegree][iDim]
          * BlendingFunction[0]->GetBasis(iDegree, ParamCoord[0])
          * BlendingFunction[1]->GetBasis(jDegree, ParamCoord[1])
          * BlendingFunction[2]->GetBasis(kDegree, ParamCoord[2]);
        }
  
  return cart_coord;
}


su2double *CFreeFormDefBox::GetFFDGradient(su2double *val_coord, su2double *xyz) {
  
  unsigned short iDim, jDim, lmn[3];
  
  /*--- Set the Degree of the spline ---*/
  
  lmn[0] = lDegree; lmn[1] = mDegree; lmn[2] = nDegree;
  
  for (iDim = 0; iDim < nDim; iDim++) Gradient[iDim] = 0.0;
  
  for (iDim = 0; iDim < nDim; iDim++)
    for (jDim = 0; jDim < nDim; jDim++)
      Gradient[jDim] += GetDerivative2(val_coord, iDim, xyz,  lmn) *
      GetDerivative3(val_coord, iDim, jDim, lmn);
  
  return Gradient;
  
}

void CFreeFormDefBox::GetFFDHessian(su2double *uvw, su2double *xyz, su2double **val_Hessian) {
  
  unsigned short iDim, jDim, lmn[3];
  
  /*--- Set the Degree of the spline ---*/
  
  lmn[0] = lDegree; lmn[1] = mDegree; lmn[2] = nDegree;
  
  for (iDim = 0; iDim < nDim; iDim++)
    for (jDim = 0; jDim < nDim; jDim++)
      val_Hessian[iDim][jDim] = 0.0;
  
  /*--- Note that being all the functions linear combinations of polynomials, they are C^\infty,
   and the Hessian will be symmetric; no need to compute the under-diagonal part, for example ---*/
  
  for (iDim = 0; iDim < nDim; iDim++) {
    val_Hessian[0][0] += 2.0 * GetDerivative3(uvw, iDim,0, lmn) * GetDerivative3(uvw, iDim,0, lmn) +
    GetDerivative2(uvw, iDim,xyz, lmn) * GetDerivative5(uvw, iDim,0,0, lmn);
    
    val_Hessian[1][1] += 2.0 * GetDerivative3(uvw, iDim,1, lmn) * GetDerivative3(uvw, iDim,1, lmn) +
    GetDerivative2(uvw, iDim,xyz, lmn) * GetDerivative5(uvw, iDim,1,1, lmn);
    
    val_Hessian[2][2] += 2.0 * GetDerivative3(uvw, iDim,2, lmn) * GetDerivative3(uvw, iDim,2, lmn) +
    GetDerivative2(uvw, iDim,xyz, lmn) * GetDerivative5(uvw, iDim,2,2, lmn);
    
    val_Hessian[0][1] += 2.0 * GetDerivative3(uvw, iDim,0, lmn) * GetDerivative3(uvw, iDim,1, lmn) +
    GetDerivative2(uvw, iDim,xyz, lmn) * GetDerivative5(uvw, iDim,0,1, lmn);
    
    val_Hessian[0][2] += 2.0 * GetDerivative3(uvw, iDim,0, lmn) * GetDerivative3(uvw, iDim,2, lmn) +
    GetDerivative2(uvw, iDim,xyz, lmn) * GetDerivative5(uvw, iDim,0,2, lmn);
    
    val_Hessian[1][2] += 2.0 * GetDerivative3(uvw, iDim,1, lmn) * GetDerivative3(uvw, iDim,2, lmn) +
    GetDerivative2(uvw, iDim,xyz, lmn) * GetDerivative5(uvw, iDim,1,2, lmn);
  }
  
  val_Hessian[1][0] = val_Hessian[0][1];
  val_Hessian[2][0] = val_Hessian[0][2];
  val_Hessian[2][1] = val_Hessian[1][2];
  
}

su2double *CFreeFormDefBox::GetParametricCoord_Iterative(unsigned long iPoint, su2double *xyz, su2double *ParamCoordGuess, CConfig *config) {
  
  su2double *IndepTerm, SOR_Factor = 1.0, MinNormError, NormError, Determinant, AdjHessian[3][3], Temp[3] = {0.0,0.0,0.0};
  unsigned short iDim, jDim, RandonCounter;
  unsigned long iter;
  
  su2double tol = config->GetFFD_Tol()*1E-3;
  unsigned short it_max = config->GetnFFD_Iter();
  unsigned short Random_Trials = 500;

  /*--- Allocate the Hessian ---*/
  
  Hessian = new su2double* [nDim];
  IndepTerm = new su2double [nDim];
  for (iDim = 0; iDim < nDim; iDim++) {
    Hessian[iDim] = new su2double[nDim];
    ParamCoord[iDim] = ParamCoordGuess[iDim];
    IndepTerm [iDim] = 0.0;
  }
  
  RandonCounter = 0; MinNormError = 1E6;
  
  /*--- External iteration ---*/

  for (iter = 0; iter < (unsigned long)it_max*Random_Trials; iter++) {
      
    /*--- The independent term of the solution of our system is -Gradient(sol_old) ---*/

    Gradient = GetFFDGradient(ParamCoord, xyz);
    
    for (iDim = 0; iDim < nDim; iDim++) IndepTerm[iDim] = - Gradient[iDim];

    /*--- Hessian = The Matrix of our system, getHessian(sol_old,xyz,...) ---*/
    
    GetFFDHessian(ParamCoord, xyz, Hessian);
    
    /*--- Adjoint to Hessian ---*/

    AdjHessian[0][0] = Hessian[1][1]*Hessian[2][2]-Hessian[1][2]*Hessian[2][1];
    AdjHessian[0][1] = Hessian[0][2]*Hessian[2][1]-Hessian[0][1]*Hessian[2][2];
    AdjHessian[0][2] = Hessian[0][1]*Hessian[1][2]-Hessian[0][2]*Hessian[1][1];
    AdjHessian[1][0] = Hessian[1][2]*Hessian[2][0]-Hessian[1][0]*Hessian[2][2];
    AdjHessian[1][1] = Hessian[0][0]*Hessian[2][2]-Hessian[0][2]*Hessian[2][0];
    AdjHessian[1][2] = Hessian[0][2]*Hessian[1][0]-Hessian[0][0]*Hessian[1][2];
    AdjHessian[2][0] = Hessian[1][0]*Hessian[2][1]-Hessian[1][1]*Hessian[2][0];
    AdjHessian[2][1] = Hessian[0][1]*Hessian[2][0]-Hessian[0][0]*Hessian[2][1];
    AdjHessian[2][2] = Hessian[0][0]*Hessian[1][1]-Hessian[0][1]*Hessian[1][0];
    
    /*--- Determinant of Hessian ---*/
    
    Determinant = Hessian[0][0]*AdjHessian[0][0]+Hessian[0][1]*AdjHessian[1][0]+Hessian[0][2]*AdjHessian[2][0];
    
    /*--- Hessian inverse ---*/
    
    if (Determinant != 0) {
      for (iDim = 0; iDim < nDim; iDim++) {
        Temp[iDim] = 0.0;
        for (jDim = 0; jDim < nDim; jDim++) {
          Temp[iDim] += AdjHessian[iDim][jDim]*IndepTerm[jDim]/Determinant;
        }
      }
      for (iDim = 0; iDim < nDim; iDim++) {
        IndepTerm[iDim] = Temp[iDim];
      }
    }
    
    /*--- Update with Successive over-relaxation ---*/
    
    for (iDim = 0; iDim < nDim; iDim++) {
      ParamCoord[iDim] = (1.0-SOR_Factor)*ParamCoord[iDim] + SOR_Factor*(ParamCoord[iDim] + IndepTerm[iDim]);
    }

    /*--- If the gradient is small, we have converged ---*/
    
    if ((fabs(IndepTerm[0]) < tol) && (fabs(IndepTerm[1]) < tol) && (fabs(IndepTerm[2]) < tol))  break;

    /*--- Compute the norm of the error ---*/
    
    NormError = 0.0;
    for (iDim = 0; iDim < nDim; iDim++)
      NormError += IndepTerm[iDim]*IndepTerm[iDim];
    NormError = sqrt(NormError);

    MinNormError = min(NormError, MinNormError);
      
    /*--- If we have no convergence with Random_Trials iterations probably we are in a local minima. ---*/
    
    if (((iter % it_max) == 0) && (iter != 0)) {
      
      RandonCounter++;
      if (RandonCounter == Random_Trials) {
        cout << endl << "Unknown point: "<< iPoint <<" (" << xyz[0] <<", "<< xyz[1] <<", "<< xyz[2] <<"). Min Error: "<< MinNormError <<". Iter: "<< iter <<"."<< endl;
      }
      else {
        SOR_Factor = 0.1;
        for (iDim = 0; iDim < nDim; iDim++)
          ParamCoord[iDim] = su2double(rand())/su2double(RAND_MAX);
      }

    }

    /* --- Splines are not defined outside of [0,1]. So if the parametric coords are outside of
     *  [0,1] the step was too big and we have to use a smaller relaxation factor. ---*/

    if ((config->GetFFD_Blending() == BSPLINE_UNIFORM)     &&
        (((ParamCoord[0] < 0.0) || (ParamCoord[0] > 1.0))  ||
         ((ParamCoord[1] < 0.0) || (ParamCoord[1] > 1.0))  ||
         ((ParamCoord[2] < 0.0) || (ParamCoord[2] > 1.0)))) {

      for (iDim = 0; iDim < nDim; iDim++){
        ParamCoord[iDim] = ParamCoordGuess[iDim];
      }
      SOR_Factor = 0.9*SOR_Factor;
    }

  }

  for (iDim = 0; iDim < nDim; iDim++)
    delete [] Hessian[iDim];
  delete [] Hessian;
  delete [] IndepTerm;

  /*--- The code has hit the max number of iterations ---*/

  if (iter == (unsigned long)it_max*Random_Trials) {
    cout << "Unknown point: (" << xyz[0] <<", "<< xyz[1] <<", "<< xyz[2] <<"). Increase the value of FFD_ITERATIONS." << endl;
  }
  
  /*--- Real Solution is now ParamCoord; Return it ---*/

  return ParamCoord;
  
}

bool CFreeFormDefBox::GetPointFFD(CGeometry *geometry, CConfig *config, unsigned long iPoint) {
  su2double Coord[3] = {0.0, 0.0, 0.0};
  unsigned short iVar, jVar, iDim;
  su2double X_0, Y_0, Z_0, Xbar, Ybar, Zbar;

  bool Inside = false;
  bool cylindrical = (config->GetFFD_CoordSystem() == CYLINDRICAL);
  bool spherical = (config->GetFFD_CoordSystem() == SPHERICAL);
  bool polar = (config->GetFFD_CoordSystem() == POLAR);

  unsigned short Index[5][7] = {
    {0, 1, 2, 5, 0, 1, 2},
    {0, 2, 7, 5, 0, 2, 7},
    {0, 2, 3, 7, 0, 2, 3},
    {0, 5, 7, 4, 0, 5, 7},
    {2, 7, 5, 6, 2, 7, 5}};
  unsigned short nDim = geometry->GetnDim();
  
  for (iDim = 0; iDim < nDim; iDim++)
    Coord[iDim] = geometry->node[iPoint]->GetCoord(iDim);
  
  if (cylindrical) {
    
    X_0 = config->GetFFD_Axis(0); Y_0 = config->GetFFD_Axis(1);  Z_0 = config->GetFFD_Axis(2);
    
    Xbar =  Coord[0] - X_0; Ybar =  Coord[1] - Y_0; Zbar =  Coord[2] - Z_0;
    
    Coord[0] = sqrt(Ybar*Ybar + Zbar*Zbar);
    Coord[1] = atan2(Zbar, Ybar); if (Coord[1] > PI_NUMBER/2.0) Coord[1] -= 2.0*PI_NUMBER;
    Coord[2] = Xbar;
    
  }
  
  else if (spherical || polar) {
    
    X_0 = config->GetFFD_Axis(0); Y_0 = config->GetFFD_Axis(1);  Z_0 = config->GetFFD_Axis(2);
    
    Xbar =  Coord[0] - X_0; Ybar =  Coord[1] - Y_0; Zbar =  Coord[2] - Z_0;
    
    Coord[0] = sqrt(Xbar*Xbar + Ybar*Ybar + Zbar*Zbar);
    Coord[1] = atan2(Zbar, Ybar);  if (Coord[1] > PI_NUMBER/2.0) Coord[1] -= 2.0*PI_NUMBER;
    Coord[2] = acos(Xbar/Coord[0]);
    
  }
  
  /*--- 1st tetrahedron {V0, V1, V2, V5}
   2nd tetrahedron {V0, V2, V7, V5}
   3th tetrahedron {V0, V2, V3, V7}
   4th tetrahedron {V0, V5, V7, V4}
   5th tetrahedron {V2, V7, V5, V6} ---*/
  
  for (iVar = 0; iVar < 5; iVar++) {
    Inside = true;
    for (jVar = 0; jVar < 4; jVar++) {
      su2double Distance_Point = geometry->Point2Plane_Distance(Coord,
                                                                Coord_Corner_Points[Index[iVar][jVar+1]],
                                                                Coord_Corner_Points[Index[iVar][jVar+2]],
                                                                Coord_Corner_Points[Index[iVar][jVar+3]]);
      
      su2double Distance_Vertex = geometry->Point2Plane_Distance(Coord_Corner_Points[Index[iVar][jVar]],
                                                                 Coord_Corner_Points[Index[iVar][jVar+1]],
                                                                 Coord_Corner_Points[Index[iVar][jVar+2]],
                                                                 Coord_Corner_Points[Index[iVar][jVar+3]]);
      if (Distance_Point*Distance_Vertex < 0.0) Inside = false;          
    }
    if (Inside) break;
  }
  
  return Inside;
  
}

void CFreeFormDefBox::SetDeformationZone(CGeometry *geometry, CConfig *config, unsigned short iFFDBox) {
  su2double *Coord;
  unsigned short iMarker, iVar, jVar;
  unsigned long iVertex, iPoint;
  bool Inside = false;
  
  unsigned short Index[5][7] = {
    {0, 1, 2, 5, 0, 1, 2},
    {0, 2, 7, 5, 0, 2, 7},
    {0, 2, 3, 7, 0, 2, 3},
    {0, 5, 7, 4, 0, 5, 7},
    {2, 7, 5, 6, 2, 7, 5}};
  
  for (iMarker = 0; iMarker < config->GetnMarker_All(); iMarker++)
    if (config->GetMarker_All_DV(iMarker) == YES)
      for (iVertex = 0; iVertex < geometry->nVertex[iMarker]; iVertex++) {  
        iPoint = geometry->vertex[iMarker][iVertex]->GetNode();
        geometry->node[iPoint]->SetMove(false);
        
        Coord = geometry->node[iPoint]->GetCoord();
        
        /*--- 1st tetrahedron {V0, V1, V2, V5}
         2nd tetrahedron {V0, V2, V7, V5}
         3th tetrahedron {V0, V2, V3, V7}
         4th tetrahedron {V0, V5, V7, V4}
         5th tetrahedron {V2, V7, V5, V6} ---*/
        
        for (iVar = 0; iVar < 5; iVar++) {
          Inside = true;
          for (jVar = 0; jVar < 4; jVar++) {
            su2double Distance_Point = geometry->Point2Plane_Distance(Coord, 
                                                                   Coord_Corner_Points[Index[iVar][jVar+1]], 
                                                                   Coord_Corner_Points[Index[iVar][jVar+2]], 
                                                                   Coord_Corner_Points[Index[iVar][jVar+3]]);        
            su2double Distance_Vertex = geometry->Point2Plane_Distance(Coord_Corner_Points[Index[iVar][jVar]], 
                                                                    Coord_Corner_Points[Index[iVar][jVar+1]], 
                                                                    Coord_Corner_Points[Index[iVar][jVar+2]], 
                                                                    Coord_Corner_Points[Index[iVar][jVar+3]]);
            if (Distance_Point*Distance_Vertex < 0.0) Inside = false;          
          }
          if (Inside) break;
        }
        
        if (Inside) {
          geometry->node[iPoint]->SetMove(true);
        }
        
      }
}

su2double CFreeFormDefBox::GetDerivative1(su2double *uvw, unsigned short val_diff, unsigned short *ijk, unsigned short *lmn) {
  
  unsigned short iDim;
  su2double value = 0.0;
  
  value = BlendingFunction[val_diff]->GetDerivative(ijk[val_diff], uvw[val_diff], 1);
  for (iDim = 0; iDim < nDim; iDim++)
    if (iDim != val_diff)
      value *= BlendingFunction[iDim]->GetBasis(ijk[iDim], uvw[iDim]);
  
  return value;
  
}

su2double CFreeFormDefBox::GetDerivative2 (su2double *uvw, unsigned short dim, su2double *xyz, unsigned short *lmn) {
  
  unsigned short iDegree, jDegree, kDegree;
  su2double value = 0.0;
  
  for (iDegree = 0; iDegree <= lmn[0]; iDegree++)
    for (jDegree = 0; jDegree <= lmn[1]; jDegree++)
      for (kDegree = 0; kDegree <= lmn[2]; kDegree++) {
        value += Coord_Control_Points[iDegree][jDegree][kDegree][dim] 
        * BlendingFunction[0]->GetBasis(iDegree, uvw[0])
        * BlendingFunction[1]->GetBasis(jDegree, uvw[1])
        * BlendingFunction[2]->GetBasis(kDegree, uvw[2]);
      }
   
  return 2.0*(value - xyz[dim]);
}

su2double CFreeFormDefBox::GetDerivative3(su2double *uvw, unsigned short dim, unsigned short diff_this, unsigned short *lmn) {
  
  unsigned short iDegree, jDegree, kDegree, iDim;
  su2double value = 0;
  
  unsigned short *ijk = new unsigned short[nDim];
  
  for (iDim = 0; iDim < nDim; iDim++) ijk[iDim] = 0;

  for (iDegree = 0; iDegree <= lmn[0]; iDegree++)
    for (jDegree = 0; jDegree <= lmn[1]; jDegree++)
      for (kDegree = 0; kDegree <= lmn[2]; kDegree++) {
        ijk[0] = iDegree; ijk[1] = jDegree; ijk[2] = kDegree;
        value += Coord_Control_Points[iDegree][jDegree][kDegree][dim] * 
        GetDerivative1(uvw, diff_this, ijk, lmn);
      }
  
  delete [] ijk;

  return value;
}

su2double CFreeFormDefBox::GetDerivative4(su2double *uvw, unsigned short val_diff, unsigned short val_diff2,
                                       unsigned short *ijk, unsigned short *lmn) {
  unsigned short iDim;
  su2double value = 0.0;
  
  if (val_diff == val_diff2) {
    value = BlendingFunction[val_diff]->GetDerivative(ijk[val_diff], uvw[val_diff], 2);
    for (iDim = 0; iDim < nDim; iDim++)
      if (iDim != val_diff)
        value *= BlendingFunction[iDim]->GetBasis(ijk[iDim], uvw[iDim]);
  }
  else {
    value = BlendingFunction[val_diff]->GetDerivative(ijk[val_diff],  uvw[val_diff],1) *
    BlendingFunction[val_diff2]->GetDerivative(ijk[val_diff2], uvw[val_diff2], 1);
    for (iDim = 0; iDim < nDim; iDim++)
      if ((iDim != val_diff) && (iDim != val_diff2))
        value *= BlendingFunction[iDim]->GetBasis(ijk[iDim], uvw[iDim]);
  }
  
  return value;
}

su2double CFreeFormDefBox::GetDerivative5(su2double *uvw, unsigned short dim, unsigned short diff_this, unsigned short diff_this_also, 
                                      unsigned short *lmn) {
  
  unsigned short iDegree, jDegree, kDegree, iDim;
  su2double value = 0.0;
  
  unsigned short *ijk = new unsigned short[nDim];
  
  for (iDim = 0; iDim < nDim; iDim++) ijk[iDim] = 0;
  
  for (iDegree = 0; iDegree <= lmn[0]; iDegree++)
    for (jDegree = 0; jDegree <= lmn[1]; jDegree++)
      for (kDegree = 0; kDegree <= lmn[2]; kDegree++) {
        ijk[0] = iDegree; ijk[1] = jDegree; ijk[2] = kDegree;
        value += Coord_Control_Points[iDegree][jDegree][kDegree][dim] *
        GetDerivative4(uvw, diff_this, diff_this_also, ijk, lmn);
      }
  
  delete [] ijk;
  
  return value;
}



CElasticityMovement::CElasticityMovement(CGeometry *geometry, CConfig *config) : CVolumetricMovement(), System(true) {
  
    size = SU2_MPI::GetSize();
    rank = SU2_MPI::GetRank();
<<<<<<< HEAD
  
=======

>>>>>>> 62e6edb8
    /*--- Initialize the number of spatial dimensions, length of the state
     vector (same as spatial dimensions for grid deformation), and grid nodes. ---*/

    unsigned short iDim, jDim;

    nDim         = geometry->GetnDim();
    nVar         = geometry->GetnDim();
    nPoint       = geometry->GetnPoint();
    nPointDomain = geometry->GetnPointDomain();

    nIterMesh   = 0;
    valResidual = 0.0;

    MinVolume = 0.0;
    MaxVolume = 0.0;

    Residual = new su2double[nDim];   for (iDim = 0; iDim < nDim; iDim++) Residual[iDim] = 0.0;
    Solution = new su2double[nDim];   for (iDim = 0; iDim < nDim; iDim++) Solution[iDim] = 0.0;

    /*--- Initialize matrix, solution, and r.h.s. structures for the linear solver. ---*/

    LinSysSol.Initialize(nPoint, nPointDomain, nVar, 0.0);
    LinSysRes.Initialize(nPoint, nPointDomain, nVar, 0.0);
    StiffMatrix.Initialize(nPoint, nPointDomain, nVar, nVar, false, geometry, config);

    /*--- Matrices to impose boundary conditions ---*/

    matrixZeros = new su2double *[nDim];
    matrixId    = new su2double *[nDim];
    for(iDim = 0; iDim < nDim; iDim++){
      matrixZeros[iDim] = new su2double[nDim];
      matrixId[iDim]    = new su2double[nDim];
    }

    for(iDim = 0; iDim < nDim; iDim++){
      for (jDim = 0; jDim < nDim; jDim++){
        matrixZeros[iDim][jDim] = 0.0;
        matrixId[iDim][jDim]    = 0.0;
      }
      matrixId[iDim][iDim] = 1.0;
    }

    /*--- Structural parameters ---*/

    E      = config->GetDeform_ElasticityMod();
    Nu     = config->GetDeform_PoissonRatio();

    Mu     = E / (2.0*(1.0 + Nu));
    Lambda = Nu*E/((1.0+Nu)*(1.0-2.0*Nu));

    /*--- Element container structure ---*/

    element_container = new CElement* [MAX_FE_KINDS];
    for (unsigned short iKind = 0; iKind < MAX_FE_KINDS; iKind++) {
      element_container[iKind] = NULL;
    }
    if (nDim == 2){
      element_container[EL_TRIA] = new CTRIA1(nDim, config);
      element_container[EL_QUAD] = new CQUAD4(nDim, config);
    }
    else if (nDim == 3){
      element_container[EL_TETRA] = new CTETRA1(nDim, config);
      element_container[EL_HEXA] = new CHEXA8(nDim, config);
      element_container[EL_PYRAM] = new CPYRAM5(nDim, config);
      element_container[EL_PRISM] = new CPRISM6(nDim, config);
    }

    /*--- Term ij of the Jacobian ---*/

    Jacobian_ij = new su2double*[nDim];
    for (iDim = 0; iDim < nDim; iDim++) {
      Jacobian_ij[iDim] = new su2double [nDim];
      for (jDim = 0; jDim < nDim; jDim++) {
        Jacobian_ij[iDim][jDim] = 0.0;
      }
    }

    KAux_ab = new su2double* [nDim];
    for (iDim = 0; iDim < nDim; iDim++) {
      KAux_ab[iDim] = new su2double[nDim];
    }

    unsigned short iVar;

    if (nDim == 2){
      Ba_Mat  = new su2double* [3];
      Bb_Mat  = new su2double* [3];
      D_Mat   = new su2double* [3];
      GradNi_Ref_Mat = new su2double* [4];
      for (iVar = 0; iVar < 3; iVar++) {
        Ba_Mat[iVar]    = new su2double[nDim];
        Bb_Mat[iVar]    = new su2double[nDim];
        D_Mat[iVar]     = new su2double[3];
      }
      for (iVar = 0; iVar < 4; iVar++) {
        GradNi_Ref_Mat[iVar]  = new su2double[nDim];
      }
    }
    else if (nDim == 3){
      Ba_Mat  = new su2double* [6];
      Bb_Mat  = new su2double* [6];
      D_Mat   = new su2double* [6];
      GradNi_Ref_Mat = new su2double* [8];
      for (iVar = 0; iVar < 6; iVar++) {
        Ba_Mat[iVar]      = new su2double[nDim];
        Bb_Mat[iVar]      = new su2double[nDim];
        D_Mat[iVar]       = new su2double[6];
      }
      for (iVar = 0; iVar < 8; iVar++) {
        GradNi_Ref_Mat[iVar]  = new su2double[nDim];
      }
    }



}

CElasticityMovement::~CElasticityMovement(void) {

  unsigned short iDim, iVar;

  delete [] Residual;
  delete [] Solution;

  for (iDim = 0; iDim < nDim; iDim++) {
    delete [] matrixZeros[iDim];
    delete [] matrixId[iDim];
    delete [] Jacobian_ij[iDim];
    delete [] KAux_ab[iDim];
  }
  delete [] matrixZeros;
  delete [] matrixId;
  delete [] Jacobian_ij;
  delete [] KAux_ab;

  if (nDim == 2){
    for (iVar = 0; iVar < 3; iVar++){
      delete [] Ba_Mat[iVar];
      delete [] Bb_Mat[iVar];
      delete [] D_Mat[iVar];
    }
    for (iVar = 0; iVar < 4; iVar++){
      delete [] GradNi_Ref_Mat[iVar];
    }
  }
  else if (nDim == 3){
    for (iVar = 0; iVar < 6; iVar++){
      delete [] Ba_Mat[iVar];
      delete [] Bb_Mat[iVar];
      delete [] D_Mat[iVar];
    }
    for (iVar = 0; iVar < 8; iVar++){
      delete [] GradNi_Ref_Mat[iVar];
    }
  }

  delete [] Ba_Mat;
  delete [] Bb_Mat;
  delete [] D_Mat;
  delete [] GradNi_Ref_Mat;

  if (element_container != NULL) {
    for (iVar = 0; iVar < MAX_FE_KINDS; iVar++){
      if (element_container[iVar] != NULL) delete element_container[iVar];
    }
    delete [] element_container;
  }

}


void CElasticityMovement::SetVolume_Deformation_Elas(CGeometry *geometry, CConfig *config, bool UpdateGeo, bool screen_output, bool Derivative){

  unsigned long iNonlinear_Iter, Nonlinear_Iter = 0;

  bool discrete_adjoint = config->GetDiscrete_Adjoint();

  /*--- Retrieve number or internal iterations from config ---*/

  Nonlinear_Iter = config->GetGridDef_Nonlinear_Iter();

  /*--- Loop over the total number of grid deformation iterations. The surface
   deformation can be divided into increments to help with stability. ---*/

  for (iNonlinear_Iter = 0; iNonlinear_Iter < Nonlinear_Iter; iNonlinear_Iter++) {

    /*--- Initialize vector and sparse matrix ---*/
    LinSysSol.SetValZero();
    LinSysRes.SetValZero();
    StiffMatrix.SetValZero();
    
    if ((rank == MASTER_NODE) && (!discrete_adjoint) && screen_output)
      cout << "Computing volumes of the grid elements." << endl;

    /*--- Compute the minimum and maximum area/volume for the mesh. ---*/
    SetMinMaxVolume(geometry, config);
    if ((rank == MASTER_NODE) && (!discrete_adjoint) && screen_output) {
      if (nDim == 2) cout << scientific << "Min. area: "<< MinVolume <<", max. area: " << MaxVolume <<"." << endl;
      else           cout << scientific << "Min. volume: "<< MinVolume <<", max. volume: " << MaxVolume <<"." << endl;
    }

    /*--- Compute the stiffness matrix. ---*/
    SetStiffnessMatrix(geometry, config);

    /*--- Impose boundary conditions (all of them are ESSENTIAL BC's - displacements). ---*/
    SetBoundaryDisplacements(geometry, config);

    /*--- Solve the linear system. ---*/

#ifdef CODI_REVERSE_TYPE
    /*--- We need to guard the SendReceive_Solution otherwise the FSI adjoint breaks. ---*/
    bool TapeActive = NO;
    if (config->GetDiscrete_Adjoint()) {
      TapeActive = AD::globalTape.isActive();
      AD::StopRecording();
    }
#endif
    StiffMatrix.InitiateComms(LinSysSol, geometry, config, SOLUTION_MATRIX);
    StiffMatrix.CompleteComms(LinSysSol, geometry, config, SOLUTION_MATRIX);
    
    StiffMatrix.InitiateComms(LinSysRes, geometry, config, SOLUTION_MATRIX);
    StiffMatrix.CompleteComms(LinSysRes, geometry, config, SOLUTION_MATRIX);
#ifdef CODI_REVERSE_TYPE
    if (TapeActive) AD::StartRecording();
#endif
    nIterMesh = System.Solve(StiffMatrix, LinSysRes, LinSysSol, geometry, config);
    valResidual = System.GetResidual();

    /*--- Update the grid coordinates and cell volumes using the solution
     of the linear system (usol contains the x, y, z displacements). ---*/
    UpdateGridCoord(geometry, config);

    if (UpdateGeo)
      UpdateDualGrid(geometry, config);

    /*--- Check for failed deformation (negative volumes). ---*/
    /*--- In order to do this, we recompute the minimum and maximum area/volume for the mesh. ---*/
    SetMinMaxVolume(geometry, config);

    if ((rank == MASTER_NODE) && (!discrete_adjoint) && screen_output) {
      cout << scientific << "Non-linear iter.: " << iNonlinear_Iter+1 << "/" << Nonlinear_Iter  << ". Linear iter.: " << nIterMesh << ". ";
      if (nDim == 2) cout << "Min. area: " << MinVolume << ". Error: " << valResidual << "." << endl;
      else cout << "Min. volume: " << MinVolume << ". Error: " << valResidual << "." << endl;
    }

  }

}


void CElasticityMovement::UpdateGridCoord(CGeometry *geometry, CConfig *config){

  unsigned short iDim;
  unsigned long iPoint, total_index;
  su2double new_coord;

  /*--- Update the grid coordinates using the solution of the linear system
   after grid deformation (LinSysSol contains the x, y, z displacements). ---*/

  for (iPoint = 0; iPoint < nPoint; iPoint++)
    for (iDim = 0; iDim < nDim; iDim++) {
      total_index = iPoint*nDim + iDim;
      new_coord = geometry->node[iPoint]->GetCoord(iDim)+LinSysSol[total_index];
      if (fabs(new_coord) < EPS*EPS) new_coord = 0.0;
      geometry->node[iPoint]->SetCoord(iDim, new_coord);
    }

  /* --- LinSysSol contains the non-transformed displacements in the periodic halo cells.
   * Hence we still need a communication of the transformed coordinates, otherwise periodicity
   * is not maintained. ---*/

  geometry->InitiateComms(geometry, config, COORDINATES);
  geometry->CompleteComms(geometry, config, COORDINATES);
  
}


void CElasticityMovement::UpdateDualGrid(CGeometry *geometry, CConfig *config){

  /*--- After moving all nodes, update the dual mesh. Recompute the edges and
   dual mesh control volumes in the domain and on the boundaries. ---*/

  geometry->SetCoord_CG();
  geometry->SetControlVolume(config, UPDATE);
  geometry->SetBoundControlVolume(config, UPDATE);
  geometry->SetMaxLength(config);

}


void CElasticityMovement::UpdateMultiGrid(CGeometry **geometry, CConfig *config){

  unsigned short iMGfine, iMGlevel, nMGlevel = config->GetnMGLevels();

  /*--- Update the multigrid structure after moving the finest grid,
   including computing the grid velocities on the coarser levels. ---*/

  for (iMGlevel = 1; iMGlevel <= nMGlevel; iMGlevel++) {
    iMGfine = iMGlevel-1;
    geometry[iMGlevel]->SetControlVolume(config, geometry[iMGfine], UPDATE);
    geometry[iMGlevel]->SetBoundControlVolume(config, geometry[iMGfine],UPDATE);
    geometry[iMGlevel]->SetCoord(geometry[iMGfine]);
    if (config->GetGrid_Movement())
      geometry[iMGlevel]->SetRestricted_GridVelocity(geometry[iMGfine], config);
  }

}

void CElasticityMovement::SetBoundaryDisplacements(CGeometry *geometry, CConfig *config){

  /*--- Get the SU2 module. SU2_CFD will use this routine for dynamically
   deforming meshes (MARKER_FSI_INTERFACE). ---*/

  unsigned short Kind_SU2 = config->GetKind_SU2();

  /*--- Share halo vertex displacements across ranks using the solution vector.
   The transfer routines do not do this, i.e. halo vertices have wrong values. ---*/

  unsigned short iMarker, iDim;
  unsigned long iNode, iVertex;

  su2double VarIncrement = 1.0/su2double(config->GetGridDef_Nonlinear_Iter());

  for (iMarker = 0; iMarker < config->GetnMarker_All(); iMarker++) {

    if ((config->GetMarker_All_ZoneInterface(iMarker) != 0 || 
         config->GetMarker_All_Moving(iMarker)) 
        && (Kind_SU2 == SU2_CFD)) {

      for (iVertex = 0; iVertex < geometry->nVertex[iMarker]; iVertex++) {

        /*--- Get node index ---*/
        iNode = geometry->vertex[iMarker][iVertex]->GetNode();

        if (geometry->node[iNode]->GetDomain()) {

          /*--- Get the displacement on the vertex ---*/
          for (iDim = 0; iDim < nDim; iDim++)
             Solution[iDim] = geometry->vertex[iMarker][iVertex]->GetVarCoord()[iDim] * VarIncrement;

          /*--- Initialize the solution vector ---*/
          LinSysSol.SetBlock(iNode, Solution);
        }
      }
    }
  }
  StiffMatrix.InitiateComms(LinSysSol, geometry, config, SOLUTION_MATRIX);
  StiffMatrix.CompleteComms(LinSysSol, geometry, config, SOLUTION_MATRIX);

  /*--- Apply displacement boundary conditions to the FSI interfaces. ---*/

  for (iMarker = 0; iMarker < config->GetnMarker_All(); iMarker++) {
    if ((config->GetMarker_All_ZoneInterface(iMarker) != 0 || 
         config->GetMarker_All_Moving(iMarker)) 
        && (Kind_SU2 == SU2_CFD)) {
      SetMoving_Boundary(geometry, config, iMarker);
    }
  }

  /*--- Now, set to zero displacements of all the other boundary conditions, except the symmetry
   plane, the receive boundaries and periodic boundaries. ---*/


  /*--- As initialization, set to zero displacements of all the surfaces except the symmetry
   plane, the receive boundaries and periodic boundaries. ---*/
  for (iMarker = 0; iMarker < config->GetnMarker_All(); iMarker++) {
    if (((config->GetMarker_All_KindBC(iMarker) != SYMMETRY_PLANE) &&
         (config->GetMarker_All_KindBC(iMarker) != SEND_RECEIVE) &&
         (config->GetMarker_All_KindBC(iMarker) != PERIODIC_BOUNDARY))
        && !config->GetMarker_All_Moving(iMarker)) {

      /*--- We must note that the FSI surfaces are not clamped ---*/
      if (config->GetMarker_All_ZoneInterface(iMarker) == 0){
        SetClamped_Boundary(geometry, config, iMarker);
      }
    }
  }

  /*--- All others are pending. ---*/

}


void CElasticityMovement::SetClamped_Boundary(CGeometry *geometry, CConfig *config, unsigned short val_marker){

  unsigned long iNode, iVertex;
  unsigned long iPoint, jPoint;

  for (iVertex = 0; iVertex < geometry->nVertex[val_marker]; iVertex++) {

    /*--- Get node index ---*/

    iNode = geometry->vertex[val_marker][iVertex]->GetNode();

    if (geometry->node[iNode]->GetDomain()) {

      if (nDim == 2) {
        Solution[0] = 0.0;  Solution[1] = 0.0;
        Residual[0] = 0.0;  Residual[1] = 0.0;
      }
      else {
        Solution[0] = 0.0;  Solution[1] = 0.0;  Solution[2] = 0.0;
        Residual[0] = 0.0;  Residual[1] = 0.0;  Residual[2] = 0.0;
      }

      /*--- Initialize the reaction vector ---*/

      LinSysRes.SetBlock(iNode, Residual);
      LinSysSol.SetBlock(iNode, Solution);

      /*--- STRONG ENFORCEMENT OF THE CLAMPED BOUNDARY CONDITION ---*/

      /*--- Delete the full row for node iNode ---*/
      for (jPoint = 0; jPoint < nPoint; jPoint++){
        if (iNode != jPoint) {
          StiffMatrix.SetBlock(iNode,jPoint,matrixZeros);
        }
        else{
          StiffMatrix.SetBlock(iNode,jPoint,matrixId);
        }
      }

      /*--- Delete the full column for node iNode ---*/
      for (iPoint = 0; iPoint < nPoint; iPoint++){
        if (iNode != iPoint) {
          StiffMatrix.SetBlock(iPoint,iNode,matrixZeros);
        }
      }
    }
    else {
      /*--- Delete the column (iPoint is halo so Send/Recv does the rest) ---*/
      for (iPoint = 0; iPoint < nPoint; iPoint++) StiffMatrix.SetBlock(iPoint,iNode,matrixZeros);
    }
  }

}

void CElasticityMovement::SetMoving_Boundary(CGeometry *geometry, CConfig *config, unsigned short val_marker){

  unsigned short iDim, jDim;

  unsigned long iNode, iVertex;
  unsigned long iPoint, jPoint;

  su2double valJacobian_ij_00 = 0.0;
  su2double auxJacobian_ij[3][3] = {{0.0, 0.0, 0.0}, {0.0, 0.0, 0.0}, {0.0, 0.0, 0.0}};

  for (iVertex = 0; iVertex < geometry->nVertex[val_marker]; iVertex++) {

    /*--- Get node index ---*/

    iNode = geometry->vertex[val_marker][iVertex]->GetNode();

    /*--- Get the displacement of the node ---*/

    for (iDim = 0; iDim < nDim; iDim++)
       Solution[iDim] = LinSysSol.GetBlock(iNode, iDim);

    if (geometry->node[iNode]->GetDomain()) {

      /*--- Initialize the reaction vector ---*/

      LinSysRes.SetBlock(iNode, Solution);

      /*--- STRONG ENFORCEMENT OF THE DISPLACEMENT BOUNDARY CONDITION ---*/

      /*--- Delete the full row for node iNode ---*/
      for (jPoint = 0; jPoint < nPoint; jPoint++){
        if (iNode != jPoint) {
          StiffMatrix.SetBlock(iNode,jPoint,matrixZeros);
        }
        else{
          StiffMatrix.SetBlock(iNode,jPoint,matrixId);
        }
      }
    }

    /*--- Always delete the iNode column, even for halos ---*/
    for (iPoint = 0; iPoint < nPoint; iPoint++){

      /*--- Check if the term K(iPoint, iNode) is 0 ---*/
      valJacobian_ij_00 = StiffMatrix.GetBlock(iPoint,iNode,0,0);

      /*--- If the node iNode has a crossed dependency with the point iPoint ---*/
      if (valJacobian_ij_00 != 0.0 ){

        /*--- Retrieve the Jacobian term ---*/
        for (iDim = 0; iDim < nDim; iDim++){
          for (jDim = 0; jDim < nDim; jDim++){
            auxJacobian_ij[iDim][jDim] = StiffMatrix.GetBlock(iPoint,iNode,iDim,jDim);
          }
        }

        /*--- Multiply by the imposed displacement ---*/
        for (iDim = 0; iDim < nDim; iDim++){
          Residual[iDim] = 0.0;
          for (jDim = 0; jDim < nDim; jDim++){
            Residual[iDim] += auxJacobian_ij[iDim][jDim] * Solution[jDim];
          }
        }

        /*--- For the whole column, except the diagonal term ---*/
        if (iNode != iPoint) {
          /*--- The term is substracted from the residual (right hand side) ---*/
          LinSysRes.SubtractBlock(iPoint, Residual);
          /*--- The Jacobian term is now set to 0 ---*/
          StiffMatrix.SetBlock(iPoint,iNode,matrixZeros);
        }
      }
    }

  }

}

void CElasticityMovement::SetMinMaxVolume(CGeometry *geometry, CConfig *config) {

  unsigned long iElem, ElemCounter = 0;
  unsigned short iNode, iDim, nNodes = 0;
  unsigned long indexNode[8]={0,0,0,0,0,0,0,0};
  su2double val_Coord;
  int EL_KIND = 0;

  bool RightVol = true;

  su2double ElemVolume;

  MaxVolume = -1E22; MinVolume = 1E22;

  /*--- Loops over all the elements ---*/

  for (iElem = 0; iElem < geometry->GetnElem(); iElem++) {

    if (geometry->elem[iElem]->GetVTK_Type() == TRIANGLE)      {nNodes = 3; EL_KIND = EL_TRIA;}
    if (geometry->elem[iElem]->GetVTK_Type() == QUADRILATERAL) {nNodes = 4; EL_KIND = EL_QUAD;}
    if (geometry->elem[iElem]->GetVTK_Type() == TETRAHEDRON)   {nNodes = 4; EL_KIND = EL_TETRA;}
    if (geometry->elem[iElem]->GetVTK_Type() == PYRAMID)       {nNodes = 5; EL_KIND = EL_PYRAM;}
    if (geometry->elem[iElem]->GetVTK_Type() == PRISM)         {nNodes = 6; EL_KIND = EL_PRISM;}
    if (geometry->elem[iElem]->GetVTK_Type() == HEXAHEDRON)    {nNodes = 8; EL_KIND = EL_HEXA;}

    /*--- For the number of nodes, we get the coordinates from the connectivity matrix and the geometry structure ---*/

    for (iNode = 0; iNode < nNodes; iNode++) {

      indexNode[iNode] = geometry->elem[iElem]->GetNode(iNode);

      for (iDim = 0; iDim < nDim; iDim++) {
        val_Coord = geometry->node[indexNode[iNode]]->GetCoord(iDim);
        element_container[EL_KIND]->SetRef_Coord(val_Coord, iNode, iDim);
      }

    }

    /*--- Compute the volume of the element (or the area in 2D cases ) ---*/

    if (nDim == 2)  ElemVolume = element_container[EL_KIND]->ComputeArea();
    else            ElemVolume = element_container[EL_KIND]->ComputeVolume();

    RightVol = true;
    if (ElemVolume < 0.0) RightVol = false;

    MaxVolume = max(MaxVolume, ElemVolume);
    MinVolume = min(MinVolume, ElemVolume);
    geometry->elem[iElem]->SetVolume(ElemVolume);

    if (!RightVol) ElemCounter++;

  }

#ifdef HAVE_MPI
  unsigned long ElemCounter_Local = ElemCounter; ElemCounter = 0;
  su2double MaxVolume_Local = MaxVolume; MaxVolume = 0.0;
  su2double MinVolume_Local = MinVolume; MinVolume = 0.0;
  SU2_MPI::Allreduce(&ElemCounter_Local, &ElemCounter, 1, MPI_UNSIGNED_LONG, MPI_SUM, MPI_COMM_WORLD);
  SU2_MPI::Allreduce(&MaxVolume_Local, &MaxVolume, 1, MPI_DOUBLE, MPI_MAX, MPI_COMM_WORLD);
  SU2_MPI::Allreduce(&MinVolume_Local, &MinVolume, 1, MPI_DOUBLE, MPI_MIN, MPI_COMM_WORLD);
#endif

  /*--- Volume from  0 to 1 ---*/

  for (iElem = 0; iElem < geometry->GetnElem(); iElem++) {
    ElemVolume = geometry->elem[iElem]->GetVolume()/MaxVolume;
    geometry->elem[iElem]->SetVolume(ElemVolume);
  }

  if ((ElemCounter != 0) && (rank == MASTER_NODE))
    cout <<"There are " << ElemCounter << " elements with negative volume.\n" << endl;

}


void CElasticityMovement::SetStiffnessMatrix(CGeometry *geometry, CConfig *config){

  unsigned long iElem;
  unsigned short iNode, iDim, jDim, nNodes = 0;
  unsigned long indexNode[8]={0,0,0,0,0,0,0,0};
  su2double val_Coord;
  int EL_KIND = 0;

  su2double *Kab = NULL;
  unsigned short NelNodes, jNode;

  su2double ElemVolume;

  /*--- Loops over all the elements ---*/

  for (iElem = 0; iElem < geometry->GetnElem(); iElem++) {

    if (geometry->elem[iElem]->GetVTK_Type() == TRIANGLE)      {nNodes = 3; EL_KIND = EL_TRIA;}
    if (geometry->elem[iElem]->GetVTK_Type() == QUADRILATERAL) {nNodes = 4; EL_KIND = EL_QUAD;}
    if (geometry->elem[iElem]->GetVTK_Type() == TETRAHEDRON)   {nNodes = 4; EL_KIND = EL_TETRA;}
    if (geometry->elem[iElem]->GetVTK_Type() == PYRAMID)       {nNodes = 5; EL_KIND = EL_PYRAM;}
    if (geometry->elem[iElem]->GetVTK_Type() == PRISM)         {nNodes = 6; EL_KIND = EL_PRISM;}
    if (geometry->elem[iElem]->GetVTK_Type() == HEXAHEDRON)    {nNodes = 8; EL_KIND = EL_HEXA;}

    /*--- For the number of nodes, we get the coordinates from the connectivity matrix and the geometry structure ---*/

    for (iNode = 0; iNode < nNodes; iNode++) {

      indexNode[iNode] = geometry->elem[iElem]->GetNode(iNode);

      for (iDim = 0; iDim < nDim; iDim++) {
        val_Coord = geometry->node[indexNode[iNode]]->GetCoord(iDim);
        element_container[EL_KIND]->SetRef_Coord(val_Coord, iNode, iDim);
      }

    }

    /*--- Retrieve the volume of the element (previously computed in SetMinMaxVolume()) ---*/

    ElemVolume = geometry->elem[iElem]->GetVolume();

    /*--- Compute the stiffness of the element ---*/
    Set_Element_Stiffness(ElemVolume, config);

    /*--- Compute the element contribution to the stiffness matrix ---*/

    Compute_Element_Contribution(element_container[EL_KIND], config);

    /*--- Retrieve number of nodes ---*/

    NelNodes = element_container[EL_KIND]->GetnNodes();

    /*--- Assemble the stiffness matrix ---*/

    for (iNode = 0; iNode < NelNodes; iNode++){

      for (jNode = 0; jNode < NelNodes; jNode++){

        Kab = element_container[EL_KIND]->Get_Kab(iNode, jNode);

        for (iDim = 0; iDim < nDim; iDim++){
          for (jDim = 0; jDim < nDim; jDim++){
            Jacobian_ij[iDim][jDim] = Kab[iDim*nDim+jDim];
          }
        }

        StiffMatrix.AddBlock(indexNode[iNode], indexNode[jNode], Jacobian_ij);

      }

    }

  }

}


void CElasticityMovement::Set_Element_Stiffness(su2double ElemVolume, CConfig *config) {

  switch (config->GetDeform_Stiffness_Type()) {
    case INVERSE_VOLUME:
      E = 1.0 / ElemVolume;           // Stiffness inverse of the volume of the element
      Nu = config->GetDeform_Coeff(); // Nu is normally a very large number, for rigid-body rotations, see Dwight (2009)
      break;
    case SOLID_WALL_DISTANCE:
      SU2_MPI::Error("SOLID_WALL DISTANCE METHOD NOT YET IMPLEMENTED FOR THIS APPROACH!!", CURRENT_FUNCTION);
      break;
    case CONSTANT_STIFFNESS:
      E      = config->GetDeform_ElasticityMod();
      Nu     = config->GetDeform_PoissonRatio();
      break;
  }

  /*--- Lamé parameters ---*/

  Mu     = E / (2.0*(1.0 + Nu));
  Lambda = Nu*E/((1.0+Nu)*(1.0-2.0*Nu));

}


void CElasticityMovement::Compute_Element_Contribution(CElement *element, CConfig *config){

  unsigned short iVar, jVar, kVar;
  unsigned short iGauss, nGauss;
  unsigned short iNode, jNode, nNode;
  unsigned short iDim;
  unsigned short bDim;

  su2double Weight, Jac_X;

  su2double AuxMatrix[3][6];

  /*--- Initialize auxiliary matrices ---*/

  if (nDim == 2) bDim = 3;
  else bDim = 6;

  for (iVar = 0; iVar < bDim; iVar++){
    for (jVar = 0; jVar < nDim; jVar++){
      Ba_Mat[iVar][jVar] = 0.0;
      Bb_Mat[iVar][jVar] = 0.0;
    }
  }

  for (iVar = 0; iVar < 3; iVar++){
    for (jVar = 0; jVar < 6; jVar++){
      AuxMatrix[iVar][jVar] = 0.0;
    }
  }

  element->clearElement();      /*--- Restarts the element: avoids adding over previous results in other elements --*/
  element->ComputeGrad_Linear();
  nNode = element->GetnNodes();
  nGauss = element->GetnGaussPoints();

  /*--- Compute the constitutive matrix (D_Mat) for the element - it only depends on lambda and mu, constant for the element ---*/
  Compute_Constitutive_Matrix();

  for (iGauss = 0; iGauss < nGauss; iGauss++){

    Weight = element->GetWeight(iGauss);
    Jac_X = element->GetJ_X(iGauss);

    /*--- Retrieve the values of the gradients of the shape functions for each node ---*/
    /*--- This avoids repeated operations ---*/
    for (iNode = 0; iNode < nNode; iNode++){
      for (iDim = 0; iDim < nDim; iDim++){
        GradNi_Ref_Mat[iNode][iDim] = element->GetGradNi_X(iNode,iGauss,iDim);
      }
    }

    for (iNode = 0; iNode < nNode; iNode++){

      if (nDim == 2){
        Ba_Mat[0][0] = GradNi_Ref_Mat[iNode][0];
        Ba_Mat[1][1] = GradNi_Ref_Mat[iNode][1];
        Ba_Mat[2][0] = GradNi_Ref_Mat[iNode][1];
        Ba_Mat[2][1] = GradNi_Ref_Mat[iNode][0];
      }
      else if (nDim == 3){
        Ba_Mat[0][0] = GradNi_Ref_Mat[iNode][0];
        Ba_Mat[1][1] = GradNi_Ref_Mat[iNode][1];
        Ba_Mat[2][2] = GradNi_Ref_Mat[iNode][2];
        Ba_Mat[3][0] = GradNi_Ref_Mat[iNode][1];
        Ba_Mat[3][1] = GradNi_Ref_Mat[iNode][0];
        Ba_Mat[4][0] = GradNi_Ref_Mat[iNode][2];
        Ba_Mat[4][2] = GradNi_Ref_Mat[iNode][0];
        Ba_Mat[5][1] = GradNi_Ref_Mat[iNode][2];
        Ba_Mat[5][2] = GradNi_Ref_Mat[iNode][1];
      }

        /*--- Compute the BT.D Matrix ---*/

      for (iVar = 0; iVar < nDim; iVar++){
        for (jVar = 0; jVar < bDim; jVar++){
          AuxMatrix[iVar][jVar] = 0.0;
          for (kVar = 0; kVar < bDim; kVar++){
            AuxMatrix[iVar][jVar] += Ba_Mat[kVar][iVar]*D_Mat[kVar][jVar];
          }
        }
      }

      /*--- Assumming symmetry ---*/
      for (jNode = iNode; jNode < nNode; jNode++){
        if (nDim == 2){
          Bb_Mat[0][0] = GradNi_Ref_Mat[jNode][0];
          Bb_Mat[1][1] = GradNi_Ref_Mat[jNode][1];
          Bb_Mat[2][0] = GradNi_Ref_Mat[jNode][1];
          Bb_Mat[2][1] = GradNi_Ref_Mat[jNode][0];
        }
        else if (nDim ==3){
          Bb_Mat[0][0] = GradNi_Ref_Mat[jNode][0];
          Bb_Mat[1][1] = GradNi_Ref_Mat[jNode][1];
          Bb_Mat[2][2] = GradNi_Ref_Mat[jNode][2];
          Bb_Mat[3][0] = GradNi_Ref_Mat[jNode][1];
          Bb_Mat[3][1] = GradNi_Ref_Mat[jNode][0];
          Bb_Mat[4][0] = GradNi_Ref_Mat[jNode][2];
          Bb_Mat[4][2] = GradNi_Ref_Mat[jNode][0];
          Bb_Mat[5][1] = GradNi_Ref_Mat[jNode][2];
          Bb_Mat[5][2] = GradNi_Ref_Mat[jNode][1];
        }

        for (iVar = 0; iVar < nDim; iVar++){
          for (jVar = 0; jVar < nDim; jVar++){
            KAux_ab[iVar][jVar] = 0.0;
            for (kVar = 0; kVar < bDim; kVar++){
              KAux_ab[iVar][jVar] += Weight * AuxMatrix[iVar][kVar] * Bb_Mat[kVar][jVar] * Jac_X;
            }
          }
        }

        element->Add_Kab(KAux_ab,iNode, jNode);
        /*--- Symmetric terms --*/
        if (iNode != jNode){
          element->Add_Kab_T(KAux_ab, jNode, iNode);
        }

      }

    }

  }

}

void CElasticityMovement::Compute_Constitutive_Matrix(void){

  /*--- Compute the D Matrix (for plane strain and 3-D)---*/

  if (nDim == 2){

    /*--- Assuming plane strain ---*/
    D_Mat[0][0] = Lambda + 2.0*Mu;  D_Mat[0][1] = Lambda;            D_Mat[0][2] = 0.0;
    D_Mat[1][0] = Lambda;           D_Mat[1][1] = Lambda + 2.0*Mu;   D_Mat[1][2] = 0.0;
    D_Mat[2][0] = 0.0;              D_Mat[2][1] = 0.0;               D_Mat[2][2] = Mu;

  }
  else if (nDim == 3){

    D_Mat[0][0] = Lambda + 2.0*Mu;  D_Mat[0][1] = Lambda;           D_Mat[0][2] = Lambda;           D_Mat[0][3] = 0.0;  D_Mat[0][4] = 0.0;  D_Mat[0][5] = 0.0;
    D_Mat[1][0] = Lambda;           D_Mat[1][1] = Lambda + 2.0*Mu;  D_Mat[1][2] = Lambda;           D_Mat[1][3] = 0.0;  D_Mat[1][4] = 0.0;  D_Mat[1][5] = 0.0;
    D_Mat[2][0] = Lambda;           D_Mat[2][1] = Lambda;           D_Mat[2][2] = Lambda + 2.0*Mu;  D_Mat[2][3] = 0.0;  D_Mat[2][4] = 0.0;  D_Mat[2][5] = 0.0;
    D_Mat[3][0] = 0.0;              D_Mat[3][1] = 0.0;              D_Mat[3][2] = 0.0;              D_Mat[3][3] = Mu;   D_Mat[3][4] = 0.0;  D_Mat[3][5] = 0.0;
    D_Mat[4][0] = 0.0;              D_Mat[4][1] = 0.0;              D_Mat[4][2] = 0.0;              D_Mat[4][3] = 0.0;  D_Mat[4][4] = Mu;   D_Mat[4][5] = 0.0;
    D_Mat[5][0] = 0.0;              D_Mat[5][1] = 0.0;              D_Mat[5][2] = 0.0;              D_Mat[5][3] = 0.0;  D_Mat[5][4] = 0.0;  D_Mat[5][5] = Mu;

  }

}

void CElasticityMovement::Transfer_Boundary_Displacements(CGeometry *geometry, CConfig *config, unsigned short val_marker){

  unsigned short iDim;
  unsigned long iNode, iVertex;

  su2double *VarCoord;
  su2double new_coord;

  for (iVertex = 0; iVertex < geometry->nVertex[val_marker]; iVertex++) {

    /*--- Get node index ---*/

    iNode = geometry->vertex[val_marker][iVertex]->GetNode();

    /*--- Get the displacement on the vertex ---*/

    VarCoord = geometry->vertex[val_marker][iVertex]->GetVarCoord();

    if (geometry->node[iNode]->GetDomain()) {

      /*--- Update the grid coordinates using the solution of the structural problem
       *--- recorded in VarCoord. */

      for (iDim = 0; iDim < nDim; iDim++) {
        new_coord = geometry->node[iNode]->GetCoord(iDim)+VarCoord[iDim];
        if (fabs(new_coord) < EPS*EPS) new_coord = 0.0;
        geometry->node[iNode]->SetCoord(iDim, new_coord);
      }
    }

  }

}

void CElasticityMovement::Boundary_Dependencies(CGeometry **geometry, CConfig *config){


  unsigned short iMarker;

  /*--- Get the SU2 module. SU2_CFD will use this routine for dynamically
   deforming meshes (MARKER_FSI_INTERFACE). ---*/

  unsigned short Kind_SU2 = config->GetKind_SU2();

  /*--- Set the dependencies on the FSI interfaces. ---*/

  for (iMarker = 0; iMarker < config->GetnMarker_All(); iMarker++) {
    if ((config->GetMarker_All_ZoneInterface(iMarker) != 0) && (Kind_SU2 == SU2_CFD)) {
      Transfer_Boundary_Displacements(geometry[MESH_0], config, iMarker);
    }
  }

  UpdateDualGrid(geometry[MESH_0], config);

}


CFreeFormBlending::CFreeFormBlending(){}

CFreeFormBlending::~CFreeFormBlending(){}

CBSplineBlending::CBSplineBlending(short val_order, short n_controlpoints): CFreeFormBlending(){
  SetOrder(val_order, n_controlpoints);
}

CBSplineBlending::~CBSplineBlending(){}

void CBSplineBlending::SetOrder(short val_order, short n_controlpoints){

  unsigned short iKnot;

  Order    = val_order;
  Degree   = Order - 1;
  nControl = n_controlpoints;

  KnotSize = Order + nControl;

  U.resize(KnotSize, 0.0);

  /*--- Set up the knot vectors for open uniform B-Splines ---*/

  /*--- Note: the first knots are zero now.---*/

  /*--- The next knots are equidistantly distributed in [0,1] ---*/

  for (iKnot = 0; iKnot < nControl - Order; iKnot++){
    U[Order + iKnot] = su2double(iKnot+1)/su2double(nControl - Order + 1);
  }
  for (iKnot = nControl - Order; iKnot < nControl; iKnot++){
    U[Order + iKnot]  = 1.0;
  }

  /*--- Allocate the temporary vectors for the basis evaluation ---*/

  N.resize(Order, vector<su2double>(Order, 0.0));
}

su2double CBSplineBlending::GetBasis(short val_i, su2double val_t){

  /*--- Evaluation is based on the algorithm from "The NURBS Book (Les Piegl and Wayne Tiller)" ---*/

  /*--- Special cases ---*/

  if ((val_i == 0 && val_t == U[0]) || (val_i == (short)U.size()-1 && val_t == U.back())) {return 1.0;}

  /*--- Local property of BSplines ---*/

  if ((val_t < U[val_i]) || (val_t >= U[val_i+Order])){ return 0.0;}

  unsigned short j,k;
  su2double saved, temp;

  for (j = 0; j < Order; j++){
    if ((val_t >= U[val_i+j]) && (val_t < U[val_i+j+1])) N[j][0] = 1.0;
    else N[j][0] = 0;
  }

  for (k = 1; k < Order; k++){
    if (N[0][k-1] == 0.0) saved = 0.0;
    else saved = ((val_t - U[val_i])*N[0][k-1])/(U[val_i+k] - U[val_i]);
    for (j = 0; j < Order-k; j++){
      if (N[j+1][k-1] == 0.0){
        N[j][k] = saved; saved = 0.0;
      } else {
        temp     = N[j+1][k-1]/(U[val_i+j+k+1] - U[val_i+j+1]);
        N[j][k]  = saved+(U[val_i+j+k+1] - val_t)*temp;
        saved    = (val_t - U[val_i+j+1])*temp;
      }
    }
  }
  return N[0][Order-1];
}

su2double CBSplineBlending::GetDerivative(short val_i, su2double val_t, short val_order_der){

  if ((val_t < U[val_i]) || (val_t >= U[val_i+Order])){ return 0.0;}

  /*--- Evaluate the i+p basis functions up to the order p (stored in the matrix N). ---*/

  GetBasis(val_i, val_t);

  /*--- Use the recursive definition for the derivative (hardcoded for 1st and 2nd derivative). ---*/

  if (val_order_der == 0){ return N[0][Order-1];}

  if (val_order_der == 1){
    return (Order-1.0)/(1e-10 + U[val_i+Order-1] - U[val_i]  )*N[0][Order-2]
         - (Order-1.0)/(1e-10 + U[val_i+Order]   - U[val_i+1])*N[1][Order-2];
  }

  if (val_order_der == 2 && Order > 2){
    const su2double left = (Order-2.0)/(1e-10 + U[val_i+Order-2] - U[val_i])  *N[0][Order-3]
                         - (Order-2.0)/(1e-10 + U[val_i+Order-1] - U[val_i+1])*N[1][Order-3];

    const su2double right = (Order-2.0)/(1e-10 + U[val_i+Order-1] - U[val_i+1])*N[1][Order-3]
                          - (Order-2.0)/(1e-10 + U[val_i+Order]   - U[val_i+2])*N[2][Order-3];

    return (Order-1.0)/(1e-10 + U[val_i+Order-1] - U[val_i]  )*left
         - (Order-1.0)/(1e-10 + U[val_i+Order]   - U[val_i+1])*right;
  }

  /*--- Higher order derivatives are not implemented, so we exit if they are requested. ---*/

  if (val_order_der > 2){
    SU2_MPI::Error("Higher order derivatives for BSplines are not implemented.", CURRENT_FUNCTION);
  }
  return 0.0;
}

CBezierBlending::CBezierBlending(short val_order, short n_controlpoints){
  SetOrder(val_order, n_controlpoints);
}

CBezierBlending::~CBezierBlending(){}

void CBezierBlending::SetOrder(short val_order, short n_controlpoints){
  Order  = val_order;
  Degree = Order - 1;
  binomial.resize(Order+1, 0.0);
}

su2double CBezierBlending::GetBasis(short val_i, su2double val_t){
  return GetBernstein(Degree, val_i, val_t);
}

su2double CBezierBlending::GetBernstein(short val_n, short val_i, su2double val_t){

  su2double value = 0.0;

  if (val_i > val_n) { value = 0.0; return value; }

  if (val_i == 0) {
    if (val_t == 0) value = 1.0;
    else if (val_t == 1) value = 0.0;
    else value = Binomial(val_n, val_i) * pow(val_t, val_i) * pow(1.0 - val_t, val_n - val_i);
  }
  else if (val_i == val_n) {
    if (val_t == 0) value = 0.0;
    else if (val_t == 1) value = 1.0;
    else value = pow(val_t, val_n);
  }
  else {
    if ((val_t == 0) || (val_t == 1)) value = 0.0;
    value = Binomial(val_n, val_i) * pow(val_t, val_i) * pow(1.0-val_t, val_n - val_i);
  }

  return value;
}

su2double CBezierBlending::GetDerivative(short val_i, su2double val_t, short val_order_der){
  return GetBernsteinDerivative(Degree, val_i, val_t, val_order_der);
}

su2double CBezierBlending::GetBernsteinDerivative(short val_n, short val_i, su2double val_t, short val_order_der){

  su2double value = 0.0;

  /*--- Verify this subroutine, it provides negative val_n,
   which is a wrong value for GetBernstein ---*/

  if (val_order_der == 0) {
    value = GetBernstein(val_n, val_i, val_t); return value;
  }

  if (val_i == 0) {
    value = val_n*(-GetBernsteinDerivative(val_n-1, val_i, val_t, val_order_der-1)); return value;
  }
  else {
    if (val_n == 0) {
      value = val_t; return value;
    }
    else {
      value = val_n*(GetBernsteinDerivative(val_n-1, val_i-1, val_t, val_order_der-1) - GetBernsteinDerivative(val_n-1, val_i, val_t, val_order_der-1));
      return value;
    }
  }

  return value;
}

su2double CBezierBlending::Binomial(unsigned short n, unsigned short m){

  unsigned short i, j;
  su2double result;

  binomial[0] = 1.0;
  for (i = 1; i <= n; ++i) {
    binomial[i] = 1.0;
    for (j = i-1U; j > 0; --j) {
      binomial[j] += binomial[j-1U];
    }
  }

  result = binomial[m];
  if (fabs(result) < EPS*EPS) { result = 0.0; }

  return result;

}<|MERGE_RESOLUTION|>--- conflicted
+++ resolved
@@ -66,11 +66,7 @@
 
     nIterMesh = 0;
 
-<<<<<<< HEAD
-	  /*--- Initialize matrix, solution, and r.h.s. structures for the linear solver. ---*/
-=======
     /*--- Initialize matrix, solution, and r.h.s. structures for the linear solver. ---*/
->>>>>>> 62e6edb8
     if (config->GetVolumetric_Movement()){
       LinSysSol.Initialize(nPoint, nPointDomain, nVar, 0.0);
       LinSysRes.Initialize(nPoint, nPointDomain, nVar, 0.0);
@@ -353,11 +349,7 @@
   su2double Volume = 0.0, CoordCorners[8][3];
   unsigned short nNodes = 0, iNodes, iDim;
   bool RightVol = true;
-<<<<<<< HEAD
-
-=======
-  
->>>>>>> 62e6edb8
+  
   if (rank == MASTER_NODE && Screen_Output)
     cout << "Computing volumes of the grid elements." << endl;
   
@@ -537,11 +529,7 @@
   su2double MinVolume = 0.0, MaxVolume = 0.0, MinDistance = 0.0, MaxDistance = 0.0, ElemVolume = 0.0, ElemDistance = 0.0;
   
   bool Screen_Output  = config->GetDeform_Output();
-<<<<<<< HEAD
-
-=======
-  
->>>>>>> 62e6edb8
+  
   /*--- Allocate maximum size (quadrilateral and hexahedron) ---*/
   
   if (nDim == 2) StiffMatrix_nElem = 8;
@@ -1941,11 +1929,7 @@
     Center[iDim] = config->GetMotion_Origin()[iDim];
     Omega[iDim]  = config->GetRotation_Rate()[iDim]/config->GetOmega_Ref();
   }
-<<<<<<< HEAD
-  
-=======
-
->>>>>>> 62e6edb8
+
   /*-- Set dt for harmonic balance cases ---*/
   if (harmonic_balance) {
     /*--- period of oscillation & compute time interval using nTimeInstances ---*/
@@ -2089,7 +2073,7 @@
   /*--- Retrieve values from the config file ---*/
   deltaT = config->GetDelta_UnstTimeND(); 
   Lref   = config->GetLength_Ref();
-  
+
   /*--- Pitching origin, frequency, and amplitude from config. ---*/	
   
   for (iDim = 0; iDim < 3; iDim++){
@@ -2099,18 +2083,6 @@
     Phase[iDim]  = config->GetPitching_Phase()[iDim]*DEG2RAD;
   }
 
-<<<<<<< HEAD
-=======
-  /*--- Pitching origin, frequency, and amplitude from config. ---*/	
-  
-  for (iDim = 0; iDim < 3; iDim++){
-    Center[iDim] = config->GetMotion_Origin()[iDim];
-    Omega[iDim]  = config->GetPitching_Omega()[iDim]/config->GetOmega_Ref();
-    Ampl[iDim]   = config->GetPitching_Ampl()[iDim]*DEG2RAD;
-    Phase[iDim]  = config->GetPitching_Phase()[iDim]*DEG2RAD;
-  }
-
->>>>>>> 62e6edb8
 
   if (harmonic_balance) {    
     /*--- period of oscillation & compute time interval using nTimeInstances ---*/
@@ -2236,11 +2208,7 @@
 void CVolumetricMovement::Rigid_Plunging(CGeometry *geometry, CConfig *config, unsigned short iZone, unsigned long iter) {
   
   /*--- Local variables ---*/
-<<<<<<< HEAD
-  su2double deltaX[3], newCoord[3], Center[3], *Coord, Omega[3], Ampl[3];
-=======
   su2double deltaX[3], newCoord[3], Center[3], *Coord, Omega[3], Ampl[3], Lref;
->>>>>>> 62e6edb8
   su2double *GridVel, newGridVel[3] = {0.0, 0.0, 0.0}, xDot[3];
   su2double deltaT, time_new, time_old;
   unsigned short iDim, nDim = geometry->GetnDim();
@@ -2251,23 +2219,16 @@
   
   /*--- Retrieve values from the config file ---*/
   deltaT = config->GetDelta_UnstTimeND();
+  Lref   = config->GetLength_Ref();
   
   for (iDim = 0; iDim < 3; iDim++){
     Center[iDim] = config->GetMotion_Origin()[iDim];
     Omega[iDim]  = config->GetPlunging_Omega()[iDim]/config->GetOmega_Ref();
-<<<<<<< HEAD
-    Ampl[iDim]   = config->GetPlunging_Ampl()[iDim];
+    Ampl[iDim]   = config->GetPlunging_Ampl()[iDim]/Lref;
   }
   
   /*--- Plunging frequency and amplitude from config. ---*/
-
-=======
-    Ampl[iDim]   = config->GetPlunging_Ampl()[iDim]/Lref;
-  }
-  
-  /*--- Plunging frequency and amplitude from config. ---*/
-  
->>>>>>> 62e6edb8
+  
   if (harmonic_balance) {
     /*--- period of oscillation & time interval using nTimeInstances ---*/
     su2double period = config->GetHarmonicBalance_Period();
@@ -5726,11 +5687,7 @@
   unsigned long iVertex;
   string Marker_Tag, Moving_Tag;
   unsigned short iDim;
-<<<<<<< HEAD
-	
-=======
-  
->>>>>>> 62e6edb8
+  
   /*--- Initialize the delta variation in coordinates ---*/
   VarCoord[0] = 0.0; VarCoord[1] = 0.0; VarCoord[2] = 0.0;
   
@@ -5810,13 +5767,8 @@
     if (config->GetMoveMotion_Origin(jMarker) == YES) {
       for (iDim = 0; iDim < 3; iDim++){
         Center[iDim] += VarCoord[iDim];
-<<<<<<< HEAD
-        config->SetMarkerMotion_Origin(Center, jMarker);
-      }
-=======
       }
       config->SetMarkerMotion_Origin(Center, jMarker);      
->>>>>>> 62e6edb8
     }
   }
   
@@ -5836,22 +5788,14 @@
 void CSurfaceMovement::Surface_Plunging(CGeometry *geometry, CConfig *config,
                                            unsigned long iter, unsigned short iZone) {
   
-<<<<<<< HEAD
-	su2double deltaT, time_new, time_old, Lref;
-=======
   su2double deltaT, time_new, time_old, Lref;
->>>>>>> 62e6edb8
   su2double Center[3] = {0.0, 0.0, 0.0}, VarCoord[3], Omega[3], Ampl[3];
   su2double DEG2RAD = PI_NUMBER/180.0;
   unsigned short iMarker, jMarker, Moving;
   unsigned long iVertex;
   string Marker_Tag, Moving_Tag;
   unsigned short iDim;
-<<<<<<< HEAD
-	
-=======
-  
->>>>>>> 62e6edb8
+  
   /*--- Initialize the delta variation in coordinates ---*/
   VarCoord[0] = 0.0; VarCoord[1] = 0.0; VarCoord[2] = 0.0;
   
@@ -5935,13 +5879,8 @@
     if (config->GetMoveMotion_Origin(jMarker) == YES) {
       for (iDim = 0; iDim < 3; iDim++){
         Center[iDim] += VarCoord[iDim];
-<<<<<<< HEAD
-        config->SetMarkerMotion_Origin(Center, jMarker);
-      }
-=======
       }
       config->SetMarkerMotion_Origin(Center, jMarker);      
->>>>>>> 62e6edb8
     }
   }
   
@@ -6274,13 +6213,8 @@
       
       for (iDim = 0; iDim < 3; iDim++){
         Center_Aux[iDim] += VarCoord[iDim];
-<<<<<<< HEAD
-        config->SetMarkerMotion_Origin(Center_Aux, jMarker);
-      }
-=======
       }
       config->SetMarkerMotion_Origin(Center_Aux, jMarker);      
->>>>>>> 62e6edb8
     }
   }
 
@@ -9177,11 +9111,7 @@
   
     size = SU2_MPI::GetSize();
     rank = SU2_MPI::GetRank();
-<<<<<<< HEAD
-  
-=======
-
->>>>>>> 62e6edb8
+
     /*--- Initialize the number of spatial dimensions, length of the state
      vector (same as spatial dimensions for grid deformation), and grid nodes. ---*/
 
