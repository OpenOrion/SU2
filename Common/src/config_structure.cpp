--- conflicted
+++ resolved
@@ -252,11 +252,11 @@
 
   /*--- Options related to VAN der WAALS MODEL and PENG ROBINSON ---*/
 
-  /*!\brief CRITICAL_TEMPERATURE\n DESCRIPTION: Critical Temperature, default value for AIR \n Default: 131.00 \ingroup Config*/
+  /* DESCRIPTION: Critical Temperature, default value for AIR */
   addDoubleOption("CRITICAL_TEMPERATURE", Temperature_Critical, 131.00);
-  /*!\brief CRITICALPRESSURE\n DESCRIPTION: Critical Pressure, default value for MDM \n Default 358850.0 \ingroup Config*/
+  /* DESCRIPTION: Critical Pressure, default value for MDM */
   addDoubleOption("CRITICAL_PRESSURE", Pressure_Critical, 3588550.0);
-  /*!\breif CRITICAL_DENSITY\n DESCRIPTION: Critical Density, default value for MDM \n Default: 263.0*/
+  /* DESCRIPTION: Critical Density, default value for MDM */
   addDoubleOption("CRITICAL_DENSITY", Density_Critical, 263.0);
 
   /*--- Options related to VAN der WAALS MODEL and PENG ROBINSON ---*/
@@ -306,7 +306,7 @@
   addDoubleOption("MACH_NUMBER", Mach, 0.0);
   /*!\brief INIT_OPTION \n DESCRIPTION: Init option to choose between Reynolds or thermodynamics quantities for initializing the solution \n OPTIONS: see \link InitOption_Map \endlink \n DEFAULT REYNOLDS \ingroup Config*/
   addEnumOption("INIT_OPTION", Kind_InitOption, InitOption_Map, REYNOLDS);
-  /*!\brief FREESTREAM_OPTION \n DESCRIPTION: Free-stream option to choose between density and temperature for initializing the solution \ingroup Config */
+  /* DESCRIPTION: Free-stream option to choose between density and temperature for initializing the solution */
   addEnumOption("FREESTREAM_OPTION", Kind_FreeStreamOption, FreeStreamOption_Map, TEMPERATURE_FS);
   /*!\brief FREESTREAM_PRESSURE\n DESCRIPTION: Free-stream pressure (101325.0 N/m^2 by default) \ingroup Config*/
   addDoubleOption("FREESTREAM_PRESSURE", Pressure_FreeStream, 101325.0);
@@ -401,14 +401,14 @@
   addStringListOption("MARKER_FSI_INTERFACE", nMarker_FSIinterface, Marker_FSIinterface);
   /*!\brief MARKER_DIRICHLET  \n DESCRIPTION: Dirichlet boundary marker(s) \ingroup Config*/
   addStringListOption("MARKER_DIRICHLET", nMarker_Dirichlet, Marker_Dirichlet);
-  /*!\brief MARKER_NEUMAN\n DESCRIPTION: Neumann boundary marker(s) \ingroup Config*/
+  /* DESCRIPTION: Neumann boundary marker(s) */
   addStringListOption("MARKER_NEUMANN", nMarker_Neumann, Marker_Neumann);
   /* DESCRIPTION: Custom boundary marker(s) */
   addStringListOption("MARKER_CUSTOM", nMarker_Custom, Marker_Custom);
-  /*!\brief MARKER_PERIODIC\n DESCRIPTION: Periodic boundary marker(s) for use with SU2_MSH
+  /* DESCRIPTION: Periodic boundary marker(s) for use with SU2_MSH
    Format: ( periodic marker, donor marker, rotation_center_x, rotation_center_y,
    rotation_center_z, rotation_angle_x-axis, rotation_angle_y-axis,
-   rotation_angle_z-axis, translation_x, translation_y, translation_z, ... ) \ingroup Config*/
+   rotation_angle_z-axis, translation_x, translation_y, translation_z, ... ) */
   addPeriodicOption("MARKER_PERIODIC", nMarker_PerBound, Marker_PerBound, Marker_PerDonor,
                     Periodic_RotCenter, Periodic_RotAngles, Periodic_Translation);
 
@@ -509,7 +509,7 @@
   addDoubleOption("MAX_DELTA_TIME", Max_DeltaTime, 1000000);
   /* DESCRIPTION: Activate The adaptive CFL number. */
   addBoolOption("CFL_ADAPT", CFL_Adapt, false);
-  /* !\brief CFL_ADAPT_PARAM\n
+  /* !\brief CFL_ADAPT_PARAM
    * DESCRIPTION: Parameters of the adaptive CFL number (factor down, factor up, CFL limit (min and max) )
    * Factor down generally >1.0, factor up generally < 1.0 to cause the CFL to increase when residual is decreasing,
    * and decrease when the residual is increasing or stalled. \ingroup Config*/
@@ -613,15 +613,9 @@
   /*!\brief CONV_CRITERIA
    *  \n DESCRIPTION: Convergence criteria \n OPTIONS: see \link Converge_Crit_Map \endlink \n DEFAULT: RESIDUAL \ingroup Config*/
   addEnumOption("CONV_CRITERIA", ConvCriteria, Converge_Crit_Map, RESIDUAL);
-<<<<<<< HEAD
-  /*\brief RESIDUAL_REDUCTION\n DESCRIPTION: Residual reduction (order of magnitude with respect to the initial value) \ingroup Config*/
-  addDoubleOption("RESIDUAL_REDUCTION", OrderMagResidual, 3.0);
-  /*!\brief RESIDUAL_MINVAL\n DESCRIPTION: Min value of the residual (log10 of the residual) \ingroup Config*/
-=======
   /*!\brief RESIDUAL_REDUCTION \n DESCRIPTION: Residual reduction (order of magnitude with respect to the initial value)\n DEFAULT: 3.0 \ingroup Config*/
   addDoubleOption("RESIDUAL_REDUCTION", OrderMagResidual, 3.0);
   /*!\brief RESIDUAL_MINVAL\n DESCRIPTION: Min value of the residual (log10 of the residual)\n DEFAULT: -8.0 \ingroup Config*/
->>>>>>> bef049e8
   addDoubleOption("RESIDUAL_MINVAL", MinLogResidual, -8.0);
   /* DESCRIPTION: Residual reduction (order of magnitude with respect to the initial value) */
   addDoubleOption("RESIDUAL_REDUCTION_FSI", OrderMagResidualFSI, 3.0);
@@ -635,46 +629,26 @@
   addDoubleOption("RESIDUAL_FEM_ETOL", Res_FEM_ETOL, -9.0);
   /*!\brief RESIDUAL_FUNC_FLOW\n DESCRIPTION: Flow functional for the Residual criteria\n OPTIONS: See \link Residual_Map \endlink \n DEFAULT: RHO_RESIDUAL \ingroup Config*/
   addEnumOption("RESIDUAL_FUNC_FLOW", Residual_Func_Flow, Residual_Map, RHO_RESIDUAL);
-<<<<<<< HEAD
-  /*!\brief STARTCONV_ITER\n DESCRIPTION: Iteration number to begin convergence monitoring \ingroup Config*/
-  addUnsignedLongOption("STARTCONV_ITER", StartConv_Iter, 5);
-  /*!\brief CAUCHY_ELEMS\n DESCRIPTION: Number of elements to apply the cauchy criteria \n Default 100 \ingroup Config*/
-  addUnsignedShortOption("CAUCHY_ELEMS", Cauchy_Elems, 100);
-  /*!\brief CAUCHY_EPS\n DESCRIPTION: Epsilon to control the series convergence \n Default 1e-10 \ingroup Config*/
-=======
   /*!\brief STARTCONV_ITER\n DESCRIPTION: Iteration number to begin convergence monitoring\n DEFAULT: 5 \ingroup Config*/
   addUnsignedLongOption("STARTCONV_ITER", StartConv_Iter, 5);
   /*!\brief CAUCHY_ELEMS\n DESCRIPTION: Number of elements to apply the criteria. \n DEFAULT 100 \ingroup Config*/
   addUnsignedShortOption("CAUCHY_ELEMS", Cauchy_Elems, 100);
   /*!\brief CAUCHY_EPS\n DESCRIPTION: Epsilon to control the series convergence \n DEFAULT: 1e-10 \ingroup Config*/
->>>>>>> bef049e8
   addDoubleOption("CAUCHY_EPS", Cauchy_Eps, 1E-10);
   /*!\brief CAUCHY_FUNC_FLOW
    *  \n DESCRIPTION: Flow functional for the Cauchy criteria \n OPTIONS: see \link Objective_Map \endlink \n DEFAULT: DRAG_COEFFICIENT \ingroup Config*/
   addEnumOption("CAUCHY_FUNC_FLOW", Cauchy_Func_Flow, Objective_Map, DRAG_COEFFICIENT);
-<<<<<<< HEAD
-  /*!\brief CAUCHY_FUNC_ADJFLOW\n DESCRIPTION: Adjoint functional for the Cauchy criteria \n Options: see \link Sens_Map \endlink \n Default SENS_GEOMETRY \ingroup Config*/
-=======
   /*!\brief CAUCHY_FUNC_ADJFLOW\n DESCRIPTION: Adjoint functional for the Cauchy criteria.\n OPTIONS: See \link Sens_Map \endlink. \n DEFAULT: SENS_GEOMETRY \ingroup Config*/
->>>>>>> bef049e8
   addEnumOption("CAUCHY_FUNC_ADJFLOW", Cauchy_Func_AdjFlow, Sens_Map, SENS_GEOMETRY);
 
   /*!\par CONFIG_CATEGORY: Multi-grid \ingroup Config*/
   /*--- Options related to Multi-grid ---*/
 
-<<<<<<< HEAD
-  /*!\brief START_UP_ITER\n DESCRIPTION: Start up iterations using the fine grid only \n Default: 0 \ingroup Config*/
-  addUnsignedShortOption("START_UP_ITER", nStartUpIter, 0);
-  /*!\brief MGLEVEL\n DESCRIPTION: Multi-grid Levels \ingroup Config*/
-  addUnsignedShortOption("MGLEVEL", nMGLevels, 0);
-  /*!\brief MGCYCLE\n DESCRIPTION: Multi-grid cycle\n Default V_CYCLE \ingroup Config*/
-=======
   /*!\brief START_UP_ITER \n DESCRIPTION: Start up iterations using the fine grid only. DEFAULT: 0 \ingroup Config*/
   addUnsignedShortOption("START_UP_ITER", nStartUpIter, 0);
   /*!\brief MGLEVEL\n DESCRIPTION: Multi-grid Levels. DEFAULT: 0 \ingroup Config*/
   addUnsignedShortOption("MGLEVEL", nMGLevels, 0);
   /*!\brief MGCYCLE\n DESCRIPTION: Multi-grid cycle. OPTIONS: See \link MG_Cycle_Map \endlink. Defualt V_CYCLE \ingroup Config*/
->>>>>>> bef049e8
   addEnumOption("MGCYCLE", MGCycle, MG_Cycle_Map, V_CYCLE);
   /*!\brief MG_PRE_SMOOTH\n DESCRIPTION: Multi-grid pre-smoothing level \ingroup Config*/
   addUShortListOption("MG_PRE_SMOOTH", nMG_PreSmooth, MG_PreSmooth);
@@ -769,15 +743,9 @@
   /*!\par CONFIG_CATEGORY: Adjoint and Gradient \ingroup Config*/
   /*--- Options related to the adjoint and gradient ---*/
 
-<<<<<<< HEAD
-  /*!\brief LIMIT_ADJFLOW\n DESCRIPTION: Limit value for the adjoint variable \ingroup Config*/
-  addDoubleOption("LIMIT_ADJFLOW", AdjointLimit, 1E6);
-  /*!|brief MG_ADJFLOW\n DESCRIPTION: Multigrid with the adjoint problem\n Default TRUE \ingroup Config */
-=======
   /*!\brief LIMIT_ADJFLOW \n DESCRIPTION: Limit value for the adjoint variable.\n DEFAULT: 1E6. \ingroup Config*/
   addDoubleOption("LIMIT_ADJFLOW", AdjointLimit, 1E6);
   /*!\brief MG_ADJFLOW\n DESCRIPTION: Multigrid with the adjoint problem. \n Defualt: YES \ingroup Config*/
->>>>>>> bef049e8
   addBoolOption("MG_ADJFLOW", MG_AdjointFlow, true);
   /*!\brief OBJECTIVE_FUNCTION
    *  \n DESCRIPTION: Adjoint problem boundary condition \n OPTIONS: see \link Objective_Map \endlink \n DEFAULT: DRAG_COEFFICIENT \ingroup Config*/
