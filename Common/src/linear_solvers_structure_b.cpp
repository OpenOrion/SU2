/*!
 * \file linear_solvers_structure_b.cpp
 * \brief Routines for the linear solver used in the reverse sweep of AD.
 * \author T. Albring
 * \version 6.2.0 "Falcon"
 *
 * The current SU2 release has been coordinated by the
 * SU2 International Developers Society <www.su2devsociety.org>
 * with selected contributions from the open-source community.
 *
 * The main research teams contributing to the current release are:
 *  - Prof. Juan J. Alonso's group at Stanford University.
 *  - Prof. Piero Colonna's group at Delft University of Technology.
 *  - Prof. Nicolas R. Gauger's group at Kaiserslautern University of Technology.
 *  - Prof. Alberto Guardone's group at Polytechnic University of Milan.
 *  - Prof. Rafael Palacios' group at Imperial College London.
 *  - Prof. Vincent Terrapon's group at the University of Liege.
 *  - Prof. Edwin van der Weide's group at the University of Twente.
 *  - Lab. of New Concepts in Aeronautics at Tech. Institute of Aeronautics.
 *
 * Copyright 2012-2019, Francisco D. Palacios, Thomas D. Economon,
 *                      Tim Albring, and the SU2 contributors.
 *
 * SU2 is free software; you can redistribute it and/or
 * modify it under the terms of the GNU Lesser General Public
 * License as published by the Free Software Foundation; either
 * version 2.1 of the License, or (at your option) any later version.
 *
 * SU2 is distributed in the hope that it will be useful,
 * but WITHOUT ANY WARRANTY; without even the implied warranty of
 * MERCHANTABILITY or FITNESS FOR A PARTICULAR PURPOSE. See the GNU
 * Lesser General Public License for more details.
 *
 * You should have received a copy of the GNU Lesser General Public
 * License along with SU2. If not, see <http://www.gnu.org/licenses/>.
 */

#include "../include/linear_solvers_structure_b.hpp"
#include "../include/linear_solvers_structure.hpp"
#include "../include/vector_structure.hpp"
#include "../include/matrix_structure.hpp"

#ifdef CODI_REVERSE_TYPE
void CSysSolve_b::Solve_b(const codi::RealReverse::Real* x, codi::RealReverse::Real* x_b, size_t m, const codi::RealReverse::Real* y, const codi::RealReverse::Real* y_b, size_t n, codi::DataStore* d){
  
<<<<<<< HEAD
  CSysVector* LinSysRes_b = NULL;
  d->getData(LinSysRes_b);
  
  CSysVector* LinSysSol_b = NULL;
  d->getData(LinSysSol_b);
  
  CMatrixVectorProduct* MatVec = NULL;
  d->getData(MatVec);
  
  CPreconditioner *Precond = NULL;
  d->getData(Precond);
  
  su2double SolverTol = 0;
  d->getData(SolverTol);
  
  unsigned long MaxIter = 0;
  d->getData(MaxIter);
  
  unsigned short KindSolver = 0;
  d->getData(KindSolver);

  CSysSolve *solver = new CSysSolve;

  /*--- Initialize the right-hand side with the gradient of the solution of the primal linear system ---*/

  for (unsigned long i = 0; i < n; i ++) {
    (*LinSysRes_b)[i] = y_b[i];
    (*LinSysSol_b)[i] = 0.0;
  }
  
    /*--- Solve the system ---*/

  su2double Residual;
  
  switch(KindSolver){
  case FGMRES:
    solver->FGMRES_LinSolver(*LinSysRes_b, *LinSysSol_b, *MatVec, *Precond, SolverTol, MaxIter, &Residual, false);
    break;
  case BCGSTAB:
    solver->BCGSTAB_LinSolver(*LinSysRes_b, *LinSysSol_b, *MatVec, *Precond, SolverTol, MaxIter, &Residual, false);
    break;
  case CONJUGATE_GRADIENT:
    solver->CG_LinSolver(*LinSysRes_b, *LinSysSol_b, *MatVec, *Precond, SolverTol, MaxIter, &Residual, false);
    break;
  }
    
  for (unsigned long i = 0; i < n; i ++) {
    x_b[i] = SU2_TYPE::GetValue(LinSysSol_b->operator [](i));
  }
  
}

=======
  /*--- Extract data from the checkpoint handler ---*/

  su2double::GradientData *LinSysRes_Indices;
  su2double::GradientData *LinSysSol_Indices;
#if CODI_PRIMAL_INDEX_TAPE
  su2double::Real *oldValues;
#endif

  data->getData(LinSysRes_Indices);
  data->getData(LinSysSol_Indices);
#if CODI_PRIMAL_INDEX_TAPE
  data->getData(oldValues);
#endif

  unsigned long nBlk = 0, nVar = 0, nBlkDomain = 0, size = 0, i = 0;

  data->getData(size);
  data->getData(nBlk);
  data->getData(nVar);
  data->getData(nBlkDomain);

  CSysMatrix* Jacobian = NULL;
  data->getData(Jacobian);

  CGeometry* geometry  = NULL;
  data->getData(geometry);

  CConfig* config      = NULL;
  data->getData(config);

  CSysSolve* solver;
  data->getData(solver);

  /*--- Initialize the right-hand side with the gradient of the solution of the primal linear system ---*/

  CSysVector LinSysRes_b(nBlk, nBlkDomain, nVar, 0.0);
  CSysVector LinSysSol_b(nBlk, nBlkDomain, nVar, 0.0);

  for (i = 0; i < size; i ++) {
    su2double::GradientData& index = LinSysSol_Indices[i];
    LinSysRes_b[i] = AD::globalTape.getGradient(index);
    LinSysSol_b[i] = 0.0;
    AD::globalTape.gradient(index) = 0.0;
  }

  /*--- Solve the system ---*/

  solver->Solve_b(*Jacobian, LinSysRes_b, LinSysSol_b, geometry, config);

  /*--- Update the gradients of the right-hand side of the primal linear system ---*/

  for (i = 0; i < size; i ++) {
    su2double::GradientData& index = LinSysRes_Indices[i];
    AD::globalTape.gradient(index) += SU2_TYPE::GetValue(LinSysSol_b[i]);
  }

#if CODI_PRIMAL_INDEX_TAPE
  /*--- Set the old values that have been overwritten ---*/
  for (i = 0; i < size; i ++) {
    AD::globalTape.setExternalValueChange(LinSysSol_Indices[i], oldValues[i]);
  }
#endif
}

void CSysSolve_b::Delete_b(AD::Tape* tape, AD::CheckpointHandler* data) {

  su2double::GradientData *LinSysRes_Indices = NULL;
  su2double::GradientData *LinSysSol_Indices = NULL;
#if CODI_PRIMAL_INDEX_TAPE
  su2double::Real *oldValues;
#endif

  data->getData(LinSysRes_Indices);
  data->getData(LinSysSol_Indices);
#if CODI_PRIMAL_INDEX_TAPE
  data->getData(oldValues);
#endif

  delete [] LinSysRes_Indices;
  delete [] LinSysSol_Indices;
#if CODI_PRIMAL_INDEX_TAPE
  delete [] oldValues;
#endif

  unsigned long nBlk, nVar, nBlkDomain, size;

  data->getData(size);
  data->getData(nBlk);
  data->getData(nVar);
  data->getData(nBlkDomain);

  CSysMatrix* Jacobian;
  data->getData(Jacobian);

  CGeometry* geometry;
  data->getData(geometry);

  CConfig* config;
  data->getData(config);

  CSysSolve* solver;
  data->getData(solver);
}
>>>>>>> 34cf674f
#endif<|MERGE_RESOLUTION|>--- conflicted
+++ resolved
@@ -43,29 +43,24 @@
 #ifdef CODI_REVERSE_TYPE
 void CSysSolve_b::Solve_b(const codi::RealReverse::Real* x, codi::RealReverse::Real* x_b, size_t m, const codi::RealReverse::Real* y, const codi::RealReverse::Real* y_b, size_t n, codi::DataStore* d){
   
-<<<<<<< HEAD
   CSysVector* LinSysRes_b = NULL;
   d->getData(LinSysRes_b);
   
   CSysVector* LinSysSol_b = NULL;
   d->getData(LinSysSol_b);
   
-  CMatrixVectorProduct* MatVec = NULL;
-  d->getData(MatVec);
+  CSysMatrix* Jacobian = NULL;
+  d->getData(Jacobian);
+
+  CGeometry* geometry  = NULL;
+  d->getData(geometry);
+
+  CConfig* config      = NULL;
+  d->getData(config);
   
-  CPreconditioner *Precond = NULL;
-  d->getData(Precond);
+  CSysSolve* solver;
+  d->getData(solver);
   
-  su2double SolverTol = 0;
-  d->getData(SolverTol);
-  
-  unsigned long MaxIter = 0;
-  d->getData(MaxIter);
-  
-  unsigned short KindSolver = 0;
-  d->getData(KindSolver);
-
-  CSysSolve *solver = new CSysSolve;
 
   /*--- Initialize the right-hand side with the gradient of the solution of the primal linear system ---*/
 
@@ -74,21 +69,7 @@
     (*LinSysSol_b)[i] = 0.0;
   }
   
-    /*--- Solve the system ---*/
-
-  su2double Residual;
-  
-  switch(KindSolver){
-  case FGMRES:
-    solver->FGMRES_LinSolver(*LinSysRes_b, *LinSysSol_b, *MatVec, *Precond, SolverTol, MaxIter, &Residual, false);
-    break;
-  case BCGSTAB:
-    solver->BCGSTAB_LinSolver(*LinSysRes_b, *LinSysSol_b, *MatVec, *Precond, SolverTol, MaxIter, &Residual, false);
-    break;
-  case CONJUGATE_GRADIENT:
-    solver->CG_LinSolver(*LinSysRes_b, *LinSysSol_b, *MatVec, *Precond, SolverTol, MaxIter, &Residual, false);
-    break;
-  }
+  solver->Solve_b(*Jacobian, *LinSysRes_b, *LinSysSol_b, geometry, config);
     
   for (unsigned long i = 0; i < n; i ++) {
     x_b[i] = SU2_TYPE::GetValue(LinSysSol_b->operator [](i));
@@ -96,109 +77,4 @@
   
 }
 
-=======
-  /*--- Extract data from the checkpoint handler ---*/
-
-  su2double::GradientData *LinSysRes_Indices;
-  su2double::GradientData *LinSysSol_Indices;
-#if CODI_PRIMAL_INDEX_TAPE
-  su2double::Real *oldValues;
-#endif
-
-  data->getData(LinSysRes_Indices);
-  data->getData(LinSysSol_Indices);
-#if CODI_PRIMAL_INDEX_TAPE
-  data->getData(oldValues);
-#endif
-
-  unsigned long nBlk = 0, nVar = 0, nBlkDomain = 0, size = 0, i = 0;
-
-  data->getData(size);
-  data->getData(nBlk);
-  data->getData(nVar);
-  data->getData(nBlkDomain);
-
-  CSysMatrix* Jacobian = NULL;
-  data->getData(Jacobian);
-
-  CGeometry* geometry  = NULL;
-  data->getData(geometry);
-
-  CConfig* config      = NULL;
-  data->getData(config);
-
-  CSysSolve* solver;
-  data->getData(solver);
-
-  /*--- Initialize the right-hand side with the gradient of the solution of the primal linear system ---*/
-
-  CSysVector LinSysRes_b(nBlk, nBlkDomain, nVar, 0.0);
-  CSysVector LinSysSol_b(nBlk, nBlkDomain, nVar, 0.0);
-
-  for (i = 0; i < size; i ++) {
-    su2double::GradientData& index = LinSysSol_Indices[i];
-    LinSysRes_b[i] = AD::globalTape.getGradient(index);
-    LinSysSol_b[i] = 0.0;
-    AD::globalTape.gradient(index) = 0.0;
-  }
-
-  /*--- Solve the system ---*/
-
-  solver->Solve_b(*Jacobian, LinSysRes_b, LinSysSol_b, geometry, config);
-
-  /*--- Update the gradients of the right-hand side of the primal linear system ---*/
-
-  for (i = 0; i < size; i ++) {
-    su2double::GradientData& index = LinSysRes_Indices[i];
-    AD::globalTape.gradient(index) += SU2_TYPE::GetValue(LinSysSol_b[i]);
-  }
-
-#if CODI_PRIMAL_INDEX_TAPE
-  /*--- Set the old values that have been overwritten ---*/
-  for (i = 0; i < size; i ++) {
-    AD::globalTape.setExternalValueChange(LinSysSol_Indices[i], oldValues[i]);
-  }
-#endif
-}
-
-void CSysSolve_b::Delete_b(AD::Tape* tape, AD::CheckpointHandler* data) {
-
-  su2double::GradientData *LinSysRes_Indices = NULL;
-  su2double::GradientData *LinSysSol_Indices = NULL;
-#if CODI_PRIMAL_INDEX_TAPE
-  su2double::Real *oldValues;
-#endif
-
-  data->getData(LinSysRes_Indices);
-  data->getData(LinSysSol_Indices);
-#if CODI_PRIMAL_INDEX_TAPE
-  data->getData(oldValues);
-#endif
-
-  delete [] LinSysRes_Indices;
-  delete [] LinSysSol_Indices;
-#if CODI_PRIMAL_INDEX_TAPE
-  delete [] oldValues;
-#endif
-
-  unsigned long nBlk, nVar, nBlkDomain, size;
-
-  data->getData(size);
-  data->getData(nBlk);
-  data->getData(nVar);
-  data->getData(nBlkDomain);
-
-  CSysMatrix* Jacobian;
-  data->getData(Jacobian);
-
-  CGeometry* geometry;
-  data->getData(geometry);
-
-  CConfig* config;
-  data->getData(config);
-
-  CSysSolve* solver;
-  data->getData(solver);
-}
->>>>>>> 34cf674f
 #endif