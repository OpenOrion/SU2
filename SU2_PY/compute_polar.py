#!/usr/bin/env python

## \file Compute_polar.py
#  \brief Python script for performing polar sweep.
#  \author E Arad (based on T. Lukaczyk and  F. Palacios script)
#  \version 6.2.0 "Falcon"
#
# The current SU2 release has been coordinated by the
# SU2 International Developers Society <www.su2devsociety.org>
# with selected contributions from the open-source community.
#
# The main research teams contributing to the current release are:
#  - Prof. Juan J. Alonso's group at Stanford University.
#  - Prof. Piero Colonna's group at Delft University of Technology.
#  - Prof. Nicolas R. Gauger's group at Kaiserslautern University of Technology.
#  - Prof. Alberto Guardone's group at Polytechnic University of Milan.
#  - Prof. Rafael Palacios' group at Imperial College London.
#  - Prof. Vincent Terrapon's group at the University of Liege.
#  - Prof. Edwin van der Weide's group at the University of Twente.
#  - Lab. of New Concepts in Aeronautics at Tech. Institute of Aeronautics.
#
# Copyright 2012-2019, Francisco D. Palacios, Thomas D. Economon,
#                      Tim Albring, and the SU2 contributors.
#
# SU2 is free software; you can redistribute it and/or
# modify it under the terms of the GNU Lesser General Public
# License as published by the Free Software Foundation; either
# version 2.1 of the License, or (at your option) any later version.
#
# SU2 is distributed in the hope that it will be useful,
# but WITHOUT ANY WARRANTY; without even the implied warranty of
# MERCHANTABILITY or FITNESS FOR A PARTICULAR PURPOSE. See the GNU
# Lesser General Public License for more details.
#
# You should have received a copy of the GNU Lesser General Public
# License along with SU2. If not, see <http://www.gnu.org/licenses/>.
#
#
# Several combinations of angles are possible:
#------------------------------------------------
# 1. Polar-sweep in alpha per given phi                        ...... polarVar   = aoa
# 2. Polar-sweep in alpha per given beta (side slip angle)     ...... polarVar   = aoa
# 3. Polar-sweep in phi per given alpha                        ...... polarVar   = phi
# 4. Mach ramp  (single values for alpha, phi or both permitted)  ... polarVar   = MachRampNumbers
#
# Note: Seting a list of both phi and beta is impossible
#       For mach ramp you can specify alpha, phi (or both), but not a list of either of them

# make print(*args) function available in PY2.6+, does'nt work on PY < 2.6
from __future__ import print_function

# imports
import os, sys, shutil
from optparse import OptionParser
sys.path.append(os.environ['SU2_RUN'])
import SU2
import SU2.util.polarSweepLib as psl
import copy
import numpy as np

def main():
    # Command Line Options
    parser = OptionParser()
    parser.add_option("-c", "--ctrl", dest="ctrlFile",
                      help="reads polar control parameters from FILE (default:polarCtrl.in) ",
                      metavar="FILE", default="polarCtrl.in")
    parser.add_option("-n", "--partitions", dest="partitions", default=2,
                      help="number of PARTITIONS", metavar="PARTITIONS")
    parser.add_option("-i", "--iterations", dest="iterations", default=-1,
                      help="number of ITERATIONS", metavar="ITERATIONS")
    parser.add_option("-d", "--dimmension", dest="geomDim", default=2,
                      help="Geometry dimension (2 or 3)", metavar="geomDim")
    parser.add_option("-w", "--Wind", action="store_true", dest="Wind", default=False,
                      help=" Wind system (default is body system")
    parser.add_option("-v", "--Verbose", action="store_true", dest="verbose", default=False,
                      help=" Verbose printout (if activated)")

    (options, args) = parser.parse_args()
    options.partitions = int(options.partitions)
    options.iterations = int(options.iterations)
    options.geomDim = int(options.geomDim)

    d2r = np.pi/180
    #
    sweepOption = []
    sweepOption.append(' Polar sweep type: 1. Sweep in AOA per given roll angle')
    sweepOption.append(' Polar sweep type: 2. Sweep in AOA per given sideslip-angle')
    sweepOption.append(' Polar sweep type: 3. Sweep in phi per given AOA')
    sweepOption.append(' Polar sweep type: 4. Mach ramp (single- value AOA and  sideslip-angle')

    #
    #--------------- now read the parameters control file and parse it

    fc = open(options.ctrlFile, 'r')
    ctrl = fc.readlines()
    nc = np.size(ctrl)
    fc.close()

    print(str(nc)+" lines read from control file: "+options.ctrlFile)

    PA, polarSweepType, velDirOption, nAlpha, nBeta, nPhi, nMach, \
        alpha, beta, phi, MachList, polarVar = \
                                               psl.setPolaraType(ctrl, nc, options.verbose)

    if options.verbose:
        velDirOptionLegend = ['V(alpha,phi)', 'V(alpha,beta)']
        print('>>>  Control file details: Pitch axis is '+\
              PA+'. Polar sweep type is '+str(polarSweepType)+\
              '; polarVar = '+polarVar)
        print('>>>  Velocity definiton: '+velDirOptionLegend[velDirOption-1])
        print('>>>  nAalpha = '+str(nAlpha)+'; nBeta = '+str(nBeta)+\
              '; nPhi = '+str(nPhi)+'; nMach = '+str(nMach))
    if polarSweepType < 4:
        nPolara = max(nAlpha, nPhi)
    else:
        nPolara = nMach

    #-------------Configuration base file ----------------------
    inputbaseFileString = 'input base file'
    keyWordInputbaseFile = inputbaseFileString.lower()
    iBaseInputF = psl.parLocator(keyWordInputbaseFile, ctrl, nc, -1, options.verbose)
    bIFLine = ctrl[iBaseInputF]
    icol = bIFLine.index(':')
    sBIF = bIFLine[icol+1:]
    inputbaseFile = sBIF.strip(' ')
    inputbaseFile = inputbaseFile.strip('\n')

    print(' ')
    print('--------------------------------------------------------------------------------------')
    print(' ')
    print('Configuration file: ' + inputbaseFile)
    print('PolarSweepType = '+str(polarSweepType)+' Polar sweep in '+polarVar+' using '+\
          str(nPolara)+' angles/Mach No ')
    print(' ')
    print('--------------------------------------------------------------------------------------')
    print(' ')

    if polarSweepType == 4:
        nPolara = 1 # prevent angles inner loop
    if options.geomDim not in [2, 3]:
        raise SystemExit('ERROR: dimension can be either 2 or 3 (-d parameter)  ')

    if options.Wind:
        outSystem = 'Wind'
    else:
        outSystem = 'Body'

    print(" ")
    print("===============================================================================")
    print("   Polar sweep in "+str(options.geomDim)+"D ; output in "+outSystem+" system")
    print("===============================================================================")
    print(" ")

    # load config, start state
    config = SU2.io.Config(inputbaseFile)
    state = SU2.io.State()
    # Set SU2 defaults units, if definitions are not included in the cfg file
    if 'SYSTEM_MEASUREMENTS' not in config:
        config.SYSTEM_MEASUREMENTS = 'SI'
    if config.SOLVER == 'NAVIER_STOKES':
        if 'REYNOLDS_LENGTH' not in config:
            config.REYNOLDS_LENGTH = 1.0

    # prepare config
    config.NUMBER_PART = options.partitions
    if options.iterations > 0:
        config.ITER = options.iterations
    config.NZONES = 1

    # find solution files if they exist
    state.find_files(config)

    # start results data
    results = SU2.util.bunch()

    if nMach == 0:
        if 'MACH_NUMBER' in config:
            MachList.append(config.MACH_NUMBER)
        else:
            MachList.append(0.5)
        nMach = 1

    if nAlpha == 0:
        if 'AOA' in config:
            alpha.append(config.AOA)
        else:
            alpha.append(0.0)
        nAlpha = 1

    if nPhi == 0:
        phi.append(0.0)
        nPhi = 1
        noPhi_in_CTRL = True
    else:
        noPhi_in_CTRL = False

    if nBeta == 0:
        if noPhi_in_CTRL:
            if 'SIDESLIP_ANGLE' in config:
                beta.append(config.SIDESLIP_ANGLE)
            else:
                beta.append(0.0)
            nBeta = 1
        else:
            if polarSweepType < 4:  # alpha sweep with phi set
                tAlpha = [np.tan(d2r*x) for x in alpha]
                tPhi = [np.tan(d2r*x) for x in phi]
                tb = [x*y  for y in tAlpha for x in tPhi]
                beta = [np.arctan(x)/d2r for x in tb]
                nBeta = np.size(beta)
            else:   # Mach ramp
                if 'SIDESLIP_ANGLE' in config:
                    beta.append(config.SIDESLIP_ANGLE)
                else:
                    beta.append(0.0)
                nBeta = 1

    if options.verbose:
        print('>>> alpha: '+str(alpha))
        print('>>> beta:  '+str(beta))
        print('>>> phi:   '+str(phi))
        print('>>> Mach   '+str(MachList))

    results.AOA = alpha
    results.MACH = MachList
    results.SIDESLIP_ANGLE = beta

    if options.geomDim == 3:
        results.MOMENT_X = []
        results.MOMENT_Y = []
    if options.Wind:
        results.DRAG = []
        results.LIFT = []
        if options.geomDim == 3:
            results.SIDEFORCE = []
    else:
        results.FORCE_X = []
        results.FORCE_Y = []
        if options.geomDim == 3:
            results.FORCE_Z = []

    results.MOMENT_Z = []

    if polarSweepType == 4:
        outFile = 'machRamp_aoa' + str(alpha[0]) + '.dat'
    else:
        outFile = 'Polar_M' + str(MachList[0]) + '.dat'
    bufsize = 12
    #
    #----------- Prepare output header ---------------
    #
    if config.SYSTEM_MEASUREMENTS == 'SI':
        length_dimension = 'm'
    else:
        length_dimension = 'in'
    f = open(outFile, 'w', bufsize)
    if options.verbose:
        print('Opening polar sweep file: ' + outFile)
    f.write('% \n%  Main coefficients for a polar sweep \n% \n%  ')
    f.write(sweepOption[polarSweepType-1])
    if polarSweepType == 1:
        satxt = '  ;  Roll angle = %7.2f '%(phi[0])
    elif polarSweepType == 2:
        satxt = '  ;  Sideslip angle = %7.2f '%(beta[0])
    elif polarSweepType == 3:
        satxt = ' ;   AOA = %7.2f '%(alpha[0])
    elif polarSweepType == 4:
        satxt = '  ;  AOA = %7.2f Side slip angle = %7.2f ; '%(alpha[0], beta[0])
    f.write(satxt)
    f.write('\n% \n')
    f.write('% ================== Reference parameteres ======================\n%\n')
    XR = config.REF_ORIGIN_MOMENT_X
    YR = config.REF_ORIGIN_MOMENT_Y
    ZR = config.REF_ORIGIN_MOMENT_Z
    f.write('%  Reference point for moments   : [ ')
    line_text = '%s , %s , %s ]  [ %s ] '%(XR, YR, ZR, length_dimension)
    f.write(line_text)
    f.write('\n')
    f.write('%  Reference area and length: ')
    line_text = 'Aref : %s Lref : %s  [ %s ] '%(config.REF_AREA, config.REF_AREA, length_dimension)
    f.write(line_text)
    f.write('\n%  ')
    line_text = 'Mach : %7.2f  ,  '%(config.MACH_NUMBER)
    f.write(line_text)
    if config.SOLVER == 'NAVIER_STOKES':
        line_text = 'Reynolds Number  :  %s   '%(config.REYNOLDS_NUMBER)
        f.write(line_text)
        line_text = 'Reynolds length :   %s   [ %s ] '%(config.REYNOLDS_LENGTH, length_dimension)
    else:
        line_text = 'Physical problem : %s '%( config.SOLVER)
    f.write(line_text)
    f.write('\n%  ')
    rho = float(config.FREESTREAM_PRESSURE)/\
          (float(config.GAS_CONSTANT)*float(config.FREESTREAM_TEMPERATURE))
    line_text = 'Reference pressure : %s  ,'%(config.FREESTREAM_PRESSURE)
    f.write(line_text)
    line_text = '  Reference density : %7.4f  , '%(rho)
    f.write(line_text)
    line_text = '  Reference Temperature : %s '%(config.FREESTREAM_TEMPERATURE)
    f.write(line_text)
    f.write('\n%  ')
    line_text = 'Constant specific heat ratio  : %s  ,   '%(config.GAMMA_VALUE)
    f.write(line_text)
    line_text = 'Gas constant :  %s  '%(config.GAS_CONSTANT)
    f.write(line_text)
    f.write('\n%  ')
    line_text = 'Grid file :  %s  '%(config.MESH_FILENAME)
    f.write(line_text)
    f.write('\n%  ')
    symmmetry_exists = False
    if 'MARKER_SYM' in config:
        if config.MARKER_SYM != 'NONE':
            symmmetry_exists = True
    if symmmetry_exists:
        line_text = 'Symmetry surface :  yes'
    else:
        line_text = 'Symmetry surface :  no'
    f.write(line_text)
    f.write('\n% \n')
    # -----------------   end reference parameter section --------------
    if options.Wind:
        f.write('% AOA,  Mach,       CL,         CD,            ')
        if options.geomDim == 3:
            f.write('CY,           ')
    else:
        if options.geomDim == 2:
            f.write('% AOA,  Mach,       CX,          CY,            ')
        else:
            f.write('% AOA,  Mach,       CX,          CZ,          CY,            ')

    if options.geomDim == 3:
        f.write('Cmx,         Cmz,           Cmy  \n')
    else:
        f.write('        Cmz \n')

    firstSweepPoint = True
    # iterate mach
    for MachNumber in MachList:

        # iterate angles
        for j in range(0, nPolara):
            if polarSweepType < 3:
                AngleAttack = alpha[j]
                SIDESLIP_ANGLE = beta[0]
            elif polarSweepType == 3:
                AngleAttack = alpha[0]
                SIDESLIP_ANGLE = beta[j]
            else:
                AngleAttack = alpha[0]
                SIDESLIP_ANGLE = beta[0]

            if options.verbose:
                print('Sweep step '+str(j)+': Mach = '+str(MachNumber)+\
                      ', aoa = ', str(AngleAttack)+', beta = '+str(SIDESLIP_ANGLE))

            # local config and state
            konfig = copy.deepcopy(config)
            # enable restart in polar sweep
            konfig.DISCARD_INFILES = 'YES'
            ztate = copy.deepcopy(state)
            #
            # The eval functions below requires definition of various optimization
            # variables, though we are handling here only a direct solution.
            # So, if they are missing in the cfg file (and only then), some dummy values are
            # introduced here
            if  'OBJECTIVE_FUNCTION' not in konfig:
                konfig.OBJECTIVE_FUNCTION = 'DRAG'
            if 'DV_KIND' not in konfig:
                konfig.DV_KIND = ['FFD_SETTING']
            if 'DV_PARAM' not in konfig:
                konfig.DV_PARAM = {'FFDTAG': ['1'], 'PARAM': [[0.0, 0.5]], 'SIZE': [1]}
            if 'DEFINITION_DV' not in konfig:
                konfig.DEFINITION_DV = {'FFDTAG': [[]],
                                        'KIND': ['HICKS_HENNE'],
                                        'MARKER': [['WING']],
                                        'PARAM': [[0.0, 0.05]],
                                        'SCALE': [1.0],
                                        'SIZE': [1]}
            if 'OPT_OBJECTIVE' not in konfig:
                obj = {}
                obj['DRAG'] = {'SCALE':1.e-2, 'OBJTYPE':'DEFAULT', 'MARKER': 'None'}
                konfig.OPT_OBJECTIVE = obj
            #
            # --------- end of dummy optimization variables definition section ---------
            #

            # set angle of attack and side-slip angle
            konfig.AOA = AngleAttack
            konfig.SIDESLIP_ANGLE = SIDESLIP_ANGLE
            konfig.MACH_NUMBER = MachNumber
            caseName = 'DIRECT_M_' + str(MachNumber) + '_AOA_' + str(AngleAttack)
            print('Mach = ', konfig.MACH_NUMBER, 'AOA = ', konfig.AOA)
            print('case :' + caseName)

            if firstSweepPoint:
                # if caseName exists copy the restart file from it for run continuation
                # Continue from previous sweep point if this is not he first
                if os.path.isdir(caseName):
                    command = 'cp '+caseName+'/'+config.SOLUTION_FILENAME+' .'
                    if options.verbose:
                        print(command)
                    shutil.copy2(caseName+'/'+config.SOLUTION_FLOW_FILENAME, os.getcwd())
                    konfig.RESTART_SOL = 'YES'
                else:
                    konfig.RESTART_SOL = 'NO'
                firstSweepPoint = False
            else:
                konfig.RESTART_SOL = 'YES'
            if  konfig.RESTART_SOL == 'YES':
                ztate.FILES.DIRECT = config.SOLUTION_FILENAME
            # run su2
            if options.Wind:
                drag = SU2.eval.func('DRAG', konfig, ztate)
                lift = SU2.eval.func('LIFT', konfig, ztate)
                if options.geomDim == 3:
                    sideforce = SU2.eval.func('SIDEFORCE', konfig, ztate)
            else:
                force_x = SU2.eval.func('FORCE_X', konfig, ztate)
                force_y = SU2.eval.func('FORCE_Y', konfig, ztate)
                if options.geomDim == 3:
                    force_z = SU2.eval.func('FORCE_Z', konfig, ztate)

            momentz = SU2.eval.func('MOMENT_Z', konfig, ztate)
            if options.geomDim == 3:
                momentx = SU2.eval.func('MOMENT_X', konfig, ztate)
                momenty = SU2.eval.func('MOMENT_Y', konfig, ztate)

            # append results

            if options.Wind:
                results.DRAG.append(drag)
                results.LIFT.append(lift)
                if options.geomDim == 3:
                    results.SIDEFORCE.append(sideforce)
            else:
                results.FORCE_X.append(force_x)
                results.FORCE_Y.append(force_y)
                if options.geomDim == 3:
                    results.FORCE_Z.append(force_z)

            results.MOMENT_Z.append(momentz)
            if options.geomDim == 3:
                results.MOMENT_X.append(momentx)
                results.MOMENT_Y.append(momenty)

            output = '  ' + str(AngleAttack) + ",   "+str(MachNumber)+", "

            if options.Wind:
                output = output+ str(lift) + ", " + str(drag)
                if options.geomDim == 3:
                    output = output+", "+str(sideforce)
            else:
                if options.geomDim == 2:
                    output = output+ str(force_x) + ", " + str(force_y)
                else:
                    output = output + str(force_x) + ", " + str(force_z) + ", " + str(force_y)
            if options.geomDim == 3:
                output = output + ", " + str(momentx) + ", " + str(momentz) + ", "
                output = output + str(momenty) + " \n"
            else:
                output = output+", "+str(momentz)+" \n"

            f.write(output)
            # save data
            SU2.io.save_data('results.pkl', results)
<<<<<<< HEAD
            os.system('cp results.pkl  DIRECT/.')
            os.system('cp '+config.SOLUTION_FILENAME+' DIRECT/.')
=======
            shutil.copy2('results.pkl', 'DIRECT')
            shutil.copy2(config.SOLUTION_FLOW_FILENAME, 'DIRECT')
>>>>>>> d6fa48d3

            if os.path.isdir(caseName):
                command = 'cat '+caseName+\
                          '/history_direct.dat DIRECT/history_direct.dat > tmp && mv tmp '+\
                          'DIRECT/history_direct.dat'
                if options.verbose:
                    print(command)
                os.system(command)
                shutil.rmtree(caseName)

            command = 'cp -p -R DIRECT '+caseName
            if options.verbose:
                print(command)
            shutil.copytree('DIRECT', caseName)

    # Close open file
    f.close()
    if os.path.isdir('DIRECT'):
<<<<<<< HEAD
        os.system('rm -R DIRECT')
    if os.path.isfile(config.SOLUTION_FILENAME):
        os.system('rm '+config.SOLUTION_FILENAME)
=======
        shutil.rmtree('DIRECT')
    if os.path.isfile(config.SOLUTION_FLOW_FILENAME):
        os.remove(config.SOLUTION_FLOW_FILENAME)
>>>>>>> d6fa48d3
    if os.path.isfile('results.pkl'):
        os.remove('results.pkl')
    print('Post sweep cleanup completed')

    #         sys.exit(0)

    #----------------------------------------------------------#

    #: for each angle

    # plotting
    #plt.figure()
    #plt.plot( results.MACH_NUMBER, results.AOA , results.LIFT , results.DRAG )
    #plt.show()



if __name__ == "__main__":
    main()<|MERGE_RESOLUTION|>--- conflicted
+++ resolved
@@ -463,13 +463,8 @@
             f.write(output)
             # save data
             SU2.io.save_data('results.pkl', results)
-<<<<<<< HEAD
-            os.system('cp results.pkl  DIRECT/.')
-            os.system('cp '+config.SOLUTION_FILENAME+' DIRECT/.')
-=======
             shutil.copy2('results.pkl', 'DIRECT')
             shutil.copy2(config.SOLUTION_FLOW_FILENAME, 'DIRECT')
->>>>>>> d6fa48d3
 
             if os.path.isdir(caseName):
                 command = 'cat '+caseName+\
@@ -488,15 +483,9 @@
     # Close open file
     f.close()
     if os.path.isdir('DIRECT'):
-<<<<<<< HEAD
-        os.system('rm -R DIRECT')
-    if os.path.isfile(config.SOLUTION_FILENAME):
-        os.system('rm '+config.SOLUTION_FILENAME)
-=======
         shutil.rmtree('DIRECT')
     if os.path.isfile(config.SOLUTION_FLOW_FILENAME):
         os.remove(config.SOLUTION_FLOW_FILENAME)
->>>>>>> d6fa48d3
     if os.path.isfile('results.pkl'):
         os.remove('results.pkl')
     print('Post sweep cleanup completed')
