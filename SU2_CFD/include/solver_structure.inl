--- conflicted
+++ resolved
@@ -2074,7 +2074,6 @@
 
 inline su2double CSolver::GetSlidingState(unsigned short val_marker, unsigned long val_vertex, unsigned short val_state) { return 0; }
 
-<<<<<<< HEAD
 inline void CSolver::Shock_Capturing_DG(CGeometry *geometry, CSolver **solver_container, CNumerics *numerics,
                                      CConfig *config, unsigned short iMesh, unsigned short iRKStep) {}
 
@@ -2086,11 +2085,9 @@
 
 inline void CSolver:: MultiplyResidualByInverseMassMatrix(CConfig    *config,
                                                           const bool useADER) {}
-=======
 inline void CTurbSolver::SetSlidingState(unsigned short val_marker, unsigned long val_vertex, unsigned short val_state, su2double component){ SlidingState[val_marker][val_vertex][val_state] = component; }
 
 inline su2double CTurbSolver::GetSlidingState(unsigned short val_marker, unsigned long val_vertex, unsigned short val_state) { return SlidingState[val_marker][val_vertex][val_state]; }
->>>>>>> 91910a79
 
 inline void CTurbSASolver::SetFreeStream_Solution(CConfig *config) {
   for (unsigned long iPoint = 0; iPoint < nPoint; iPoint++)
