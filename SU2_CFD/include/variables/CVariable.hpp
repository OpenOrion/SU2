/*!
 * \file CVariable.hpp
 * \brief Declaration and inlines of the parent class for defining problem
          variables, function definitions in file <i>CVariable.cpp</i>.
          All variables are children of at least this class.
 * \author F. Palacios, T. Economon
 * \version 7.1.1 "Blackbird"
 *
 * SU2 Project Website: https://su2code.github.io
 *
 * The SU2 Project is maintained by the SU2 Foundation
 * (http://su2foundation.org)
 *
 * Copyright 2012-2021, SU2 Contributors (cf. AUTHORS.md)
 *
 * SU2 is free software; you can redistribute it and/or
 * modify it under the terms of the GNU Lesser General Public
 * License as published by the Free Software Foundation; either
 * version 2.1 of the License, or (at your option) any later version.
 *
 * SU2 is distributed in the hope that it will be useful,
 * but WITHOUT ANY WARRANTY; without even the implied warranty of
 * MERCHANTABILITY or FITNESS FOR A PARTICULAR PURPOSE. See the GNU
 * Lesser General Public License for more details.
 *
 * You should have received a copy of the GNU Lesser General Public
 * License along with SU2. If not, see <http://www.gnu.org/licenses/>.
 */

#pragma once

#include "../../../Common/include/parallelization/mpi_structure.hpp"

#include <cmath>
#include <iostream>
#include <cstdlib>

#include "../../../Common/include/CConfig.hpp"
#include "../../../Common/include/containers/container_decorators.hpp"

class CFluidModel;
class CNEMOGas;

using namespace std;

/*!
 * \class CVariable
 * \brief Main class for defining the variables.
 * \author F. Palacios
 */
class CVariable {
protected:
  using VectorType = C2DContainer<unsigned long, su2double, StorageType::ColumnMajor, 64, DynamicSize, 1>;
  using MatrixType = C2DContainer<unsigned long, su2double, StorageType::RowMajor,    64, DynamicSize, DynamicSize>;

  MatrixType Solution;       /*!< \brief Solution of the problem. */
  MatrixType Solution_Old;   /*!< \brief Old solution of the problem R-K. */

  MatrixType External;       /*!< \brief External (outer) contribution in discrete adjoint multizone problems. */

  su2vector<bool> Non_Physical;  /*!< \brief Non-physical points in the solution (force first order). */
  su2vector<unsigned short>
  Non_Physical_Counter;          /*!< \brief Number of consecutive iterations that a point has been treated first-order.
                                  After a specified number of successful reconstructions, the point can be returned to second-order. */

  VectorType UnderRelaxation;  /*!< \brief Value of the under-relaxation parameter local to the control volume. */
  VectorType LocalCFL;         /*!< \brief Value of the CFL number local to the control volume. */

  MatrixType Solution_time_n;    /*!< \brief Solution of the problem at time n for dual-time stepping technique. */
  MatrixType Solution_time_n1;   /*!< \brief Solution of the problem at time n-1 for dual-time stepping technique. */
  VectorType Delta_Time;         /*!< \brief Time step. */

  CVectorOfMatrix Gradient;  /*!< \brief Gradient of the solution of the problem. */
  C3DDoubleMatrix Rmatrix;   /*!< \brief Geometry-based matrix for weighted least squares gradient calculations. */

  MatrixType Limiter;        /*!< \brief Limiter of the solution of the problem. */
  MatrixType Solution_Max;   /*!< \brief Max solution for limiter computation. */
  MatrixType Solution_Min;   /*!< \brief Min solution for limiter computation. */

  MatrixType AuxVar;             /*!< \brief Auxiliary variable for gradient computation. */
  CVectorOfMatrix Grad_AuxVar;   /*!< \brief Gradient of the auxiliary variables  of the problem. */

  VectorType Max_Lambda_Inv;   /*!< \brief Maximun inviscid eingenvalue. */
  VectorType Max_Lambda_Visc;  /*!< \brief Maximun viscous eingenvalue. */
  VectorType Lambda;           /*!< \brief Value of the eingenvalue. */

  VectorType Sensor;               /*!< \brief Pressure sensor for high order central scheme and Roe dissipation. */
  MatrixType Undivided_Laplacian;  /*!< \brief Undivided laplacian of the solution. */

  MatrixType Res_TruncError;  /*!< \brief Truncation error for multigrid cycle. */
  MatrixType Residual_Old;    /*!< \brief Auxiliary structure for residual smoothing. */
  MatrixType Residual_Sum;    /*!< \brief Auxiliary structure for residual smoothing. */

  MatrixType Solution_BGS_k;     /*!< \brief Old solution container for BGS iterations. */

  su2matrix<int> AD_InputIndex;    /*!< \brief Indices of Solution variables in the adjoint vector. */
  su2matrix<int> AD_OutputIndex;   /*!< \brief Indices of Solution variables in the adjoint vector after having been updated. */
  su2matrix<int> AD_Time_n_InputIndex;  /*!< \brief Indices of Solution variables in the adjoint vector. */
  su2matrix<int> AD_Time_n1_InputIndex; /*!< \brief Indices of Solution variables in the adjoint vector. */

  unsigned long nPoint = 0;  /*!< \brief Number of points in the domain. */
  unsigned long nDim = 0;      /*!< \brief Number of dimension of the problem. */
  unsigned long nVar = 0;        /*!< \brief Number of variables of the problem. */
  unsigned long nPrimVar = 0;      /*!< \brief Number of primitive variables. */
  unsigned long nPrimVarGrad = 0;    /*!< \brief Number of primitives for which a gradient is computed. */
  unsigned long nSecondaryVar = 0;     /*!< \brief Number of secondary variables. */
  unsigned long nSecondaryVarGrad = 0;   /*!< \brief Number of secondaries for which a gradient is computed. */
  unsigned long nAuxVar = 0; /*!< \brief Number of auxiliary variables. */

  /*--- Only allow default construction by derived classes. ---*/
  CVariable() = default;

  inline static void AssertOverride() {
    assert(false && "A base method of CVariable was used, but it should have been overridden by the derived class.");
  }

public:
  /*--- Disable copy and assignment. ---*/
  CVariable(const CVariable&) = delete;
  CVariable(CVariable&&) = delete;
  CVariable& operator= (const CVariable&) = delete;
  CVariable& operator= (CVariable&&) = delete;

  /*!
   * \overload
   * \param[in] npoint - Number of points/nodes/vertices in the domain.
   * \param[in] nvar - Number of variables of the problem.
   * \param[in] config - Definition of the particular problem.
   */
  CVariable(unsigned long npoint, unsigned long nvar, CConfig *config);

  /*!
   * \overload
   * \param[in] npoint - Number of points/nodes/vertices in the domain.
   * \param[in] ndim - Number of dimensions of the problem.
   * \param[in] nvar - Number of variables of the problem.
   * \param[in] config - Definition of the particular problem.
   * \param[in] adjoint - True if derived class is an adjoint variable.
   */
  CVariable(unsigned long npoint, unsigned long ndim, unsigned long nvar, CConfig *config, bool adjoint = false);

  /*!
   * \brief Destructor of the class.
   */
  virtual ~CVariable() = default;

  /*!
   * \brief Get the number of auxiliary variables.
   */
  inline unsigned long GetnAuxVar() const { return nAuxVar; }

  /*!
   * \brief Set the value of the solution, all variables.
   * \param[in] iPoint - Point index.
   * \param[in] solution - Solution of the problem.
   */
  inline void SetSolution(unsigned long iPoint, const su2double *solution) {
    for (unsigned long iVar = 0; iVar < nVar; iVar++) Solution(iPoint,iVar) = solution[iVar];
  }

  /*!
   * \brief Set the value of the solution, one variable.
   * \param[in] iPoint - Point index.
   * \param[in] iVar - Index of the variable.
   * \param[in] solution - Value of the solution for the index <i>iVar</i>.
   */
  inline void SetSolution(unsigned long iPoint, unsigned long iVar, su2double solution) { Solution(iPoint,iVar) = solution; }

  /*!
   * \brief Add the value of the solution vector to the previous solution (incremental approach).
   * \param[in] iPoint - Point index.
   * \param[in] iVar - Index of the variable.
   * \param[in] solution - Value of the solution for the index <i>iVar</i>.
   */
  inline void Add_DeltaSolution(unsigned long iPoint, unsigned long iVar, su2double solution) { Solution(iPoint,iVar) += solution; }

  /*!
   * \brief Set the value of the non-physical point.
   * \param[in] iPoint - Point index.
   * \param[in] value - identification of the non-physical point.
   */
  inline void SetNon_Physical(unsigned long iPoint, bool val_value) {
    if (val_value) {
      Non_Physical(iPoint) = val_value;
      Non_Physical_Counter(iPoint) = 0;
    } else {
      Non_Physical_Counter(iPoint)++;
      if (Non_Physical_Counter(iPoint) > 20) {
        Non_Physical(iPoint) = false;
      }
    }
  }

  /*!
   * \brief Get the value of the non-physical boolean at a point.
   * \param[in] iPoint - Point index.
   * \return Value of the Non-physical point.
   */
  inline bool GetNon_Physical(unsigned long iPoint) { return Non_Physical(iPoint); }

  /*!
   * \brief Get the solution.
   * \param[in] iPoint - Point index.
   * \param[in] iVar - Index of the variable.
   * \return Value of the solution for the index <i>iVar</i>.
   */
  inline su2double GetSolution(unsigned long iPoint, unsigned long iVar) const { return Solution(iPoint,iVar); }

  /*!
   * \brief Get the old solution of the problem (Runge-Kutta method)
   * \param[in] iPoint - Point index.
   * \param[in] iVar - Index of the variable.
   * \return Pointer to the old solution vector.
   */
  inline su2double GetSolution_Old(unsigned long iPoint, unsigned long iVar) const { return Solution_Old(iPoint,iVar); }

  /*!
   * \brief Set the value of the old solution.
   * \param[in] iPoint - Point index.
   * \param[in] solution_old - Pointer to the residual vector.
   */
  inline void SetSolution_Old(unsigned long iPoint, const su2double *solution_old) {
    for (unsigned long iVar = 0; iVar < nVar; iVar++)
      Solution_Old(iPoint,iVar) = solution_old[iVar];
  }

  /*!
   * \overload
   * \param[in] iVar - Index of the variable.
   * \param[in] iPoint - Point index.
   * \param[in] solution_old - Value of the old solution for the index <i>iVar</i>.
   */
  inline void SetSolution_Old(unsigned long iPoint, unsigned long iVar, su2double solution_old) { Solution_Old(iPoint,iVar) = solution_old; }

  /*!
   * \brief Set old variables to the value of the current variables.
   */
  void Set_OldSolution();

  /*!
   * \brief Set variables to the value of the old variables.
   */
  void Set_Solution();

  /*!
   * \brief Set the variable solution at time n.
   */
  void Set_Solution_time_n();

  /*!
   * \brief Set the variable solution at time n-1.
   */
  void Set_Solution_time_n1();

  /*!
   * \brief Set the variable solution at time n.
   * \param[in] iPoint - Point index.
   */
  inline void Set_Solution_time_n(unsigned long iPoint, const su2double* val_sol) {
    for (unsigned long iVar = 0; iVar < nVar; iVar++) Solution_time_n(iPoint,iVar) = val_sol[iVar];
  }

  /*!
   * \brief Set the variable solution at time n-1.
   * \param[in] iPoint - Point index.
   */
  inline void Set_Solution_time_n1(unsigned long iPoint, const su2double* val_sol) {
    for (unsigned long iVar = 0; iVar < nVar; iVar++)
      Solution_time_n1(iPoint,iVar) = val_sol[iVar];
  }

  /*!
   * \brief Set the variable solution at time n.
   * \param[in] iPoint - Point index.
   */
  inline void Set_Solution_time_n(unsigned long iPoint, unsigned long iVar, su2double val_sol) {
    Solution_time_n(iPoint,iVar) = val_sol;
  }

  /*!
   * \brief Set the variable solution at time n-1.
   * \param[in] iPoint - Point index.
   */
  inline void Set_Solution_time_n1(unsigned long iPoint, unsigned long iVar, su2double val_sol) {
    Solution_time_n1(iPoint,iVar) = val_sol;
  }

  /*!
   * \brief Virtual Member. Specify a vector to set the velocity components of the solution.
   *        Multiplied by density for compressible cases.
   * \param[in] iPoint - Point index.
   * \param[in] val_vector - Pointer to the vector.
   */
  inline virtual void SetVelSolutionVector(unsigned long iPoint, const su2double *val_vector) { }

  /*!
   * \brief Add a value to the solution.
   * \param[in] iPoint - Point index.
   * \param[in] iVar - Number of the variable.
   * \param[in] solution - Value that we want to add to the solution.
   */
  inline void AddSolution(unsigned long iPoint, unsigned long iVar, su2double solution) {
    Solution(iPoint, iVar) = Solution_Old(iPoint, iVar) + solution;
  }

  /*!
   * \brief Add a value to the solution.
   * \param[in] iPoint - Point index.
   * \param[in] solution - Value that we want to add to the solution.
   */
  inline void AddSolution(unsigned long iPoint, const su2double *solution) {
    for (unsigned long iVar = 0; iVar < nVar; iVar++) Solution(iPoint, iVar) += solution[iVar];
  }

  /*!
   * \brief A virtual member.
   * \param[in] iPoint - Point index.
   * \param[in] iVar - Index of the variable.
   * \return Pointer to the old solution vector.
   */
  inline virtual su2double GetSolution_New(unsigned long iPoint, unsigned long iVar) const { return 0.0; }

  /*!
   * \brief A virtual member.
   * \param[in] iPoint - Point index.
   */
  inline virtual su2double GetRoe_Dissipation(unsigned long iPoint) const { return 0.0; }

  /*!
   * \brief A virtual member.
   * \param[in] iPoint - Point index.
   */
  inline virtual void SetRoe_Dissipation(unsigned long iPoint, su2double val_dissipation) {}

  /*!
   * \brief A virtual member.
   * \param[in] iPoint - Point index.
   */
  inline virtual void SetRoe_Dissipation_FD(unsigned long iPoint, su2double val_wall_dist) {}

  /*!
   * \brief A virtual member.
   * \param[in] iPoint - Point index.
   * \param[in] val_delta - A scalar measure of the grid size
   * \param[in] val_const_DES - The DES constant (C_DES)
   */
  inline virtual void SetRoe_Dissipation_NTS(unsigned long iPoint, su2double val_delta, su2double val_const_DES) {}

  /*!
   * \brief A virtual member.
   * \param[in] iPoint - Point index.
   */
  inline virtual su2double GetDES_LengthScale(unsigned long iPoint) const { return 0.0; }

  /*!
   * \brief A virtual member.
   * \param[in] iPoint - Point index.
   */
  inline virtual void SetDES_LengthScale(unsigned long iPoint, su2double val_des_lengthscale) {}

  /*!
   * \brief A virtual member.
   * \param[in] iPoint - Point index.
   */
  virtual void SetSolution_New() {}

  /*!
   * \brief Set external contributions to zero.
   */
  void SetExternalZero();

  /*!
   * \brief Set old External to the value of the current variables.
   */
  void Set_OldExternal();

  /*!
   * \brief A virtual member.
   * \param[in] iPoint - Point index.
   * \param[in] iVar - Number of the variable.
   * \param[in] solution - Value that we want to add to the solution.
   */
  inline virtual void AddSolution_New(unsigned long iPoint, unsigned long iVar, su2double solution) {}

  /*!
   * \brief Add a value to the External vector.
   * \param[in] iPoint - Point index.
   * \param[in] val_sol - vector that has to be added component-wise
   */
  inline void Add_External(unsigned long iPoint, const su2double* val_sol) {
    for(unsigned long iVar = 0; iVar < nVar; iVar++) External(iPoint,iVar) += val_sol[iVar];
  }

  /*!
   * \brief Add a value to the solution, clipping the values.
   * \param[in] iPoint - Point index.
   * \param[in] iVar - Index of the variable.
   * \param[in] solution - Value of the solution change.
   * \param[in] lowerlimit - Lower value.
   * \param[in] upperlimit - Upper value.
   */
  inline void AddClippedSolution(unsigned long iPoint, unsigned long iVar, su2double solution,
                                 su2double lowerlimit, su2double upperlimit) {

    su2double val_new = Solution_Old(iPoint, iVar) + solution;
    Solution(iPoint,iVar) = min(max(val_new, lowerlimit), upperlimit);
  }

  /*!
   * \brief Update the variables using a conservative format.
   * \param[in] iPoint - Point index.
   * \param[in] iVar - Index of the variable.
   * \param[in] solution - Value of the solution change.
   * \param[in] val_density - Value of the density.
   * \param[in] val_density_old - Value of the old density.
   * \param[in] lowerlimit - Lower value.
   * \param[in] upperlimit - Upper value.
   */
  inline void AddConservativeSolution(unsigned long iPoint, unsigned long iVar, su2double solution,
                                      su2double val_density, su2double val_density_old,
                                      su2double lowerlimit, su2double upperlimit) {

    su2double val_new = (Solution_Old(iPoint,iVar)*val_density_old + solution)/val_density;
    Solution(iPoint,iVar) = min(max(val_new, lowerlimit), upperlimit);
  }

  /*!
   * \brief Get the entire solution of the problem.
   * \return Reference to the solution matrix.
   */
  inline const MatrixType& GetSolution(void) const { return Solution; }

  /*!
   * \brief Get the solution of the problem.
   * \param[in] iPoint - Point index.
   * \return Pointer to the solution vector.
   */
  inline su2double *GetSolution(unsigned long iPoint) { return Solution[iPoint]; }

  /*!
   * \brief Get the old solution of the problem (Runge-Kutta method)
   * \param[in] iPoint - Point index.
   * \return Pointer to the old solution vector.
   */
  inline su2double *GetSolution_Old(unsigned long iPoint) { return Solution_Old[iPoint]; }

  /*!
   * \brief Get the external contributions of the problem.
   * \param[in] iPoint - Point index.
   * \return Pointer to the External row for iPoint.
   */
  inline const su2double *Get_External(unsigned long iPoint) const { return External[iPoint]; }
  inline const MatrixType& Get_External() const { return External; }

  /*!
   * \brief Get the solution at time n.
   * \param[in] iPoint - Point index.
   * \return Pointer to the solution (at time n) vector.
   */
  inline su2double *GetSolution_time_n(unsigned long iPoint) { return Solution_time_n[iPoint]; }

  /*!
   * \brief Get the solution at time n-1.
   * \param[in] iPoint - Point index.
   * \return Pointer to the solution (at time n-1) vector.
   */
  inline su2double *GetSolution_time_n1(unsigned long iPoint) { return Solution_time_n1[iPoint]; }

  /*!
   * \brief Set the value of the old residual.
   * \param[in] iPoint - Point index.
   * \param[in] val_residual_old - Pointer to the residual vector.
   */
  inline void SetResidual_Old(unsigned long iPoint, const su2double *val_residual_old) {
    for (unsigned long iVar = 0; iVar < nVar; iVar++)
      Residual_Old(iPoint,iVar) = val_residual_old[iVar];
  }

  /*!
   * \brief Add a value to the summed residual vector.
   * \param[in] iPoint - Point index.
   * \param[in] val_residual - Pointer to the residual vector.
   */
  inline void AddResidual_Sum(unsigned long iPoint, const su2double *val_residual) {
    for (unsigned long iVar = 0; iVar < nVar; iVar++)
      Residual_Sum(iPoint,iVar) += val_residual[iVar];
  }

  /*!
   * \brief Set summed residual vector to zero value.
   */
  inline void SetResidualSumZero(unsigned long iPoint) {
    for (unsigned long iVar = 0; iVar < nVar; iVar++) Residual_Sum(iPoint,iVar) = 0.0;
  }

  /*!
   * \brief Get the value of the summed residual.
   * \param[in] iPoint - Point index.
   * \return Pointer to the summed residual.
   */
  inline su2double *GetResidual_Sum(unsigned long iPoint) { return Residual_Sum[iPoint]; }

  /*!
   * \brief Get the value of the old residual.
   * \param[in] iPoint - Point index.
   * \return Pointer to the old residual.
   */
  inline su2double *GetResidual_Old(unsigned long iPoint) { return Residual_Old[iPoint]; }

  /*!
   * \brief Get the value of the summed residual.
   * \param[in] iPoint - Point index.
   * \param[in] val_residual - Pointer to the summed residual.
   */
  inline void GetResidual_Sum(unsigned long iPoint, su2double *val_residual) const {
    for (unsigned long iVar = 0; iVar < nVar; iVar++)
      val_residual[iVar] = Residual_Sum(iPoint,iVar);
  }

  /*!
   * \brief Set the value of the under-relaxation parameter for the current control volume (CV).
   * \param[in] iPoint - Point index.
   * \param[in] val_under_relaxation - the input value of the under-relaxation parameter for this CV.
   */
  inline void SetUnderRelaxation(unsigned long iPoint, su2double val_under_relaxation) { UnderRelaxation(iPoint) = val_under_relaxation; }

  /*!
   * \brief Get the value of the under-relaxation parameter for the current control volume (CV).
   * \param[in] iPoint - Point index.
   * \return Value of the under-relaxation parameter for this CV.
   */
  inline su2double GetUnderRelaxation(unsigned long iPoint) const { return UnderRelaxation(iPoint); }

  /*!
   * \brief Set the value of the local CFL number for the current control volume (CV).
   * \param[in] iPoint - Point index.
   * \param[in] val_cfl - the input value of the local CFL number for this CV.
   */
  inline void SetLocalCFL(unsigned long iPoint, su2double val_cfl) { LocalCFL(iPoint) = val_cfl; }

  /*!
   * \brief Get the value of the local CFL number for the current control volume (CV).
   * \param[in] iPoint - Point index.
   * \return Value of the local CFL number for this CV.
   */
  inline su2double GetLocalCFL(unsigned long iPoint) const { return LocalCFL(iPoint); }

  /*!
   * \brief Get the entire Aux matrix of the problem.
   * \return Reference to the aux var  matrix.
   */
  inline const MatrixType& GetAuxVar(void) const { return AuxVar; }

  /*!
   * \brief Get the Aux var value at Point i, variable j.
   */
  inline su2double GetAuxVar(unsigned long iPoint, unsigned long iVar = 0) const { return AuxVar(iPoint,iVar); }

  /*!
   * \brief Set auxiliary variables.
   * \param[in] iPoint - Point index.
   * \param[in] iVar - Varriable indexs
   * \param[in] val_auxvar - Value of the auxiliar variable.
   */
  inline void SetAuxVar(unsigned long iPoint, unsigned long iVar, const su2double auxvar) {
    AuxVar(iPoint,iVar) = auxvar;
  }

  /*!
   * \brief Set value of auxillary gradients.
   * \param[in] iPoint - Point index.
   * \param[in] iVar - Index of the variable.
   * \param[in] iDim - Index of the dimension.
   * \param[in] value - Value of the gradient.
   */
  inline void SetAuxVarGradient(unsigned long iPoint, unsigned long iVar, unsigned long iDim, su2double value) {
    Grad_AuxVar(iPoint,iVar,iDim) = value;
  }

  /*!
   * \brief Get the gradient of the auxilary variables.
   * \return Reference to gradient.
   */
  inline CVectorOfMatrix& GetAuxVarGradient(void) { return Grad_AuxVar; }

  /*!
   * \brief Get the value of the auxilliary gradient.
   * \param[in] iPoint - Point index.
   * \param[in] iVar - Index of the variable.
   * \param[in] iDim - Index of the dimension.
   * \return Value of the solution gradient.
   */
  inline su2double GetAuxVarGradient(unsigned long iPoint, unsigned long iVar, unsigned long iDim) const {
    return Grad_AuxVar(iPoint,iVar,iDim);
  }

  /*!
   * \brief Get the value of the auxilliary gradient.
   * \param[in] iPoint - Point index.
   * \return Value of the solution gradient.
   */
  inline su2double** GetAuxVarGradient(unsigned long iPoint) {
    return Grad_AuxVar[iPoint];
  }

  /*!
   * \brief Add a value to the truncation error.
   * \param[in] iPoint - Point index.
   * \param[in] val_truncation_error - Value that we want to add to the truncation error.
   */
  inline void AddRes_TruncError(unsigned long iPoint, const su2double *val_truncation_error) {
    for (unsigned long iVar = 0; iVar < nVar; iVar++)
      Res_TruncError(iPoint, iVar) += val_truncation_error[iVar];
  }

  /*!
   * \brief Subtract a value to the truncation error.
   * \param[in] iPoint - Point index.
   * \param[in] val_truncation_error - Value that we want to subtract to the truncation error.
   */
  inline void SubtractRes_TruncError(unsigned long iPoint, const su2double *val_truncation_error) {
    for (unsigned long iVar = 0; iVar < nVar; iVar++)
      Res_TruncError(iPoint, iVar) -= val_truncation_error[iVar];
  }

  /*!
   * \brief Set the truncation error to zero.
   * \param[in] iPoint - Point index.
   */
  inline void SetRes_TruncErrorZero(unsigned long iPoint) {
    for (unsigned long iVar = 0; iVar < nVar; iVar++) Res_TruncError(iPoint, iVar) = 0.0;
  }

  /*!
   * \brief Set the truncation error to zero.
   * \param[in] iPoint - Point index.
   */
  inline void SetVal_ResTruncError_Zero(unsigned long iPoint, unsigned long iVar) {Res_TruncError(iPoint, iVar) = 0.0;}

  /*!
   * \brief Set the momentum part of the truncation error to zero.
   * \param[in] iPoint - Point index.
   */
  inline virtual void SetVel_ResTruncError_Zero(unsigned long iPoint) { }

  /*!
   * \brief Set the velocity of the truncation error to zero.
   * \param[in] iPoint - Point index.
   */
  inline void SetEnergy_ResTruncError_Zero(unsigned long iPoint) { Res_TruncError(iPoint,nDim+1) = 0.0;}

  /*!
   * \brief Get the truncation error.
   * \param[in] iPoint - Point index.
   * \return Pointer to the truncation error.
   */
  inline su2double *GetResTruncError(unsigned long iPoint) { return Res_TruncError[iPoint]; }

  /*!
   * \brief Get the truncation error.
   * \param[in] iPoint - Point index.
   * \param[in] val_trunc_error - Pointer to the truncation error.
   */
  inline void GetResTruncError(unsigned long iPoint, su2double *val_trunc_error) const {
    for (unsigned long iVar = 0; iVar < nVar; iVar++)
      val_trunc_error[iVar] = Res_TruncError(iPoint, iVar);
  }

  /*!
   * \brief Set the gradient of the solution.
   * \param[in] iPoint - Point index.
   * \param[in] gradient - Gradient of the solution.
   */
  inline void SetGradient(unsigned long iPoint, su2double **gradient) {
    for (unsigned long iVar = 0; iVar < nVar; iVar++)
      for (unsigned long iDim = 0; iDim < nDim; iDim++)
        Gradient(iPoint,iVar,iDim) = gradient[iVar][iDim];
  }

  /*!
   * \brief Get the gradient of the entire solution.
   * \return Reference to gradient.
   */
  inline CVectorOfMatrix& GetGradient(void) { return Gradient; }

  /*!
   * \brief Get the value of the solution gradient.
   * \param[in] iPoint - Point index.
   * \return Value of the gradient solution.
   */
  inline su2double **GetGradient(unsigned long iPoint) { return Gradient[iPoint]; }

  /*!
   * \brief Get the value of the solution gradient.
   * \param[in] iPoint - Point index.
   * \param[in] iVar - Index of the variable.
   * \param[in] iDim - Index of the dimension.
   * \return Value of the solution gradient.
   */
  inline su2double GetGradient(unsigned long iPoint, unsigned long iVar, unsigned long iDim) const { return Gradient(iPoint,iVar,iDim); }

  /*!
   * \brief Add <i>value</i> to the Rmatrix for least squares gradient calculations.
   * \param[in] iPoint - Point index.
   * \param[in] iDim - Index of the dimension.
   * \param[in] jDim - Index of the dimension.
   * \param[in] value - Value of the Rmatrix entry.
   */
  inline void AddRmatrix(unsigned long iPoint, unsigned long iDim, unsigned long jDim, su2double value) { Rmatrix(iPoint,iDim,jDim) += value; }

  /*!
   * \brief Get the value of the Rmatrix entry for least squares gradient calculations.
   * \param[in] iPoint - Point index.
   * \param[in] iDim - Index of the dimension.
   * \param[in] jDim - Index of the dimension.
   * \return Value of the Rmatrix entry.
   */
  inline su2double GetRmatrix(unsigned long iPoint, unsigned long iDim, unsigned long jDim) const { return Rmatrix(iPoint,iDim,jDim); }

  /*!
   * \brief Get the value Rmatrix for the entire domain.
   * \return Reference to the Rmatrix.
   */
  inline C3DDoubleMatrix& GetRmatrix(void) { return Rmatrix; }

  /*!
   * \brief Get the slope limiter.
   * \return Reference to the limiters vector.
   */
  inline MatrixType& GetLimiter(void) { return Limiter; }

  /*!
   * \brief Get the value of the slope limiter.
   * \param[in] iPoint - Point index.
   * \return Pointer to the limiters vector.
   */
  inline su2double *GetLimiter(unsigned long iPoint) { return Limiter[iPoint]; }

  /*!
   * \brief Get the value of the slope limiter.
   * \param[in] iPoint - Point index.
   * \param[in] iVar - Index of the variable.
   * \return Value of the limiter vector for the variable <i>iVar</i>.
   */
  inline su2double GetLimiter(unsigned long iPoint, unsigned long iVar) const { return Limiter(iPoint,iVar); }

  /*!
   * \brief Get the min solution.
   * \return Value of the min solution for the domain.
   */
  inline MatrixType& GetSolution_Max() { return Solution_Max; }
  inline const MatrixType& GetSolution_Max() const { return Solution_Max; }

  /*!
   * \brief Get the min solution.
   * \return Value of the min solution for the domain.
   */
  inline MatrixType& GetSolution_Min() { return Solution_Min; }
  inline const MatrixType& GetSolution_Min() const { return Solution_Min; }

  /*!
   * \brief Get the value of the wind gust
   * \param[in] iPoint - Point index.
   * \return Value of the wind gust
   */
  inline virtual su2double* GetWindGust(unsigned long iPoint) { return nullptr; }

  /*!
   * \brief Set the value of the wind gust
   * \param[in] iPoint - Point index.
   * \param[in] val_WindGust - Value of the wind gust
   */
  inline virtual void SetWindGust(unsigned long iPoint, const su2double* val_WindGust) {}

  /*!
   * \brief Get the value of the derivatives of the wind gust
   * \param[in] iPoint - Point index.
   * \return Value of the derivatives of the wind gust
   */
  inline virtual su2double* GetWindGustDer(unsigned long iPoint) { return nullptr;}

  /*!
   * \brief Set the value of the derivatives of the wind gust
   * \param[in] iPoint - Point index.
   * \param[in] val_WindGust - Value of the derivatives of the wind gust
   */
  inline virtual void SetWindGustDer(unsigned long iPoint, const su2double* val_WindGust) {}

  /*!
   * \brief Set the value of the time step.
   * \param[in] iPoint - Point index.
   * \param[in] val_delta_time - Value of the time step.
   */
  inline void SetDelta_Time(unsigned long iPoint, su2double val_delta_time) { Delta_Time(iPoint) = val_delta_time; }

  /*!
   * \brief Get the value of the time step.
   * \param[in] iPoint - Point index.
   * \return Value of the time step.
   */
  inline su2double GetDelta_Time(unsigned long iPoint) const {return Delta_Time(iPoint); }

  /*!
   * \brief Set the value of the maximum eigenvalue for the inviscid terms of the PDE.
   * \param[in] iPoint - Point index.
   * \param[in] val_max_lambda - Value of the maximum eigenvalue for the inviscid terms of the PDE.
   */
  inline void SetMax_Lambda_Inv(unsigned long iPoint, su2double val_max_lambda) { Max_Lambda_Inv(iPoint) = val_max_lambda; }

  /*!
   * \brief Set the value of the maximum eigenvalue for the viscous terms of the PDE.
   * \param[in] iPoint - Point index.
   * \param[in] val_max_lambda - Value of the maximum eigenvalue for the viscous terms of the PDE.
   */
  inline void SetMax_Lambda_Visc(unsigned long iPoint, su2double val_max_lambda) { Max_Lambda_Visc(iPoint) = val_max_lambda; }

  /*!
   * \brief Add a value to the maximum eigenvalue for the inviscid terms of the PDE.
   * \param[in] iPoint - Point index.
   * \param[in] val_max_lambda - Value of the maximum eigenvalue for the inviscid terms of the PDE.
   */
  inline void AddMax_Lambda_Inv(unsigned long iPoint, su2double val_max_lambda) { Max_Lambda_Inv(iPoint) += val_max_lambda; }

  /*!
   * \brief Add a value to the maximum eigenvalue for the viscous terms of the PDE.
   * \param[in] iPoint - Point index.
   * \param[in] val_max_lambda - Value of the maximum eigenvalue for the viscous terms of the PDE.
   */
  inline void AddMax_Lambda_Visc(unsigned long iPoint, su2double val_max_lambda) { Max_Lambda_Visc(iPoint) += val_max_lambda; }

  /*!
   * \brief Get the value of the maximum eigenvalue for the inviscid terms of the PDE.
   * \param[in] iPoint - Point index.
   * \return the value of the maximum eigenvalue for the inviscid terms of the PDE.
   */
  inline su2double GetMax_Lambda_Inv(unsigned long iPoint) const { return Max_Lambda_Inv(iPoint); }

  /*!
   * \brief Get the value of the maximum eigenvalue for the viscous terms of the PDE.
   * \param[in] iPoint - Point index.
   * \return the value of the maximum eigenvalue for the viscous terms of the PDE.
   */
  inline su2double GetMax_Lambda_Visc(unsigned long iPoint) const { return Max_Lambda_Visc(iPoint); }

  /*!
   * \brief Set the value of the spectral radius.
   * \param[in] iPoint - Point index.
   * \param[in] val_lambda - Value of the spectral radius.
   */
  inline void SetLambda(unsigned long iPoint, su2double val_lambda) { Lambda(iPoint) = val_lambda; }

  /*!
   * \brief Add the value of the spectral radius.
   * \param[in] iPoint - Point index.
   * \param[in] val_lambda - Value of the spectral radius.
   */
  inline void AddLambda(unsigned long iPoint, su2double val_lambda) { Lambda(iPoint) += val_lambda; }

  /*!
   * \brief Get the value of the spectral radius.
   * \param[in] iPoint - Point index.
   * \return Value of the spectral radius.
   */
  inline su2double GetLambda(unsigned long iPoint) const { return Lambda(iPoint); }
  inline const VectorType& GetLambda() const { return Lambda; }

  /*!
   * \brief Set pressure sensor.
   * \param[in] iPoint - Point index.
   * \param[in] val_sensor - Value of the pressure sensor.
   */
  inline void SetSensor(unsigned long iPoint, su2double val_sensor) { Sensor(iPoint) = val_sensor; }

  /*!
   * \brief Get the pressure sensor.
   * \param[in] iPoint - Point index.
   * \return Value of the pressure sensor.
   */
  inline su2double GetSensor(unsigned long iPoint) const { return Sensor(iPoint); }
  inline const VectorType& GetSensor() const { return Sensor; }

  /*!
   * \brief Increment the value of the undivided laplacian of the solution.
   * \param[in] iPoint - Point index.
   * \param[in] iVar - Variable of the undivided laplacian.
   * \param[in] val_und_lapl - Value of the undivided solution.
   */
  inline void AddUnd_Lapl(unsigned long iPoint, unsigned long iVar, su2double val_und_lapl) {
    Undivided_Laplacian(iPoint, iVar) += val_und_lapl;
  }

  /*!
   * \brief Set a value to the undivided laplacian.
   * \param[in] iPoint - Point index.
   * \param[in] iVar - Variable of the undivided laplacian.
   * \param[in] val_und_lapl - Value of the undivided laplacian.
   */
  inline void SetUnd_Lapl(unsigned long iPoint, unsigned long iVar, su2double val_und_lapl) {
    Undivided_Laplacian(iPoint, iVar) = val_und_lapl;
  }

  /*!
   * \brief Get the undivided laplacian of the solution.
   * \param[in] iPoint - Point index.
   * \return Pointer to the undivided laplacian vector.
   */
  inline su2double *GetUndivided_Laplacian(unsigned long iPoint) { return Undivided_Laplacian[iPoint]; }

  /*!
   * \brief Get the undivided laplacian of the solution.
   * \param[in] iPoint - Point index.
   * \param[in] iVar - Variable of the undivided laplacian.
   * \return Value of the undivided laplacian vector.
   */
  inline su2double GetUndivided_Laplacian(unsigned long iPoint, unsigned long iVar) const { return Undivided_Laplacian(iPoint, iVar); }
  inline const MatrixType& GetUndivided_Laplacian() const { return Undivided_Laplacian; }

  /*!
   * \brief A virtual member.
   * \param[in] iPoint - Point index.
   * \return Value of the flow density.
   */
  inline virtual su2double GetDensity(unsigned long iPoint) const { return 0.0; }

  /*!
   * \brief A virtual member.
   * \param[in] iPoint - Point index.
   * \return Value of the flow density.
   */
  inline virtual su2double GetDensity(unsigned long iPoint, unsigned long val_iSpecies) const { return 0.0; }

  /*!
   * \brief A virtual member.
   * \param[in] iPoint - Point index.
   * \param[in] val_Species - Index of species s.
   * \return Value of the mass fraction of species s.
   */
  inline virtual su2double GetMassFraction(unsigned long iPoint, unsigned long val_Species) const { return 0.0; }

  /*!
   * \brief A virtual member.
   * \param[in] iPoint - Point index.
   * \return Value of the flow energy.
   */
  inline virtual su2double GetEnergy(unsigned long iPoint) const { return 0.0; }

  /*!
   * \brief A virtual member.
   * \param[in] iPoint - Point index.
   * \return Pointer to the force projection vector.
   */
  inline virtual su2double *GetForceProj_Vector(unsigned long iPoint) { return nullptr; }

  /*!
   * \brief A virtual member.
   * \param[in] iPoint - Point index.
   * \return Pointer to the objective function source.
   */
  inline virtual su2double *GetObjFuncSource(unsigned long iPoint) { return nullptr; }

  /*!
   * \brief A virtual member.
   * \param[in] iPoint - Point index.
   * \return Pointer to the internal boundary vector.
   */
  inline virtual su2double *GetIntBoundary_Jump(unsigned long iPoint) { return nullptr; }

  /*!
   * \brief A virtual member.
   * \param[in] iPoint - Point index.
   * \return Value of the eddy viscosity.
   */
  inline virtual su2double GetEddyViscosity(unsigned long iPoint) const { return 0.0; }

  /*!
   * \brief A virtual member.
   * \param[in] iPoint - Point index.
   * \return Value of the flow enthalpy.
   */
  inline virtual su2double GetEnthalpy(unsigned long iPoint) const { return 0.0; }

  /*!
   * \brief A virtual member.
   * \param[in] iPoint - Point index.
   * \return Value of the flow pressure.
   */
  inline virtual su2double GetPressure(unsigned long iPoint) const { return 0.0; }

  /*!
   * \brief A virtual member.
   * \param[in] iPoint - Point index.
   * \param[in] val_vector - Direction of projection.
   * \return Value of the projected velocity.
   */
  inline virtual su2double GetProjVel(unsigned long iPoint, const su2double *val_vector) const { return 0.0; }

  /*!
   * \brief A virtual member.
   * \param[in] iPoint - Point index.
   * \return Value of the sound speed.
   */
  inline virtual su2double GetSoundSpeed(unsigned long iPoint) const { return 0.0; }

  /*!
   * \brief A virtual member.
   * \param[in] iPoint - Point index.
   * \return Value of the beta for the incompressible flow.
   */
  inline virtual su2double GetBetaInc2(unsigned long iPoint) const { return 0.0; }

  /*!
   * \brief A virtual member.
   * \return Value of the temperature.
   */
  inline virtual su2double GetTemperature(unsigned long iPoint) const { return 0.0; }

  /*!
   * \brief A virtual member.
   * \param[in] iPoint - Point index.
   * \return Value of the vibrational-electronic temperature.
   */
  inline virtual su2double GetTemperature_ve(unsigned long iPoint) const { return 0.0; }

  /*!
   * \brief A virtual member -- Get the mixture specific heat at constant volume (trans.-rot.).
   * \param[in] iPoint - Point index.
   * \return \f$\rho C^{t-r}_{v} \f$
   */
  inline virtual su2double GetRhoCv_tr(unsigned long iPoint) const { return 0.0; }

  /*!
   * \brief A virtual member -- Get the mixture specific heat at constant volume (vib.-el.).
   * \param[in] iPoint - Point index.
   * \return \f$\rho C^{v-e}_{v} \f$
   */
  inline virtual su2double GetRhoCv_ve(unsigned long iPoint) const { return 0.0; }

  /*!
   * \brief A virtual member.
   * \param[in] iPoint - Point index.
   * \param[in] iDim - Index of the dimension.
   * \return Value of the velocity for the dimension <i>iDim</i>.
   */
  inline virtual su2double GetVelocity(unsigned long iPoint, unsigned long iDim) const { return 0.0; }

  /*!
   * \brief A virtual member.
   * \param[in] iPoint - Point index.
   * \return Norm 2 of the velocity vector.
   */
  inline virtual su2double GetVelocity2(unsigned long iPoint) const { return 0.0; }

  /*!
   * \brief A virtual member.
   * \param[in] iPoint - Point index.
   * \return The laminar viscosity of the flow.
   */
  inline virtual su2double GetLaminarViscosity(unsigned long iPoint) const { return 0.0; }

  /*!
   * \brief A virtual member.
   * \param[in] iPoint - Point index.
   * \return Value of the species diffusion coefficient.
   */
  inline virtual su2double* GetDiffusionCoeff(unsigned long iPoint) {return nullptr; }

  /*!
   * \brief A virtual member.
   * \param[in] iPoint - Point index.
   * \return Value of the thermal conductivity (translational/rotational)
   */
  inline virtual su2double GetThermalConductivity(unsigned long iPoint) const { return 0.0; }

  /*!
   * \brief A virtual member.
   * \param[in] iPoint - Point index.
   * \return Value of the specific heat at constant P
   */
  inline virtual su2double GetSpecificHeatCp(unsigned long iPoint) const { return 0.0; }

  /*!
   * \brief A virtual member.
   * \param[in] iPoint - Point index.
   * \return Value of the specific heat at constant V
   */
  inline virtual su2double GetSpecificHeatCv(unsigned long iPoint) const { return 0.0; }

  /*!
   * \brief A virtual member.
   * \param[in] iPoint - Point index.
   * \return Value of the thermal conductivity (vibrational)
   */
  inline virtual su2double GetThermalConductivity_ve(unsigned long iPoint) const { return 0.0; }

  /*!
   * \brief A virtual member.
   * \param[in] iPoint - Point index.
   * \return Sets separation intermittency
   */
  inline virtual void SetGammaSep(unsigned long iPoint, su2double gamma_sep) {}

  /*!
   * \brief A virtual member.
   * \param[in] iPoint - Point index.
   * \return Sets separation intermittency
   */
  inline virtual void SetGammaEff(unsigned long iPoint) {}

  /*!
   * \brief A virtual member.
   * \param[in] iPoint - Point index.
   * \return Returns intermittency
   */
  inline virtual su2double GetIntermittency(unsigned long iPoint) const { return 0.0; }

  /*!
   * \brief A virtual member.
   * \param[in] iPoint - Point index.
   * \return Value of the vorticity.
   */
  inline virtual su2double *GetVorticity(unsigned long iPoint) { return nullptr; }

  /*!
   * \brief A virtual member.
   * \param[in] iPoint - Point index.
   * \return Value of the rate of strain magnitude.
   */
  inline virtual su2double GetStrainMag(unsigned long iPoint) const { return 0.0; }

  /*!
   * \brief A virtual member.
   * \param[in] iPoint - Point index.
   * \param[in] val_ForceProj_Vector - Pointer to the force projection vector.
   */
  inline virtual void SetForceProj_Vector(unsigned long iPoint, const su2double *val_ForceProj_Vector) {}

  /*!
   * \brief A virtual member.
   * \param[in] iPoint - Point index.
   * \param[in] val_SetObjFuncSource - Pointer to the objective function source.
   */
  inline virtual void SetObjFuncSource(unsigned long iPoint, const su2double *val_SetObjFuncSource) {}

  /*!
   * \brief A virtual member.
   * \param[in] iPoint - Point index.
   * \param[in] val_IntBoundary_Jump - Pointer to the interior boundary jump.
   */
  inline virtual void SetIntBoundary_Jump(unsigned long iPoint, const su2double *val_IntBoundary_Jump) {}

  /*!
   * \brief A virtual member.
   * \param[in] iPoint - Point index.
   * \return Value of the gamma_BC of B-C transition model.
   */
  inline virtual su2double GetGammaBC(unsigned long iPoint) const { return 0.0; }

  /*!
   * \brief A virtual member.
   * \param[in] iPoint - Point index.
   */
  inline virtual void SetGammaBC(unsigned long iPoint, su2double val_gamma) {}

  /*!
   * \brief A virtual member.
   * \param[in] iPoint - Point index.
   * \param[in] eddy_visc - Value of the eddy viscosity.
   */
  inline virtual void SetEddyViscosity(unsigned long iPoint, su2double eddy_visc) {}

  /*!
   * \brief A virtual member.
   * \param[in] iPoint - Point index.
   */
  inline virtual void SetEnthalpy(unsigned long iPoint) {}

  /*!
   * \brief A virtual member.
   * \param[in] iPoint - Point index.
   */
  inline virtual bool SetPrimVar(unsigned long iPoint, CConfig *config) { return true; }

  /*!
   * \brief A virtual member.
   * \param[in] iPoint - Point index.
   */
  inline virtual bool SetPrimVar(unsigned long iPoint, CFluidModel *FluidModel) { return true; }

  /*!
   * \brief A virtual member.
   * \param[in] iPoint - Point index.
   * \param[in] fluidmodel - fluid model.
   */
  inline virtual bool SetPrimVar(unsigned long iPoint, CNEMOGas *fluidmodel) {return false;}

  /*!
   * \brief A virtual member.
   */
  inline virtual void SetSecondaryVar(unsigned long iPoint, CFluidModel *FluidModel) {}

  /*!
   * \brief A virtual member.
   */
  inline virtual bool SetPrimVar(unsigned long iPoint, su2double SharpEdge_Distance, bool check, CConfig *config) { return true; }

  /*!
   * \brief A virtual member.
   */
  inline virtual bool SetPrimVar(unsigned long iPoint, su2double eddy_visc, su2double turb_ke, CConfig *config) { return true; }

  /*!
   * \brief A virtual member.
   */
  inline virtual bool SetPrimVar(unsigned long iPoint, su2double eddy_visc, su2double turb_ke, CFluidModel *FluidModel) { return true; }

  /*!
   * \brief A virtual member.
   */
  inline virtual bool SetPrimVar(unsigned long iPoint, su2double Density_Inf, CConfig *config) { return true; }

  /*!
   * \brief A virtual member.
   */
  inline virtual bool SetPrimVar(unsigned long iPoint, su2double Density_Inf, su2double Viscosity_Inf,
                                 su2double eddy_visc, su2double turb_ke, CConfig *config) {return true; }

  /*!
   * \brief Get the primitive variables for all points.
   * \return Reference to primitives.
   */
  inline virtual const MatrixType& GetPrimitive() const { AssertOverride(); return Solution; }

  /*!
   * \brief A virtual member.
   */
  inline virtual su2double GetPrimitive(unsigned long iPoint, unsigned long iVar) const { return 0.0; }

  /*!
   * \brief A virtual member.
   */
  inline virtual void SetPrimitive(unsigned long iPoint, unsigned long iVar, su2double val_prim) {}

  /*!
   * \brief A virtual member.
   */
  inline virtual void SetPrimitive(unsigned long iPoint, const su2double *val_prim) {}

  /*!
   * \brief A virtual member.
   */
  inline virtual su2double *GetPrimitive(unsigned long iPoint) { return nullptr; }

  /*!
   * \brief A virtual member.
   */
  inline virtual su2double GetSecondary(unsigned long iPoint, unsigned long iVar) const { return 0.0; }

  /*!
   * \brief A virtual member.
   */
  inline virtual void SetSecondary(unsigned long iPoint, unsigned long iVar, su2double val_secondary) {}

  /*!
   * \brief A virtual member.
   */
  inline virtual void SetSecondary(unsigned long iPoint, const su2double *val_secondary) {}

  /*!
   * \brief A virtual member.
   */
  inline virtual void SetdPdrho_e(unsigned long iPoint, su2double dPdrho_e) {}

  /*!
   * \brief A virtual member.
   */
  inline virtual void SetdPde_rho(unsigned long iPoint, su2double dPde_rho) {}

  /*!
   * \brief A virtual member.
   */
  inline virtual void SetdTdrho_e(unsigned long iPoint, su2double dTdrho_e) {}

  /*!
   * \brief A virtual member.
   */
  inline virtual void SetdTde_rho(unsigned long iPoint, su2double dTde_rho) {}

  /*!
   * \brief A virtual member.
   */
  inline virtual void Setdmudrho_T(unsigned long iPoint, su2double dmudrho_T) {}

  /*!
   * \brief A virtual member.
   */
  inline virtual void SetdmudT_rho(unsigned long iPoint, su2double dmudT_rho) {}

  /*!
   * \brief A virtual member.
   */
  inline virtual void Setdktdrho_T(unsigned long iPoint, su2double dktdrho_T) {}

  /*!
   * \brief A virtual member.
   */
  inline virtual void SetdktdT_rho(unsigned long iPoint, su2double dktdT_rho) {}

  /*!
   * \brief A virtual member.
   */
  inline virtual su2double *GetSecondary(unsigned long iPoint) { return nullptr; }

  /*!
   * \brief A virtual member.
   */
  inline virtual bool SetDensity(unsigned long iPoint, su2double val_density) { return false; }

  /*!
   * \brief A virtual member.
   */
  inline virtual bool SetDensity(unsigned long iPoint) { return false; }

  /*!
   * \brief A virtual member.
   */
  inline virtual void SetPressure(unsigned long iPoint) {}

  /*!
   * \brief A virtual member.
   */
  inline virtual void SetVelocity(unsigned long iPoint) {}

  /*!
   * \brief A virtual member.
   */
  inline virtual void SetBetaInc2(unsigned long iPoint, su2double val_betainc2) {}

  /*!
   * \brief A virtual member.
   * \param[in] val_phi - Value of the adjoint velocity.
   */
  inline virtual void SetPhi_Old(unsigned long iPoint, const su2double *val_phi) {}

  /*!
   * \brief A virtual member.
   * \param[in] Gamma - Ratio of Specific heats
   */
  inline virtual bool SetPressure(unsigned long iPoint, su2double Gamma) { return false; }

  /*!
   * \brief A virtual member.
   * \param[in] config
   */
  inline virtual bool SetPressure(unsigned long iPoint, CConfig *config) { return false; }

  /*!
   * \brief A virtual member.
   */
  inline virtual bool SetPressure(unsigned long iPoint, su2double Gamma, su2double turb_ke) { return false; }

  /*!
   * \brief A virtual member.
   */
  inline virtual su2double *GetdPdU(unsigned long iPoint) { return nullptr; }

  /*!
   * \brief A virtual member.
   */
  inline virtual su2double *GetdTdU(unsigned long iPoint) { return nullptr; }

  /*!
   * \brief A virtual member.
   */
  inline virtual su2double *GetdTvedU(unsigned long iPoint) { return nullptr; }

  /*!
   * \brief A virtual member.
   * \param[in] val_velocity - Value of the velocity.
   * \param[in] Gamma - Ratio of Specific heats
   */
  inline virtual void SetDeltaPressure(unsigned long iPoint, const su2double *val_velocity, su2double Gamma) {}

  /*!
   * \brief A virtual member.
   * \param[in] Gamma - Ratio of specific heats.
   */
  inline virtual bool SetSoundSpeed(unsigned long iPoint, su2double Gamma) { return false; }

  /*!
   * \brief A virtual member.
   * \param[in] config - Configuration parameters.
   */
  inline virtual bool SetSoundSpeed(unsigned long iPoint, CConfig *config) { return false; }

  /*!
   * \brief A virtual member.
   */
  inline virtual bool SetSoundSpeed(unsigned long iPoint) { return false; }

  /*!
   * \brief A virtual member.
   * \param[in] Gas_Constant - Value of the Gas Constant
   */
  inline virtual bool SetTemperature(unsigned long iPoint, su2double Gas_Constant) { return false; }

  /*!
   * \brief Sets the vibrational electronic temperature of the flow.
   * \return Value of the temperature of the flow.
   */
  inline virtual bool SetTemperature_ve(unsigned long iPoint, su2double val_Tve) { return false; }

  /*!
   * \brief A virtual member.
   * \param[in] config - Configuration parameters.
   */
  inline virtual bool SetTemperature(unsigned long iPoint, CConfig *config) { return false; }

  /*!
   * \brief A virtual member.
   * \param[in] config - Configuration parameters.
   */
  inline virtual void SetPrimitive(unsigned long iPoint, CConfig *config) {}

  /*!
   * \brief A virtual member.
   * \param[in] Temperature_Wall - Value of the Temperature at the wall
   */
  inline virtual void SetWallTemperature(unsigned long iPoint, su2double Temperature_Wall) {}

  /*!
   * \brief A virtual member.
   * \param[in] Temperature_Wall - Value of the Temperature at the wall
   */
  inline virtual void SetWallTemperature(unsigned long iPoint, su2double* Temperature_Wall) {}

  /*!
   * \brief Set the thermal coefficient.
   * \param[in] config - Configuration parameters.
   */
  inline virtual void SetThermalCoeff(unsigned long iPoint, CConfig *config) {}

  /*!
   * \brief A virtual member.
   */
  inline virtual void SetStress_FEM(unsigned long iPoint, unsigned long iVar, su2double val_stress) {}

  /*!
   * \brief A virtual member.
   */
  inline virtual void AddStress_FEM(unsigned long iPoint, unsigned long iVar, su2double val_stress) {}

  /*!
   * \brief A virtual member.
   */
  inline virtual const su2double *GetStress_FEM(unsigned long iPoint) const {return nullptr;}

  /*!
   * \brief A virtual member.
   */
  inline virtual void SetVonMises_Stress(unsigned long iPoint, su2double val_stress) {}

  /*!
   * \brief A virtual member.
   */
  inline virtual su2double GetVonMises_Stress(unsigned long iPoint) const { return 0.0; }

  /*!
   * \brief A virtual member.
   */
  inline virtual void Add_SurfaceLoad_Res(unsigned long iPoint, const su2double *val_surfForce) {}

  /*!
   * \brief A virtual member.
   */
  inline virtual su2double Get_SurfaceLoad_Res(unsigned long iPoint, unsigned long iVar) const { return 0.0; }

  /*!
   * \brief A virtual member.
   */
  inline virtual void Clear_SurfaceLoad_Res() {}

  /*!
   * \brief A virtual member.
   */
  virtual void Set_SurfaceLoad_Res_n() {}

  /*!
   * \brief A virtual member.
   */
  inline virtual su2double Get_SurfaceLoad_Res_n(unsigned long iPoint, unsigned long iVar) const { return 0.0; }

  /*!
   * \brief A virtual member.
   */
  inline virtual void Add_BodyForces_Res(unsigned long iPoint, const su2double *val_bodyForce) {}

  /*!
   * \brief A virtual member.
   */
  inline virtual su2double Get_BodyForces_Res(unsigned long iPoint, unsigned long iVar) const { return 0.0; }

  /*!
   * \brief A virtual member.
   */
  inline virtual void Clear_BodyForces_Res(unsigned long iPoint) {}

  /*!
   * \brief A virtual member.
   */
  inline virtual void Set_FlowTraction(unsigned long iPoint, const su2double *val_flowTraction) {}

  /*!
   * \brief A virtual member.
   */
  inline virtual void Add_FlowTraction(unsigned long iPoint, const su2double *val_flowTraction) {}

  /*!
   * \brief A virtual member.
   */
  inline virtual su2double Get_FlowTraction(unsigned long iPoint, unsigned long iVar) const { return 0.0; }

  /*!
   * \brief A virtual member.
   */
  virtual void Set_FlowTraction_n() {}

  /*!
   * \brief A virtual member.
   */
  inline virtual su2double Get_FlowTraction_n(unsigned long iPoint, unsigned long iVar) const { return 0.0; }

  /*!
   * \brief A virtual member.
   */
  inline virtual void Clear_FlowTraction() {}

  /*!
   * \brief A virtual member.
   */
  inline virtual void Set_isVertex(unsigned long iPoint, bool isVertex) {}

  /*!
   * \brief A virtual member.
   */
  inline virtual bool Get_isVertex(unsigned long iPoint) const { return false; }

  /*!
   * \brief A virtual member.
   */
  inline virtual void SetVelocity2(unsigned long iPoint) {}

  /*!
   * \brief A virtual member.
   * \param[in] val_velocity - Pointer to the velocity.
   */
  inline virtual void SetVelocity_Old(unsigned long iPoint, const su2double *val_velocity) {}

  /*!
   * \brief A virtual member.
   * \param[in] laminarViscosity
   */
  inline virtual void SetLaminarViscosity(unsigned long iPoint, su2double laminarViscosity) {}

  /*!
   * \brief A virtual member.
   * \param[in] config - Definition of the particular problem.
   */
  inline virtual void SetLaminarViscosity(unsigned long iPoint, CConfig *config) {}

  /*!
   * \brief A virtual member.
   * \param[in] thermalConductivity
   */
  inline virtual void SetThermalConductivity(unsigned long iPoint, su2double thermalConductivity) {}

  /*!
   * \brief A virtual member.
   * \param[in] config - Definition of the particular problem.
   */
  inline virtual void SetThermalConductivity(unsigned long iPoint, CConfig *config) {}

  /*!
   * \brief A virtual member.
   * \param[in] Cp - Constant pressure specific heat.
   */
  inline virtual void SetSpecificHeatCp(unsigned long iPoint, su2double Cp) {}

  /*!
   * \brief A virtual member.
   * \param[in] Cv - Constant volume specific heat.
   */
  inline virtual void SetSpecificHeatCv(unsigned long iPoint, su2double Cv) {}

  /*!
   * \brief A virtual member.
   */
  inline virtual void SetVelSolutionDVector(unsigned long iPoint) {}

  /*!
   * \brief A virtual member.
   * \param[in] iVar - Index of the variable.
   * \param[in] iDim - Index of the dimension.
   * \return Value of the primitive variables gradient.
   */
  inline virtual su2double GetGradient_Primitive(unsigned long iPoint, unsigned long iVar, unsigned long iDim) const { return 0.0; }

  /*!
   * \brief Get the primitive variable gradients for all points.
   * \return Reference to primitive variable gradient.
   */
  inline virtual CVectorOfMatrix& GetGradient_Primitive() { AssertOverride(); return Gradient; }
  inline virtual const CVectorOfMatrix& GetGradient_Primitive() const { AssertOverride(); return Gradient; }

  /*!
   * \brief Get the primitive variables limiter.
   * \return Primitive variables limiter for the entire domain.
   */
  inline virtual MatrixType& GetLimiter_Primitive() { AssertOverride(); return Limiter; }
  inline virtual const MatrixType& GetLimiter_Primitive() const { AssertOverride(); return Limiter; }

  /*!
   * \brief A virtual member.
   * \param[in] iVar - Index of the variable.
   * \return Value of the primitive variables gradient.
   */
  inline virtual su2double GetLimiter_Primitive(unsigned long iPoint, unsigned long iVar) const { return 0.0; }

  /*!
   * \brief A virtual member.
   * \return Value of the primitive variables gradient.
   */
  inline virtual su2double **GetGradient_Primitive(unsigned long iPoint) { return nullptr; }

  /*!
   * \brief A virtual member.
   * \return Value of the primitive variables gradient.
   */
  inline virtual su2double *GetLimiter_Primitive(unsigned long iPoint) { return nullptr; }

  /*!
   * \brief Get the value of the primitive gradient for MUSCL reconstruction.
   * \return Value of the primitive gradient for MUSCL reconstruction.
   */
  inline virtual su2double **GetGradient_Reconstruction(unsigned long iPoint) { return nullptr; }

  /*!
   * \brief Get the reconstruction gradient for primitive variable at all points.
   * \return Reference to variable reconstruction gradient.
   */
  inline virtual CVectorOfMatrix& GetGradient_Reconstruction() { AssertOverride(); return Gradient; }
  inline virtual const CVectorOfMatrix& GetGradient_Reconstruction() const { AssertOverride(); return Gradient; }

  /*!
   * \brief Set the blending function for the blending of k-w and k-eps.
   * \param[in] val_viscosity - Value of the vicosity.
   * \param[in] val_density - Value of the density.
   * \param[in] val_dist - Value of the distance to the wall.
   */
  inline virtual void SetBlendingFunc(unsigned long iPoint, su2double val_viscosity, su2double val_dist, su2double val_density) {}

  /*!
   * \brief Get the first blending function of the SST model.
   */
  inline virtual su2double GetF1blending(unsigned long iPoint) const { return 0.0; }

  /*!
   * \brief Get the second blending function of the SST model.
   */
  inline virtual su2double GetF2blending(unsigned long iPoint) const { return 0.0; }

  /*!
   * \brief Get the value of the cross diffusion of tke and omega.
   */
  inline virtual su2double GetCrossDiff(unsigned long iPoint) const { return 0.0; }

  /*!
   * \brief Get the value of the eddy viscosity.
   * \return the value of the eddy viscosity.
   */
  inline virtual su2double GetmuT(unsigned long iPoint) const { return 0.0; }

  /*!
   * \brief Set the value of the eddy viscosity.
   * \param[in] val_muT
   */
  inline virtual void SetmuT(unsigned long iPoint, su2double val_muT) {}

  /*!
   * \brief A virtual member.
   * \param[in] iVar - Index of the variable.
   * \param[in] val_source - Value of the harmonic balance source.
   */
  inline virtual void SetHarmonicBalance_Source(unsigned long iPoint, unsigned long iVar, su2double val_source) {}

  /*!
   * \brief A virtual member.
   */
  inline virtual su2double GetHarmonicBalance_Source(unsigned long iPoint, unsigned long iVar) const { return 0.0; }

  /*!
   * \brief Set the Eddy Viscosity Sensitivity of the problem.
   * \param[in] val_EddyViscSens - Eddy Viscosity Sensitivity.
   * \param[in] numTotalVar - Number of variables.
   */
  inline virtual void SetEddyViscSens(unsigned long iPoint, const su2double *val_EddyViscSens, unsigned long numTotalVar) {}

  /*!
   * \brief Get the Eddy Viscosity Sensitivity of the problem.
   * \return Pointer to the Eddy Viscosity Sensitivity.
   */
  inline virtual su2double *GetEddyViscSens(unsigned long iPoint) { return nullptr; }

  /*!
   * \brief A virtual member. Set the direct solution for the adjoint solver.
   * \param[in] solution_direct - Value of the direct solution.
   */
  inline virtual void SetSolution_Direct(unsigned long iPoint, const su2double *solution_direct) {}

  /*!
   * \brief A virtual member. Get the direct solution for the adjoint solver.
   * \return Pointer to the direct solution vector.
   */
  inline virtual su2double *GetSolution_Direct(unsigned long iPoint) { return nullptr; }

  /*!
   * \brief A virtual member. Set the restart geometry (coordinate of the converged solution)
   * \param[in] val_coordinate_direct - Value of the restart coordinate.
   */
  inline virtual void SetGeometry_Direct(unsigned long iPoint, const su2double *val_coordinate_direct) {}

  /*!
   * \brief A virtual member. Get the restart geometry (coordinate of the converged solution).
   * \return Pointer to the restart coordinate vector.
   */
  inline virtual su2double *GetGeometry_Direct(unsigned long iPoint) { return nullptr; }

  /*!
   * \brief A virtual member. Get the restart geometry (coordinate of the converged solution).
   * \return Coordinate of the direct solver restart for .
   */
  inline virtual su2double GetGeometry_Direct(unsigned long iPoint, unsigned long iDim) const { return 0.0; }

  /*!
   * \brief A virtual member. Get the geometry solution.
   * \param[in] iVar - Index of the variable.
   * \return Value of the solution for the index <i>iVar</i>.
   */
  inline virtual su2double GetSolution_Geometry(unsigned long iPoint, unsigned long iVar) const { return 0.0; }

  /*!
   * \brief A virtual member. Set the value of the mesh solution (adjoint).
   * \param[in] solution - Solution of the problem (acceleration).
   */
  inline virtual void SetSolution_Geometry(unsigned long iPoint, const su2double *solution_geometry) {}

  /*!
   * \brief A virtual member. Set the value of the mesh solution (adjoint).
   * \param[in] solution - Solution of the problem (acceleration).
   */
  inline virtual void SetSolution_Geometry(unsigned long iPoint, unsigned long iVar, su2double solution_geometry) {}

  /*!
   * \brief A virtual member. Set the value of the old geometry solution (adjoint).
   */
  inline virtual void Set_OldSolution_Geometry() {}

  /*!
   * \brief A virtual member. Get the value of the old geometry solution (adjoint).
   * \param[out] solution - old adjoint solution for coordinate iDim
   */
  inline virtual su2double Get_OldSolution_Geometry(unsigned long iPoint, unsigned long iDim) const { return 0.0; }

  /*!
   * \brief Get BGS solution to compute the BGS residual (difference between BGS and BGS_k).
   * \note This is virtual because for some classes the result of a BGS iteration is not "Solution".
   *       If this method is overriden, the BGSSolution_k ones proabably have to be too.
   */
  inline virtual su2double Get_BGSSolution(unsigned long iPoint, unsigned long iVar) const {
    return Solution(iPoint, iVar);
  }

  /*!
   * \brief Set the value of the solution in the previous BGS subiteration.
   */
  virtual void Set_BGSSolution_k();

  /*!
   * \brief Restore the previous BGS subiteration to solution.
   */
  virtual void Restore_BGSSolution_k();

  /*!
   * \brief Set the value of the solution in the previous BGS subiteration.
   */
  inline virtual void Set_BGSSolution_k(unsigned long iPoint, unsigned long iVar, su2double val_var) {
    Solution_BGS_k(iPoint,iVar) = val_var;
  }

  /*!
   * \brief Get the value of the solution in the previous BGS subiteration.
   * \param[out] val_solution - solution in the previous BGS subiteration.
   */
  inline virtual su2double Get_BGSSolution_k(unsigned long iPoint, unsigned long iVar) const {
    return Solution_BGS_k(iPoint,iVar);
  }

  /*!
   * \brief Set the value of the velocity (Structural Analysis).
   * \param[in] solution - Solution of the problem (velocity).
   */
  inline virtual void SetSolution_Vel(unsigned long iPoint, const su2double *solution) {}

  /*!
   * \overload
   * \param[in] iVar - Index of the variable.
   * \param[in] solution_vel - Value of the solution for the index <i>iVar</i>.
   */
  inline virtual void SetSolution_Vel(unsigned long iPoint, unsigned long iVar, su2double solution_vel) {}

  /*!
   * \brief Set the value of the velocity (Structural Analysis) at time n.
   * \param[in] solution_vel_time_n - Value of the old solution.
   */
  inline virtual void SetSolution_Vel_time_n(unsigned long iPoint, const su2double *solution_vel_time_n) {}

  /*!
   * \overload
   * \param[in] iVar - Index of the variable.
   * \param[in] solution_vel_time_n - Value of the old solution for the index <i>iVar</i>.
   */
  inline virtual void SetSolution_Vel_time_n(unsigned long iPoint, unsigned long iVar, su2double solution_vel_time_n) {}

  /*!
   * \brief Get the solution at time n.
   * \param[in] iVar - Index of the variable.
   * \return Value of the solution for the index <i>iVar</i>.
   */
  inline su2double GetSolution_time_n(unsigned long iPoint, unsigned long iVar) const { return Solution_time_n(iPoint,iVar); }

  /*!
   * \brief Get the solution at time n-1.
   * \param[in] iVar - Index of the variable.
   * \return Value of the solution for the index <i>iVar</i>.
   */
  inline su2double GetSolution_time_n1(unsigned long iPoint, unsigned long iVar) const { return Solution_time_n1(iPoint,iVar); }

  /*!
   * \brief Get the velocity (Structural Analysis).
   * \param[in] iVar - Index of the variable.
   * \return Value of the solution for the index <i>iVar</i>.
   */
  inline virtual su2double GetSolution_Vel(unsigned long iPoint, unsigned long iVar) const { return 0.0; }

  /*!
   * \brief Get the solution of the problem.
   * \return Pointer to the solution vector.
   */
  inline virtual su2double *GetSolution_Vel(unsigned long iPoint) {return nullptr; }

  /*!
   * \brief Get the velocity of the nodes (Structural Analysis) at time n.
   * \param[in] iVar - Index of the variable.
   * \return Pointer to the old solution vector.
   */
  inline virtual su2double GetSolution_Vel_time_n(unsigned long iPoint, unsigned long iVar) const { return 0.0; }

  /*!
   * \brief Get the solution at time n.
   * \return Pointer to the solution (at time n) vector.
   */
  inline virtual su2double *GetSolution_Vel_time_n(unsigned long iPoint) { return nullptr; }


  /*!
   * \brief Set the value of the acceleration (Structural Analysis).
   * \param[in] solution_accel - Solution of the problem (acceleration).
   */
  inline virtual void SetSolution_Accel(unsigned long iPoint, const su2double *solution_accel) {}

  /*!
   * \overload
   * \param[in] iVar - Index of the variable.
   * \param[in] solution_accel - Value of the solution for the index <i>iVar</i>.
   */
  inline virtual void SetSolution_Accel(unsigned long iPoint, unsigned long iVar, su2double solution_accel) {}

  /*!
   * \brief Set the value of the acceleration (Structural Analysis) at time n.
   * \param[in] solution_accel_time_n - Pointer to the residual vector.
   */
  inline virtual void SetSolution_Accel_time_n(unsigned long iPoint, const su2double *solution_accel_time_n) {}

  /*!
   * \overload
   * \param[in] iVar - Index of the variable.
   * \param[in] solution_accel_time_n - Value of the old solution for the index <i>iVar</i>.
   */
  inline virtual void SetSolution_Accel_time_n(unsigned long iPoint, unsigned long iVar, su2double solution_accel_time_n) {}

  /*!
   * \brief Get the acceleration (Structural Analysis).
   * \param[in] iVar - Index of the variable.
   * \return Value of the solution for the index <i>iVar</i>.
   */
  inline virtual su2double GetSolution_Accel(unsigned long iPoint, unsigned long iVar) const { return 0.0; }

  /*!
   * \brief Get the solution of the problem.
   * \return Pointer to the solution vector.
   */
  inline virtual su2double *GetSolution_Accel(unsigned long iPoint) { return nullptr; }

  /*!
   * \brief Get the acceleration of the nodes (Structural Analysis) at time n.
   * \param[in] iVar - Index of the variable.
   * \return Pointer to the old solution vector.
   */
  inline virtual su2double GetSolution_Accel_time_n(unsigned long iPoint, unsigned long iVar) const { return 0.0; }

  /*!
   * \brief Get the solution at time n.
   * \return Pointer to the solution (at time n) vector.
   */
  inline virtual su2double *GetSolution_Accel_time_n(unsigned long iPoint) { return nullptr; }

  /*!
   * \brief  A virtual member. Set the value of the velocity solution predictor.
   */
  inline virtual void SetSolution_Vel_Pred(unsigned long iPoint) {}

  /*!
   * \brief  A virtual member. Set the value of the old solution.
   * \param[in] solution_pred - Pointer to the residual vector.
   */
  inline virtual void SetSolution_Pred(unsigned long iPoint, const su2double *solution_pred) {}

  /*!
   * \brief  A virtual member. Get the velocity solution predictor.
   * \return Pointer to the velocity solution vector.
   */
  inline virtual const su2double *GetSolution_Vel_Pred(unsigned long iPoint) const {return nullptr; }

  /*!
   * \brief  A virtual member. Get the solution at time n.
   * \return Pointer to the solution (at time n) vector.
   */
  inline virtual const su2double *GetSolution_Pred(unsigned long iPoint) const { return nullptr; }

  /*!
   * \brief  A virtual member. Set the value of the old solution.
   * \param[in] solution_pred_Old - Pointer to the residual vector.
   */
  inline virtual void SetSolution_Pred_Old(unsigned long iPoint, const su2double *solution_pred_Old) {}

  /*!
   * \brief  A virtual member. Get the solution at time n.
   * \return Pointer to the solution (at time n) vector.
   */
  inline virtual const su2double *GetSolution_Pred_Old(unsigned long iPoint) const { return nullptr; }

  /*!
   * \brief A virtual member.
   */
  inline virtual void SetReference_Geometry(unsigned long iPoint, unsigned long iVar, su2double ref_geometry) {}

  /*!
   * \brief A virtual member.
   */
  inline virtual const su2double* GetReference_Geometry(unsigned long iPoint) const { return nullptr; }

  /*!
   * \brief A virtual member.
   */
  inline virtual void SetPrestretch(unsigned long iPoint, unsigned long iVar, su2double val_prestretch) {}

  /*!
   * \brief A virtual member.
   */
  inline virtual const su2double *GetPrestretch(unsigned long iPoint) const {return nullptr; }

  /*!
   * \brief A virtual member.
   */
  inline virtual su2double GetPrestretch(unsigned long iPoint, unsigned long iVar) const { return 0.0; }

  /*!
   * \brief A virtual member. Get the value of the undeformed coordinates.
   * \param[in] iDim - Index of Mesh_Coord[nDim]
   * \return Value of the original coordinate iDim.
   */
  inline virtual su2double GetMesh_Coord(unsigned long iPoint, unsigned long iDim) const { return 0.0; }

  /*!
   * \brief A virtual member. Get the undeformed coordinates.
   * \return Pointer to the reference coordinates.
   */
  inline virtual const su2double *GetMesh_Coord(unsigned long iPoint) const { return nullptr; }

  /*!
   * \brief A virtual member. Set the value of the undeformed coordinates.
   * \param[in] iDim - Index of Mesh_Coord[nDim]
   * \param[in] val_coord - Value of Mesh_Coord[nDim]
   */
  inline virtual void SetMesh_Coord(unsigned long iPoint, unsigned long iDim, su2double val_coord) { }

    /*!
   * \brief A virtual member. Get the value of the wall distance in reference coordinates.
   * \param[in] iDim - Index of Mesh_Coord[nDim]
   * \return Value of the wall distance in reference coordinates.
   */
  inline virtual su2double GetWallDistance(unsigned long iPoint) const { return 0.0; }

  /*!
   * \brief A virtual member. Set the value of the wall distance in reference coordinates.
   * \param[in] val_dist - Value of wall distance.
   */
  inline virtual void SetWallDistance(unsigned long iPoint, su2double val_dist) { }

  /*!
   * \brief A virtual member. Register the reference coordinates of the mesh.
   * \param[in] input - Defines whether we are registering the variable as input or as output.
   */
  inline virtual void Register_MeshCoord(bool input) { }

  /*!
   * \brief A virtual member. Recover the value of the adjoint of the mesh coordinates.
   */
  inline virtual void GetAdjoint_MeshCoord(unsigned long iPoint, su2double *adj_mesh) const { }

  /*!
   * \brief A virtual member. Get the value of the displacement imposed at the boundary.
   * \return Value of the boundary displacement.
   */
  inline virtual su2double GetBound_Disp(unsigned long iPoint, unsigned long iDim) const { return 0.0; }

  /*!
   * \brief A virtual member. Get the value of the velocity imposed at the boundary.
   * \return Value of the boundary velocity.
   */
  inline virtual su2double GetBound_Vel(unsigned long iPoint, unsigned long iDim) const { return 0.0; }

  /*!
   * \brief A virtual member. Set the boundary displacement.
   * \param[in] val_BoundDisp - Pointer to the boundary displacements.
   */
  inline virtual void SetBound_Disp(unsigned long iPoint, const su2double *val_BoundDisp) { }

  /*!
   * \brief A virtual member. Set the boundary velocity.
   * \param[in] val_BoundVel - Pointer to the boundary velocity.
   */
  inline virtual void SetBound_Vel(unsigned long iPoint, const su2double *val_BoundVel) { }

  /*!
   * \brief A virtual member. Set the boundary displacement.
   * \param[in] iDim - Index of the dimension of interest.
   * \param[in] val_BoundDisp - Value of the boundary displacements.
   */
  inline virtual void SetBound_Disp(unsigned long iPoint, unsigned long iDim, const su2double val_BoundDisp) { }

  /*!
   * \brief A virtual member. Set the boundary velocity.
   * \param[in] iDim - Index of the dimension of interest.
   * \param[in] val_BoundVel - Value of the boundary velocity.
   */
  inline virtual void SetBound_Vel(unsigned long iPoint, unsigned long iDim, const su2double val_BoundVel) { }

  /*!
   * \brief A virtual member. Get the value of the displacement imposed at the boundary.
   * \return Value of the boundary displacement.
   */
  inline virtual const su2double* GetBoundDisp_Direct(unsigned long iPoint) const { return nullptr; }

  /*!
   * \brief A virtual member. Set the solution for the boundary displacements.
   * \param[in] val_BoundDisp - Pointer to the boundary displacements.
   */
  inline virtual void SetBoundDisp_Direct(unsigned long iPoint, const su2double *val_BoundDisp) { }

  /*!
   * \brief Set the value of the sensitivity with respect to the undeformed coordinates.
   * \param[in] val_sens - Pointer to the sensitivities of the boundary displacements.
   */
  inline virtual void SetBoundDisp_Sens(unsigned long iPoint, const su2double *val_sens) { }

  /*!
   * \brief A virtual member. Get the value of the sensitivity with respect to the undeformed coordinates.
   * \param[in] iDim - Index of Mesh_Coord_Sens[nDim]
   * \return Value of the original Mesh_Coord_Sens iDim.
   */
  inline virtual su2double GetBoundDisp_Sens(unsigned long iPoint, unsigned long iDim) const { return 0.0; }

  /*!
   * \brief A virtual member. Register the boundary displacements of the mesh.
   * \param[in] input - Defines whether we are registering the variable as input or as output.
   */
  inline virtual void Register_BoundDisp(bool input) { }

  /*!
   * \brief A virtual member. Recover the value of the adjoint of the boundary displacements.
   */
  inline virtual void GetAdjoint_BoundDisp(unsigned long iPoint, su2double *adj_disp) const { }

  /*!
   * \brief A virtual member.
   */
  inline virtual void RegisterFlowTraction() { }

  /*!
   * \brief A virtual member.
   */
  inline virtual su2double ExtractFlowTraction_Sensitivity(unsigned long iPoint, unsigned long iDim) const { return 0.0; }

  /*!
   * \brief Register the variables in the solution array as input/output variable.
   * \param[in] input - input or output variables.
   * \param[in] push_index - boolean whether we want to push the index or save it in a member variable.
   */
  void RegisterSolution(bool input, bool push_index = true);

  /*!
   * \brief Register the variables in the solution_time_n array as input/output variable.
   */
  void RegisterSolution_time_n(bool push_index);

  /*!
   * \brief Register the variables in the solution_time_n1 array as input/output variable.
   */
  void RegisterSolution_time_n1(bool push_index);

  /*!
   * \brief Set the adjoint values of the solution.
   * \param[in] adj_sol - The adjoint values of the solution.
   */
  inline void SetAdjointSolution(unsigned long iPoint, const su2double *adj_sol) {
    for (unsigned long iVar = 0; iVar < Solution.cols(); iVar++)
      SU2_TYPE::SetDerivative(Solution(iPoint,iVar), SU2_TYPE::GetValue(adj_sol[iVar]));
  }

  /*!
   * \brief Set the adjoint values of the solution.
   * \param[in] adj_sol - The adjoint values of the solution.
   */
  inline void SetAdjointSolution_LocalIndex(unsigned long iPoint, const su2double *adj_sol) {
    for (unsigned long iVar = 0; iVar < AD_OutputIndex.cols(); iVar++)
      AD::SetDerivative(AD_OutputIndex(iPoint,iVar), SU2_TYPE::GetValue(adj_sol[iVar]));
  }

  /*!
   * \brief Get the adjoint values of the solution.
   * \param[out] adj_sol - The adjoint values of the solution.
   */
  inline void GetAdjointSolution(unsigned long iPoint, su2double *adj_sol) const {
    for (unsigned long iVar = 0; iVar < Solution.cols(); iVar++)
      adj_sol[iVar] = SU2_TYPE::GetDerivative(Solution(iPoint,iVar));
  }

  /*!
   * \brief Get the adjoint values of the solution.
   * \param[in] adj_sol - The adjoint values of the solution.
   */
  inline void GetAdjointSolution_LocalIndex(unsigned long iPoint, su2double *adj_sol) const {
    for (unsigned long iVar = 0; iVar < AD_InputIndex.cols(); iVar++)
      adj_sol[iVar] = AD::GetDerivative(AD_InputIndex(iPoint,iVar));
  }

  /*!
   * \brief Get the adjoint values of the solution at time n.
   * \param[out] adj_sol - The adjoint values of the solution.
   */
  inline void GetAdjointSolution_time_n(unsigned long iPoint, su2double *adj_sol) const {
    for (unsigned long iVar = 0; iVar < Solution_time_n.cols(); iVar++)
      adj_sol[iVar] = SU2_TYPE::GetDerivative(Solution_time_n(iPoint,iVar));
  }

<<<<<<< HEAD
  inline void GetAdjointSolution_time_n_LocalIndex(unsigned long iPoint, su2double *adj_sol) const {
    for (unsigned long iVar = 0; iVar < AD_Time_n_InputIndex.cols(); iVar++)
      adj_sol[iVar] = AD::GetDerivative(AD_Time_n_InputIndex(iPoint,iVar));
  }

=======
>>>>>>> 27829838
  /*!
   * \brief Get the adjoint values of the solution at time n-1.
   * \param[out] adj_sol - The adjoint values of the solution.
   */
  inline void GetAdjointSolution_time_n1(unsigned long iPoint, su2double *adj_sol) const {
    for (unsigned long iVar = 0; iVar < nVar; iVar++)
      adj_sol[iVar] = SU2_TYPE::GetDerivative(Solution_time_n1(iPoint,iVar));
  }

  inline void GetAdjointSolution_time_n1_LocalIndex(unsigned long iPoint, su2double *adj_sol) const {
    for (unsigned long iVar = 0; iVar < nVar; iVar++)
      adj_sol[iVar] = AD::GetDerivative(AD_Time_n1_InputIndex(iPoint,iVar));
  }

  /*!
   * \brief Set the sensitivity at the node
   * \param[in] iDim - spacial component
   * \param[in] val - value of the Sensitivity
   */
  inline virtual void SetSensitivity(unsigned long iPoint, unsigned long iDim, su2double val) {}

  /*!
   * \brief Set the previous time sensitivity at the node
   * \param[in] iDim - dimension
   * \param[in] val - value of the Sensitivity
   */
  inline virtual void SetSensitivity_Old(unsigned long iPoint, unsigned long iDim, su2double val) {}

  /*!
   * \brief Get the Sensitivity at the node
   * \param[in] iDim - spacial component
   * \return value of the Sensitivity
   */
  inline virtual su2double GetSensitivity(unsigned long iPoint, unsigned long iDim) const { return 0.0; }

  /*!
   * \brief Get the previous time sensitivity at the node
   * \param[in] iDim - dimension
   * \return value of the Sensitivity
   */
  inline virtual su2double GetSensitivity_Old(unsigned long iPoint, unsigned long iDim) const { return 0.0; }

  inline virtual void SetTauWall(unsigned long iPoint, su2double val_tau_wall) {}

  inline virtual su2double GetTauWall(unsigned long iPoint) const { return 0.0; }

  inline virtual void SetVortex_Tilting(unsigned long iPoint, const su2double* const* PrimGrad_Flow,
                                        const su2double* Vorticity, su2double LaminarViscosity) {}

  inline virtual su2double GetVortex_Tilting(unsigned long iPoint) const { return 0.0; }

   /*!
   * \brief A virtual member: Set the recovered pressure for streamwise periodic flow.
   * \param[in] iPoint - Point index.
   * \param[in] val_pressure - pressure value.
   */
  inline virtual void SetStreamwise_Periodic_RecoveredPressure(unsigned long iPoint,su2double val_pressure) { }

  /*!
   * \brief A virtual member: Get the recovered pressure for streamwise periodic flow.
   * \param[in] iPoint - Point index.
   * \return Recovered/Physical pressure for streamwise periodic flow.
   */
  inline virtual su2double GetStreamwise_Periodic_RecoveredPressure(unsigned long iPoint) const { return 0.0; }

  /*!
   * \brief A virtual member: Set the recovered temperature for streamwise periodic flow.
   * \param[in] iPoint - Point index.
   * \param[in] val_temperature - temperature value.
   */
  inline virtual void SetStreamwise_Periodic_RecoveredTemperature(unsigned long iPoint, su2double val_temperature) { }

  /*!
   * \brief A virtual member: Get the recovered temperature for streamwise periodic flow.
   * \param[in] iPoint - Point index.
   * \return Recovered/Physical temperature for streamwise periodic flow.
   */
  inline virtual su2double GetStreamwise_Periodic_RecoveredTemperature(unsigned long iPoint) const { return 0.0; }

  /*!
   * \brief Virtual member: Set the Radiative source term at the node
   * \return value of the radiative source term
   */
  inline virtual const su2double *GetRadiative_SourceTerm(unsigned long iPoint) const { return nullptr;}

  /*!
   * \brief  Virtual member: Set the Radiative source term at the node
   * \param[in] val_RadSourceTerm - value of the radiative source term
   */
  inline virtual void SetRadiative_SourceTerm(unsigned long iPoint, unsigned long iVar, su2double val_RadSourceTerm) { }

  /*!
   * \brief Get whether a volumetric heat source is to be introduced in point iPoint
   * \return Bool, determines if this point introduces volumetric heat
   */
  inline virtual bool GetVol_HeatSource(unsigned long iPoint) const { return false; }

  /*!
   * \brief Set the FSI force sensitivity at the node
   * \param[in] iDim - spacial component
   * \param[in] val - value of the Sensitivity
   */
  virtual void SetFlowTractionSensitivity(unsigned long iPoint, unsigned long iDim, su2double val) { }

  /*!
   * \brief Get the FSI force sensitivity at the node
   * \param[in] iDim - spacial component
   * \return value of the Sensitivity
   */
  virtual su2double GetFlowTractionSensitivity(unsigned long iPoint, unsigned long iDim) const { return 0.0; }

  /*!
   * \brief Set the source term applied into the displacement adjoint coming from external solvers
   * \param[in] iDim - spacial component
   * \param[in] val - value of the source term
   */
  virtual void SetSourceTerm_DispAdjoint(unsigned long iPoint, unsigned long iDim, su2double val) { }
  virtual void SetSourceTerm_VelAdjoint(unsigned long iPoint, unsigned long iDim, su2double val) { }

  /*!
   * \brief Get the source term applied into the displacement adjoint coming from external solvers
   * \param[in] iDim - spacial component
   * \return value of the source term
   */
  virtual su2double GetSourceTerm_DispAdjoint(unsigned long iPoint, unsigned long iDim) const { return 0.0; }
  virtual su2double GetSourceTerm_VelAdjoint(unsigned long iPoint, unsigned long iDim) const { return 0.0; }

};<|MERGE_RESOLUTION|>--- conflicted
+++ resolved
@@ -2173,14 +2173,11 @@
       adj_sol[iVar] = SU2_TYPE::GetDerivative(Solution_time_n(iPoint,iVar));
   }
 
-<<<<<<< HEAD
   inline void GetAdjointSolution_time_n_LocalIndex(unsigned long iPoint, su2double *adj_sol) const {
     for (unsigned long iVar = 0; iVar < AD_Time_n_InputIndex.cols(); iVar++)
       adj_sol[iVar] = AD::GetDerivative(AD_Time_n_InputIndex(iPoint,iVar));
   }
 
-=======
->>>>>>> 27829838
   /*!
    * \brief Get the adjoint values of the solution at time n-1.
    * \param[out] adj_sol - The adjoint values of the solution.
