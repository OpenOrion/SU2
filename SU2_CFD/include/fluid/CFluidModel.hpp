--- conflicted
+++ resolved
@@ -330,21 +330,13 @@
   * \brief Set the initial guess for the density in Newton solvers
   * \param[in] rho - Initial value for density.
   */
-<<<<<<< HEAD
-  virtual void SetDensity(su2double rho) {}
-=======
   virtual void SetInitialDensity(su2double rho) {}
->>>>>>> 6bf394ac
 
   /*!
   * \brief Set the initial guess for the static energy in Newton solvers
   * \param[in] e - Initial value for static energy.
   */
-<<<<<<< HEAD
-  virtual void SetEnergy(su2double e) {}
-=======
   virtual void SetInitialEnergy(su2double e) {}
->>>>>>> 6bf394ac
 
   /*!
   * \brief Get fluid model extrapolation instance
