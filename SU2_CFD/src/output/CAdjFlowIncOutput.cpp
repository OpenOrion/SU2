--- conflicted
+++ resolved
@@ -406,17 +406,10 @@
 void CAdjFlowIncOutput::LoadVolumeData(CConfig *config, CGeometry *geometry, CSolver **solver, unsigned long iPoint){
 
   CVariable* Node_AdjFlow = solver[ADJFLOW_SOL]->GetNodes();
-<<<<<<< HEAD
-  CVariable* Node_AdjHeat = NULL;
-  CVariable* Node_AdjTurb = NULL;
-  CVariable* Node_AdjRad  = NULL;
-  CPoint*    Node_Geo     = geometry->nodes;
-=======
   CVariable* Node_AdjHeat = nullptr;
   CVariable* Node_AdjTurb = nullptr;
   CVariable* Node_AdjRad  = nullptr;
-  CPoint*    Node_Geo     = geometry->node[iPoint];
->>>>>>> 66e73abf
+  CPoint*    Node_Geo     = geometry->nodes;
 
   if (config->GetKind_Turb_Model() != NONE && !config->GetFrozen_Visc_Disc()){
     Node_AdjTurb = solver[ADJTURB_SOL]->GetNodes();
