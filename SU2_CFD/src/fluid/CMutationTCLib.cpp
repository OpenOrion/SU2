--- conflicted
+++ resolved
@@ -59,11 +59,7 @@
 
   for(iSpecies = 0; iSpecies < nSpecies; iSpecies++) MolarMass[iSpecies] = 1000* mix->speciesMw(iSpecies); // x1000 to have Molar Mass in kg/kmol
 
-<<<<<<< HEAD
-  if (mix->hasElectrons()) {
-=======
   if (mix->hasElectrons()) { 
->>>>>>> 622587ca
     if (config->GetViscous()) {
       SU2_MPI::Error("Ionization is not yet operational for a viscous flow in the NEMO solver.", CURRENT_FUNCTION);
     } else {
