--- conflicted
+++ resolved
@@ -273,17 +273,7 @@
         grid_movement[val_iZone][val_iInst]->UpdateMultiGrid(geometry_container[val_iZone][val_iInst], config_container[val_iZone]);
       }
         }
-<<<<<<< HEAD
-
-      }
-
-      break;
-
-    case FLUID_STRUCTURE:
-
-=======
   if (config_container[val_iZone]->GetSurface_Movement(FLUID_STRUCTURE)){
->>>>>>> 0515509c
       if (rank == MASTER_NODE && Screen_Output)
         cout << endl << "Deforming the grid for Fluid-Structure Interaction applications." << endl;
 
@@ -520,13 +510,6 @@
     /*--- Execute the routine for writing restart, volume solution,
      surface solution, and surface comma-separated value files. ---*/
 
-<<<<<<< HEAD
-    output->SetResult_Files_Parallel(solver_container, geometry_container, config_container, Iter, val_iZone, nZone);
-
-    /*--- Execute the routine for writing special output. ---*/
-    //output->SetSpecial_Output(solver_container, geometry_container, config_container, Iter, nZone);
-
-=======
       config_container[val_iZone]->SetiInst(val_iInst);
       
       output->Load_Data(geometry_container[val_iZone][val_iInst][MESH_0], config_container[val_iZone], solver_container[val_iZone][val_iInst][MESH_0]);
@@ -548,7 +531,6 @@
     
     /*--- Execute the routine for writing special output. ---*/
     //output->SetSpecial_Output(solver_container, geometry_container, config_container, Iter, nZone);
->>>>>>> 0515509c
 
     if (rank == MASTER_NODE) cout << "-------------------------------------------------------------------------" << endl << endl;
 
@@ -788,14 +770,6 @@
 #endif
   UsedTime = StopTime - StartTime;
 
-<<<<<<< HEAD
-  /*--- If convergence was reached --*/
-  StopCalc = integration_container[val_iZone][INST_0][FLOW_SOL]->GetConvergence();
-
-  if (config_container[val_iZone]->GetMultizone_Problem() || config_container[val_iZone]->GetSinglezone_Driver()){
-    output->SetConvHistory_Body(geometry_container, solver_container, config_container, integration_container, false, 0.0, val_iZone, val_iInst);    
-  }
-=======
 
   if (config_container[val_iZone]->GetMultizone_Problem() || config_container[val_iZone]->GetSinglezone_Driver()){
     output->SetHistory_Output(geometry_container[val_iZone][INST_0][MESH_0],
@@ -813,7 +787,6 @@
 
   /*--- If convergence was reached --*/
   StopCalc =  output->GetConvergence();
->>>>>>> 0515509c
 
   return StopCalc;
 
@@ -872,11 +845,7 @@
   bool steady = (config_container[val_iZone]->GetUnsteady_Simulation() == STEADY);
   bool unsteady = !steady;
 
-<<<<<<< HEAD
-  unsigned short Inner_Iter, nInner_Iter = config_container[val_iZone]->GetnInner_Iter(), Iter;
-=======
   unsigned long Inner_Iter, nInner_Iter = config_container[val_iZone]->GetnInner_Iter();
->>>>>>> 0515509c
   bool StopCalc = false;
 
   /*--- Synchronization point before a single solver iteration. Compute the
@@ -1300,21 +1269,7 @@
                                 CFreeFormDefBox*** FFDBox,
                                 unsigned short val_iZone,
                                 unsigned short val_iInst)      { }
-<<<<<<< HEAD
-//bool CFEMFluidIteration::Monitor(COutput *output,
-//                             CIntegration ****integration_container,
-//                             CGeometry ****geometry_container,
-//                             CSolver *****solver_container,
-//                             CNumerics ******numerics_container,
-//                             CConfig **config_container,
-//                             CSurfaceMovement **surface_movement,
-//                             CVolumetricMovement ***grid_movement,
-//                             CFreeFormDefBox*** FFDBox,
-//                             unsigned short val_iZone,
-//                             unsigned short val_iInst)     { }
-=======
-
->>>>>>> 0515509c
+
 void CFEMFluidIteration::Postprocess(COutput *output,
                  CIntegration ****integration_container,
                  CGeometry ****geometry_container,
@@ -1491,11 +1446,7 @@
         surface_movement, grid_movement, FFDBox, val_iZone, INST_0);
 
     if (config_container[val_iZone]->GetMultizone_Problem() || config_container[val_iZone]->GetSinglezone_Driver()){
-<<<<<<< HEAD
-      output->SetConvHistory_Body(geometry_container, solver_container, config_container, integration_container, false, 0.0, val_iZone, val_iInst);    
-=======
       output->SetHistory_Output(geometry_container[val_iZone][INST_0][MESH_0], solver_container[val_iZone][INST_0][MESH_0], config_container[val_iZone], config_container[val_iZone]->GetTimeIter(), config_container[val_iZone]->GetOuterIter(), Inner_Iter);
->>>>>>> 0515509c
     }
     
     /*--- Output files at intermediate time positions if the problem is single zone ---*/
@@ -1610,12 +1561,7 @@
 
         /*--- Write the convergence history (first, compute Von Mises stress) ---*/
         solver_container[val_iZone][val_iInst][MESH_0][FEA_SOL]->Compute_NodalStress(geometry_container[val_iZone][val_iInst][MESH_0], solver_container[val_iZone][val_iInst][MESH_0], numerics_container[val_iZone][val_iInst][MESH_0][FEA_SOL], config_container[val_iZone]);
-<<<<<<< HEAD
-        write_output = output->PrintOutput(IntIter-1, config_container[val_iZone]->GetWrt_Con_Freq_DualTime());
-        if (write_output) output->SetConvHistory_Body(geometry_container, solver_container, config_container, integration_container, false, 0.0, val_iZone, val_iInst);
-=======
         output->SetHistory_Output(geometry_container[val_iZone][INST_0][MESH_0], solver_container[val_iZone][INST_0][MESH_0], config_container[val_iZone], config_container[val_iZone]->GetTimeIter(), config_container[val_iZone]->GetOuterIter(), IntIter);
->>>>>>> 0515509c
 
         config_container[val_iZone]->SetInnerIter(IntIter);
         config_container[val_iZone]->SetIntIter(IntIter);
@@ -1650,12 +1596,8 @@
 
       /*--- Write the convergence history headers ---*/
 
-<<<<<<< HEAD
-      if (!disc_adj_fem) output->SetConvHistory_Body(geometry_container, solver_container, config_container, integration_container, false, 0.0, val_iZone, val_iInst);
-=======
       if (!disc_adj_fem) output->SetHistory_Output(geometry_container[val_iZone][INST_0][MESH_0], solver_container[val_iZone][INST_0][MESH_0], config_container[val_iZone], config_container[val_iZone]->GetTimeIter(), config_container[val_iZone]->GetOuterIter(), IntIter);
 
->>>>>>> 0515509c
 
       /*--- Run the first iteration ---*/
 
@@ -1665,11 +1607,7 @@
 
       /*--- Write the convergence history (first, compute Von Mises stress) ---*/
       solver_container[val_iZone][val_iInst][MESH_0][FEA_SOL]->Compute_NodalStress(geometry_container[val_iZone][val_iInst][MESH_0], solver_container[val_iZone][val_iInst][MESH_0], numerics_container[val_iZone][val_iInst][MESH_0][FEA_SOL], config_container[val_iZone]);
-<<<<<<< HEAD
-      output->SetConvHistory_Body(geometry_container, solver_container, config_container, integration_container, false, 0.0, val_iZone, val_iInst);
-=======
       output->SetHistory_Output(geometry_container[val_iZone][INST_0][MESH_0], solver_container[val_iZone][INST_0][MESH_0], config_container[val_iZone], config_container[val_iZone]->GetTimeIter(), config_container[val_iZone]->GetOuterIter(), IntIter);
->>>>>>> 0515509c
 
       /*--- Run the second iteration ---*/
 
@@ -1682,11 +1620,7 @@
 
       /*--- Write the convergence history (first, compute Von Mises stress) ---*/
       solver_container[val_iZone][val_iInst][MESH_0][FEA_SOL]->Compute_NodalStress(geometry_container[val_iZone][val_iInst][MESH_0], solver_container[val_iZone][val_iInst][MESH_0], numerics_container[val_iZone][val_iInst][MESH_0][FEA_SOL], config_container[val_iZone]);
-<<<<<<< HEAD
-      output->SetConvHistory_Body(geometry_container, solver_container, config_container, integration_container, false, 0.0, val_iZone, val_iInst);
-=======
       output->SetHistory_Output(geometry_container[val_iZone][INST_0][MESH_0], solver_container[val_iZone][INST_0][MESH_0], config_container[val_iZone], config_container[val_iZone]->GetTimeIter(), config_container[val_iZone]->GetOuterIter(), IntIter);
->>>>>>> 0515509c
 
 
       bool meetCriteria;
@@ -1712,11 +1646,7 @@
 
           /*--- Write the convergence history (first, compute Von Mises stress) ---*/
           solver_container[val_iZone][val_iInst][MESH_0][FEA_SOL]->Compute_NodalStress(geometry_container[val_iZone][val_iInst][MESH_0], solver_container[val_iZone][val_iInst][MESH_0], numerics_container[val_iZone][val_iInst][MESH_0][FEA_SOL], config_container[val_iZone]);
-<<<<<<< HEAD
-          output->SetConvHistory_Body(geometry_container, solver_container, config_container, integration_container, false, 0.0, val_iZone, val_iInst);
-=======
           output->SetHistory_Output(geometry_container[val_iZone][INST_0][MESH_0], solver_container[val_iZone][INST_0][MESH_0], config_container[val_iZone], config_container[val_iZone]->GetTimeIter(), config_container[val_iZone]->GetOuterIter(), IntIter);
->>>>>>> 0515509c
 
           config_container[val_iZone]->SetIntIter(IntIter);
 
@@ -1781,11 +1711,7 @@
 
             /*--- Write the convergence history (first, compute Von Mises stress) ---*/
             solver_container[val_iZone][val_iInst][MESH_0][FEA_SOL]->Compute_NodalStress(geometry_container[val_iZone][val_iInst][MESH_0], solver_container[val_iZone][val_iInst][MESH_0], numerics_container[val_iZone][val_iInst][MESH_0][FEA_SOL], config_container[val_iZone]);
-<<<<<<< HEAD
-            output->SetConvHistory_Body(geometry_container, solver_container, config_container, integration_container, false, 0.0, val_iZone, val_iInst);
-=======
             output->SetHistory_Output(geometry_container[val_iZone][INST_0][MESH_0], solver_container[val_iZone][INST_0][MESH_0], config_container[val_iZone], config_container[val_iZone]->GetTimeIter(), config_container[val_iZone]->GetOuterIter(), IntIter);
->>>>>>> 0515509c
 
             config_container[val_iZone]->SetIntIter(IntIter);
 
@@ -1800,11 +1726,7 @@
           if (iIncrement < nIncrements - 1){
             /*--- Write the convergence history (first, compute Von Mises stress) ---*/
             solver_container[val_iZone][val_iInst][MESH_0][FEA_SOL]->Compute_NodalStress(geometry_container[val_iZone][val_iInst][MESH_0], solver_container[val_iZone][val_iInst][MESH_0], numerics_container[val_iZone][val_iInst][MESH_0][FEA_SOL], config_container[val_iZone]);
-<<<<<<< HEAD
-            output->SetConvHistory_Body(geometry_container, solver_container, config_container, integration_container, false, 0.0, val_iZone, val_iInst);
-=======
             output->SetHistory_Output(geometry_container[val_iZone][INST_0][MESH_0], solver_container[val_iZone][INST_0][MESH_0], config_container[val_iZone], config_container[val_iZone]->GetTimeIter(), config_container[val_iZone]->GetOuterIter(), IntIter);
->>>>>>> 0515509c
           }
 
         }
@@ -1972,11 +1894,7 @@
   solver_container[val_iZone][val_iInst][MESH_0][FEA_SOL]->Compute_NodalStress(geometry_container[val_iZone][val_iInst][MESH_0], solver_container[val_iZone][val_iInst][MESH_0], numerics_container[val_iZone][val_iInst][MESH_0][FEA_SOL], config_container[val_iZone]);
 
   if (config_container[val_iZone]->GetMultizone_Problem() || config_container[val_iZone]->GetSinglezone_Driver()){
-<<<<<<< HEAD
-    output->SetConvHistory_Body(geometry_container, solver_container, config_container, integration_container, false, 0.0, val_iZone, val_iInst);
-=======
     output->SetHistory_Output(geometry_container[val_iZone][INST_0][MESH_0], solver_container[val_iZone][INST_0][MESH_0], config_container[val_iZone], config_container[val_iZone]->GetTimeIter(), config_container[val_iZone]->GetOuterIter(), config_container[val_iZone]->GetInnerIter());
->>>>>>> 0515509c
   }
 
   return StopCalc;
@@ -2008,22 +1926,12 @@
                                 unsigned short val_iInst
                                 ) {
 
-<<<<<<< HEAD
-  bool multizone = config_container[val_iZone]->GetMultizone_Problem();
-  bool Convergence = false;
-
-=======
->>>>>>> 0515509c
   /*------------------ Structural subiteration ----------------------*/
   Iterate(output, integration_container, geometry_container,
       solver_container, numerics_container, config_container,
       surface_movement, grid_movement, FFDBox, val_iZone, INST_0);
 
-<<<<<<< HEAD
-  Convergence = Monitor(output, integration_container, geometry_container,
-=======
   Monitor(output, integration_container, geometry_container,
->>>>>>> 0515509c
                         solver_container, numerics_container, config_container,
                         surface_movement, grid_movement, FFDBox, val_iZone, INST_0);
 
@@ -2684,7 +2592,9 @@
   if (config_container[val_iZone]->GetWeakly_Coupled_Heat()) {
     solver_container[val_iZone][val_iInst][MESH_0][ADJHEAT_SOL]->SetRecording(geometry_container[val_iZone][val_iInst][MESH_0], config_container[val_iZone]);
   }
-
+  if (config_container[iZone]->GetKind_RadiationModel() != NONE) {
+    solver_container[iZone][INST_0][MESH_0][ADJRAD_SOL]->SetRecording(geometry_container[iZone][INST_0][MESH_0], config_container[iZone]);
+  }
 
 }
 
@@ -3047,13 +2957,8 @@
 
   /*--- Set the convergence criteria (only residual possible) ---*/
 
-<<<<<<< HEAD
-   if(IntIter != nIntIter-1)
-      output->SetConvHistory_Body(geometry_container, solver_container, config_container, integration_container, true, 0.0, val_iZone, val_iInst);
-=======
   integration_container[val_iZone][val_iInst][ADJFEA_SOL]->Convergence_Monitoring(geometry_container[val_iZone][val_iInst][MESH_0],config_container[val_iZone],
                                                                                   IntIter,log10(solver_container[val_iZone][val_iInst][MESH_0][ADJFLOW_SOL]->GetRes_RMS(0)), MESH_0);
->>>>>>> 0515509c
 
 
 
