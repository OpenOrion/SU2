/*!
 * \file driver_direct_singlezone.cpp
 * \brief The main subroutines for driving single-zone problems.
 * \author R. Sanchez
 * \version 6.0.1 "Falcon"
 *
 * The current SU2 release has been coordinated by the
 * SU2 International Developers Society <www.su2devsociety.org>
 * with selected contributions from the open-source community.
 *
 * The main research teams contributing to the current release are:
 *  - Prof. Juan J. Alonso's group at Stanford University.
 *  - Prof. Piero Colonna's group at Delft University of Technology.
 *  - Prof. Nicolas R. Gauger's group at Kaiserslautern University of Technology.
 *  - Prof. Alberto Guardone's group at Polytechnic University of Milan.
 *  - Prof. Rafael Palacios' group at Imperial College London.
 *  - Prof. Vincent Terrapon's group at the University of Liege.
 *  - Prof. Edwin van der Weide's group at the University of Twente.
 *  - Lab. of New Concepts in Aeronautics at Tech. Institute of Aeronautics.
 *
 * Copyright 2012-2019, Francisco D. Palacios, Thomas D. Economon,
 *                      Tim Albring, and the SU2 contributors.
 *
 * SU2 is free software; you can redistribute it and/or
 * modify it under the terms of the GNU Lesser General Public
 * License as published by the Free Software Foundation; either
 * version 2.1 of the License, or (at your option) any later version.
 *
 * SU2 is distributed in the hope that it will be useful,
 * but WITHOUT ANY WARRANTY; without even the implied warranty of
 * MERCHANTABILITY or FITNESS FOR A PARTICULAR PURPOSE. See the GNU
 * Lesser General Public License for more details.
 *
 * You should have received a copy of the GNU Lesser General Public
 * License along with SU2. If not, see <http://www.gnu.org/licenses/>.
 */

#include "../../include/drivers/CSinglezoneDriver.hpp"
#include "../../include/definition_structure.hpp"

CSinglezoneDriver::CSinglezoneDriver(char* confFile,
                       unsigned short val_nZone,
                       SU2_Comm MPICommunicator) : CDriver(confFile,
                                                          val_nZone,
                                                          MPICommunicator,
                                                          false) {

  /*--- Initialize the counter for TimeIter ---*/
  TimeIter = 0;

}

CSinglezoneDriver::~CSinglezoneDriver(void) {

}

void CSinglezoneDriver::StartSolver() {
  
#ifndef HAVE_MPI
  StartTime = su2double(clock())/su2double(CLOCKS_PER_SEC);
#else
  StartTime = MPI_Wtime();
#endif
  
  config_container[ZONE_0]->Set_StartTime(StartTime);

  /*--- Main external loop of the solver. Runs for the number of time steps required. ---*/

  if (rank == MASTER_NODE)
    cout << endl <<"------------------------------ Begin Solver -----------------------------" << endl;

  if (rank == MASTER_NODE){
    cout << endl <<"Simulation Run using the Single-zone Driver" << endl;
    if (driver_config->GetTime_Domain())
      cout << "The simulation will run for " 
           << driver_config->GetnTime_Iter() - config_container[ZONE_0]->GetRestart_Iter() << " time steps." << endl;
  }

  /*--- Set the initial time iteration to the restart iteration. ---*/
  if (config_container[ZONE_0]->GetRestart() && driver_config->GetTime_Domain())
    TimeIter = config_container[ZONE_0]->GetRestart_Iter();
  
  /*--- Run the problem until the number of time iterations required is reached. ---*/
  while ( TimeIter < config_container[ZONE_0]->GetnTime_Iter() ) {

    /*--- Perform some preprocessing before starting the time-step simulation. ---*/

    Preprocess(TimeIter);

    /*--- Run a time-step iteration of the single-zone problem. ---*/

    Run();

    /*--- Perform some postprocessing on the solution before the update ---*/

    Postprocess();

    /*--- Update the solution for dual time stepping strategy ---*/

    Update();

    /*--- Monitor the computations after each iteration. ---*/

    Monitor(TimeIter);

    /*--- Output the solution in files. ---*/

    Output(TimeIter);

    /*--- If the convergence criteria has been met, terminate the simulation. ---*/

    if (StopCalc) break;

    TimeIter++;

  }

}

void CSinglezoneDriver::Preprocess(unsigned long TimeIter) {
    
  /*--- Set runtime option ---*/
  
  Runtime_Options();
  
  /*--- Set the current time iteration in the config ---*/
  
  config_container[ZONE_0]->SetTimeIter(TimeIter);

  /*--- Store the current physical time in the config container, as
   this can be used for verification / MMS. This should also be more
   general once the drivers are more stable. ---*/
  
  if (config_container[ZONE_0]->GetTime_Marching())
    config_container[ZONE_0]->SetPhysicalTime(static_cast<su2double>(TimeIter)*config_container[ZONE_0]->GetDelta_UnstTimeND());
  else
    config_container[ZONE_0]->SetPhysicalTime(0.0);
  
  /*--- Set the initial condition for EULER/N-S/RANS ---------------------------------------------*/
  if ((config_container[ZONE_0]->GetKind_Solver() ==  EULER) ||
      (config_container[ZONE_0]->GetKind_Solver() ==  NAVIER_STOKES) ||
      (config_container[ZONE_0]->GetKind_Solver() ==  RANS) ||
      (config_container[ZONE_0]->GetKind_Solver() ==  INC_EULER) ||
      (config_container[ZONE_0]->GetKind_Solver() ==  INC_NAVIER_STOKES) ||
      (config_container[ZONE_0]->GetKind_Solver() ==  INC_RANS) ) {
      solver_container[ZONE_0][INST_0][MESH_0][FLOW_SOL]->SetInitialCondition(geometry_container[ZONE_0][INST_0], solver_container[ZONE_0][INST_0], config_container[ZONE_0], TimeIter);
  }

#ifdef HAVE_MPI
  SU2_MPI::Barrier(MPI_COMM_WORLD);
#endif

  /*--- Run a predictor step ---*/
  if (config_container[ZONE_0]->GetPredictor())
    iteration_container[ZONE_0][INST_0]->Predictor(output_container[ZONE_0], integration_container, geometry_container, solver_container,
        numerics_container, config_container, surface_movement, grid_movement, FFDBox, ZONE_0, INST_0);

  /*--- Perform a dynamic mesh update if required. ---*/
  /*--- For the Disc.Adj. of a case with (rigidly) moving grid, the appropriate
          mesh cordinates are read from the restart files. ---*/
  if (!(config_container[ZONE_0]->GetGrid_Movement() && config_container[ZONE_0]->GetDiscrete_Adjoint()))
    DynamicMeshUpdate(TimeIter);

}

void CSinglezoneDriver::Run() {

  unsigned long OuterIter = 0;
  config_container[ZONE_0]->SetOuterIter(OuterIter);

  /*--- Iterate the zone as a block, either to convergence or to a max number of iterations ---*/
  iteration_container[ZONE_0][INST_0]->Solve(output_container[ZONE_0], integration_container, geometry_container, solver_container,
        numerics_container, config_container, surface_movement, grid_movement, FFDBox, ZONE_0, INST_0);

}

void CSinglezoneDriver::Postprocess() {

    iteration_container[ZONE_0][INST_0]->Postprocess(output_container[ZONE_0], integration_container, geometry_container, solver_container,
        numerics_container, config_container, surface_movement, grid_movement, FFDBox, ZONE_0, INST_0);

    /*--- A corrector step can help preventing numerical instabilities ---*/

    if (config_container[ZONE_0]->GetRelaxation())
      iteration_container[ZONE_0][INST_0]->Relaxation(output_container[ZONE_0], integration_container, geometry_container, solver_container,
          numerics_container, config_container, surface_movement, grid_movement, FFDBox, ZONE_0, INST_0);

}

void CSinglezoneDriver::Update() {

  iteration_container[ZONE_0][INST_0]->Update(output_container[ZONE_0], integration_container, geometry_container,
        solver_container, numerics_container, config_container,
        surface_movement, grid_movement, FFDBox, ZONE_0, INST_0);

}

void CSinglezoneDriver::Output(unsigned long TimeIter) {

<<<<<<< HEAD
  bool output_files = false;
  
  unsigned short RestartFormat = SU2_RESTART_ASCII;
  unsigned short OutputFormat = config_container[ZONE_0]->GetOutput_FileFormat();
  
  bool Wrt_Surf = config_container[ZONE_0]->GetWrt_Srf_Sol();
  bool Wrt_Vol  = config_container[ZONE_0]->GetWrt_Vol_Sol();
  bool Wrt_CSV  = config_container[ZONE_0]->GetWrt_Csv_Sol();
  bool Wrt_STL  = config_container[ZONE_0]->GetWrt_Stl_Sol();
  bool TimeDomain = config_container[ZONE_0]->GetTime_Domain();
  
  if (config_container[ZONE_0]->GetWrt_Binary_Restart()){
    RestartFormat = SU2_RESTART_BINARY;
  }

  /*--- Determine whether a solution needs to be written
   after the current iteration ---*/

  if (

      /*--- General if statements to print output statements ---*/

      (StopCalc) ||

      /*--- Unsteady problems ---*/

      (((config_container[ZONE_0]->GetTime_Marching() == DT_STEPPING_1ST) ||
        (config_container[ZONE_0]->GetTime_Marching() == TIME_STEPPING)) &&
       ((TimeIter == 0) || (TimeIter % config_container[ZONE_0]->GetWrt_Sol_Freq_DualTime() == 0))) ||

      ((config_container[ZONE_0]->GetTime_Marching() == DT_STEPPING_2ND) &&
       ((TimeIter == 0) || ((TimeIter % config_container[ZONE_0]->GetWrt_Sol_Freq_DualTime() == 0) ||
                           ((TimeIter-1) % config_container[ZONE_0]->GetWrt_Sol_Freq_DualTime() == 0)))) ||

      ((config_container[ZONE_0]->GetTime_Marching() == DT_STEPPING_2ND) &&
       ((TimeIter == 0) || ((TimeIter % config_container[ZONE_0]->GetWrt_Sol_Freq_DualTime() == 0)))) ||

      ((config_container[ZONE_0]->GetTime_Domain()) &&
       ((TimeIter == 0) || (TimeIter % config_container[ZONE_0]->GetWrt_Sol_Freq_DualTime() == 0))) ||

      /*--- No inlet profile file found. Print template. ---*/

      (config_container[ZONE_0]->GetWrt_InletFile())

      ) {

    output_files = true;

  }

  /*--- Determine whether a solution doesn't need to be written
   after the current iteration ---*/

//  if (config_container[ZONE_0]->GetFixed_CL_Mode()) {
//    if (config_container[ZONE_0]->GetnExtIter()-config_container[ZONE_0]->GetIter_dCL_dAlpha() - 1 < ExtIter) output_files = false;
//    if (config_container[ZONE_0]->GetnExtIter() - 1 == ExtIter) output_files = true;
//  }

  /*--- write the solution ---*/

  if (output_files && config_container[ZONE_0]->GetWrt_Output()) {

    /*--- Time the output for performance benchmarking. ---*/
=======
  /*--- Time the output for performance benchmarking. ---*/
>>>>>>> 5c58d5ed
#ifndef HAVE_MPI
  StopTime = su2double(clock())/su2double(CLOCKS_PER_SEC);
#else
  StopTime = MPI_Wtime();
#endif
  UsedTimeCompute += StopTime-StartTime;
#ifndef HAVE_MPI
  StartTime = su2double(clock())/su2double(CLOCKS_PER_SEC);
#else
  StartTime = MPI_Wtime();
#endif
    
<<<<<<< HEAD
    for (unsigned short iInst = 0; iInst < nInst[ZONE_0]; iInst++){
      
      config_container[ZONE_0]->SetiInst(iInst);
      
      output_container[ZONE_0]->Load_Data(geometry_container[ZONE_0][iInst][MESH_0], config_container[ZONE_0], solver_container[ZONE_0][iInst][MESH_0]);
      
      /*--- Write restart files ---*/
      
      output_container[ZONE_0]->SetVolume_Output(geometry_container[ZONE_0][iInst][MESH_0], config_container[ZONE_0], RestartFormat, TimeDomain);
      
      /*--- Write visualization files ---*/
      
      if (Wrt_Vol)
        output_container[ZONE_0]->SetVolume_Output(geometry_container[ZONE_0][iInst][MESH_0], config_container[ZONE_0], OutputFormat, TimeDomain);
      if (Wrt_Surf)
        output_container[ZONE_0]->SetSurface_Output(geometry_container[ZONE_0][iInst][MESH_0], config_container[ZONE_0], OutputFormat, TimeDomain);
      if (Wrt_CSV)
        output_container[ZONE_0]->SetSurface_Output(geometry_container[ZONE_0][iInst][MESH_0], config_container[ZONE_0], CSV, TimeDomain);    
      if (Wrt_STL)
        output_container[ZONE_0]->SetSurface_Output(geometry_container[ZONE_0][iInst][MESH_0], config_container[ZONE_0], STL, TimeDomain);

      output_container[ZONE_0]->DeallocateData_Parallel();
      
    }
    if (rank == MASTER_NODE) cout << "-------------------------------------------------------------------------" << endl << endl;

    /*--- Store output time and restart the timer for the compute phase. ---*/
=======
  bool wrote_files = output_container[ZONE_0]->SetResult_Files(geometry_container[ZONE_0][INST_0][MESH_0],
                                                               config_container[ZONE_0],
                                                               solver_container[ZONE_0][INST_0][MESH_0], TimeIter, StopCalc);
  
  if (wrote_files){
    
>>>>>>> 5c58d5ed
#ifndef HAVE_MPI
    StopTime = su2double(clock())/su2double(CLOCKS_PER_SEC);
#else
    StopTime = MPI_Wtime();
#endif
    UsedTimeOutput += StopTime-StartTime;
    OutputCount++;
    BandwidthSum = config_container[ZONE_0]->GetRestart_Bandwidth_Agg();
#ifndef HAVE_MPI
    StartTime = su2double(clock())/su2double(CLOCKS_PER_SEC);
#else
    StartTime = MPI_Wtime();
#endif
    config_container[ZONE_0]->Set_StartTime(StartTime);
  }
}  

void CSinglezoneDriver::DynamicMeshUpdate(unsigned long TimeIter) {

  /*--- Legacy dynamic mesh update - Only if GRID_MOVEMENT = YES ---*/
  if (config_container[ZONE_0]->GetGrid_Movement()) {
    iteration_container[ZONE_0][INST_0]->SetGrid_Movement(geometry_container[ZONE_0][INST_0],surface_movement[ZONE_0], 
                                                          grid_movement[ZONE_0][INST_0], solver_container[ZONE_0][INST_0],
                                                          config_container[ZONE_0], 0, TimeIter);
  }

  /*--- New solver - all the other routines in SetGrid_Movement should be adapted to this one ---*/
  /*--- Works if DEFORM_MESH = YES ---*/
  if (config_container[ZONE_0]->GetDeform_Mesh()) {
    iteration_container[ZONE_0][INST_0]->SetMesh_Deformation(geometry_container[ZONE_0][INST_0],
                                                             solver_container[ZONE_0][INST_0][MESH_0],
                                                             numerics_container[ZONE_0][INST_0][MESH_0],
                                                             config_container[ZONE_0],
                                                             NONE);
  }


}

bool CSinglezoneDriver::Monitor(unsigned long TimeIter){

  unsigned long nInnerIter, InnerIter, nTimeIter;
  su2double MaxTime, CurTime;
  bool TimeDomain, InnerConvergence, FinalTimeReached, MaxIterationsReached;
  
  nInnerIter = config_container[ZONE_0]->GetnInner_Iter();
  InnerIter  = config_container[ZONE_0]->GetInnerIter();
  nTimeIter  = config_container[ZONE_0]->GetnTime_Iter();
  MaxTime    = config_container[ZONE_0]->GetMax_Time();
  CurTime    = output_container[ZONE_0]->GetHistoryFieldValue("CUR_TIME");
  
  TimeDomain = config_container[ZONE_0]->GetTime_Domain();
  
  
  /*--- Check whether the inner solver has converged --- */

  if (TimeDomain == NO){
    
    InnerConvergence     = output_container[ZONE_0]->GetConvergence();    
    MaxIterationsReached = InnerIter+1 >= nInnerIter;
        
    if ((MaxIterationsReached || InnerConvergence) && (rank == MASTER_NODE)) {
      cout << endl << "----------------------------- Solver Exit -------------------------------" << endl;
      if (InnerConvergence) cout << "All convergence criteria satisfied." << endl;
      else cout << endl << "Maximum number of iterations reached (ITER = " << nInnerIter << " ) before convergence." << endl;
      output_container[ZONE_0]->PrintConvergenceSummary();
      cout << "-------------------------------------------------------------------------" << endl;
    }
    
    StopCalc = MaxIterationsReached || InnerConvergence;
  }


  if (TimeDomain == YES) {
    
    /*--- Check whether the outer time integration has reached the final time ---*/
  
    FinalTimeReached     = CurTime >= MaxTime;
    MaxIterationsReached = TimeIter+1 >= nTimeIter;    
    
    if ((FinalTimeReached || MaxIterationsReached) && (rank == MASTER_NODE)){
      cout << endl << "----------------------------- Solver Exit -------------------------------";
      if (FinalTimeReached) cout << endl << "Maximum time reached (MAX_TIME = " << MaxTime << "s)." << endl;
      else cout << endl << "Maximum number of time iterations reached (TIME_ITER = " << nTimeIter << ")." << endl;
      cout << "-------------------------------------------------------------------------" << endl;      
    }
    
    StopCalc = FinalTimeReached || MaxIterationsReached;
  }

  /*--- Reset the inner convergence --- */
  
  output_container[ZONE_0]->SetConvergence(false);
  
  /*--- Increase the total iteration count --- */
  
  IterCount += config_container[ZONE_0]->GetInnerIter()+1;

  return StopCalc;
}

void CSinglezoneDriver::Runtime_Options(){
  
  ifstream runtime_configfile;
  
  /*--- Try to open the runtime config file ---*/
  
  runtime_configfile.open(runtime_file_name, ios::in);
  
  /*--- If succeeded create a temporary config object ---*/
  
  if (runtime_configfile.good()){
    CConfig *runtime = new CConfig(runtime_file_name, config_container[ZONE_0]);
    delete runtime;
  }
  
}<|MERGE_RESOLUTION|>--- conflicted
+++ resolved
@@ -197,73 +197,7 @@
 
 void CSinglezoneDriver::Output(unsigned long TimeIter) {
 
-<<<<<<< HEAD
-  bool output_files = false;
-  
-  unsigned short RestartFormat = SU2_RESTART_ASCII;
-  unsigned short OutputFormat = config_container[ZONE_0]->GetOutput_FileFormat();
-  
-  bool Wrt_Surf = config_container[ZONE_0]->GetWrt_Srf_Sol();
-  bool Wrt_Vol  = config_container[ZONE_0]->GetWrt_Vol_Sol();
-  bool Wrt_CSV  = config_container[ZONE_0]->GetWrt_Csv_Sol();
-  bool Wrt_STL  = config_container[ZONE_0]->GetWrt_Stl_Sol();
-  bool TimeDomain = config_container[ZONE_0]->GetTime_Domain();
-  
-  if (config_container[ZONE_0]->GetWrt_Binary_Restart()){
-    RestartFormat = SU2_RESTART_BINARY;
-  }
-
-  /*--- Determine whether a solution needs to be written
-   after the current iteration ---*/
-
-  if (
-
-      /*--- General if statements to print output statements ---*/
-
-      (StopCalc) ||
-
-      /*--- Unsteady problems ---*/
-
-      (((config_container[ZONE_0]->GetTime_Marching() == DT_STEPPING_1ST) ||
-        (config_container[ZONE_0]->GetTime_Marching() == TIME_STEPPING)) &&
-       ((TimeIter == 0) || (TimeIter % config_container[ZONE_0]->GetWrt_Sol_Freq_DualTime() == 0))) ||
-
-      ((config_container[ZONE_0]->GetTime_Marching() == DT_STEPPING_2ND) &&
-       ((TimeIter == 0) || ((TimeIter % config_container[ZONE_0]->GetWrt_Sol_Freq_DualTime() == 0) ||
-                           ((TimeIter-1) % config_container[ZONE_0]->GetWrt_Sol_Freq_DualTime() == 0)))) ||
-
-      ((config_container[ZONE_0]->GetTime_Marching() == DT_STEPPING_2ND) &&
-       ((TimeIter == 0) || ((TimeIter % config_container[ZONE_0]->GetWrt_Sol_Freq_DualTime() == 0)))) ||
-
-      ((config_container[ZONE_0]->GetTime_Domain()) &&
-       ((TimeIter == 0) || (TimeIter % config_container[ZONE_0]->GetWrt_Sol_Freq_DualTime() == 0))) ||
-
-      /*--- No inlet profile file found. Print template. ---*/
-
-      (config_container[ZONE_0]->GetWrt_InletFile())
-
-      ) {
-
-    output_files = true;
-
-  }
-
-  /*--- Determine whether a solution doesn't need to be written
-   after the current iteration ---*/
-
-//  if (config_container[ZONE_0]->GetFixed_CL_Mode()) {
-//    if (config_container[ZONE_0]->GetnExtIter()-config_container[ZONE_0]->GetIter_dCL_dAlpha() - 1 < ExtIter) output_files = false;
-//    if (config_container[ZONE_0]->GetnExtIter() - 1 == ExtIter) output_files = true;
-//  }
-
-  /*--- write the solution ---*/
-
-  if (output_files && config_container[ZONE_0]->GetWrt_Output()) {
-
-    /*--- Time the output for performance benchmarking. ---*/
-=======
   /*--- Time the output for performance benchmarking. ---*/
->>>>>>> 5c58d5ed
 #ifndef HAVE_MPI
   StopTime = su2double(clock())/su2double(CLOCKS_PER_SEC);
 #else
@@ -276,42 +210,12 @@
   StartTime = MPI_Wtime();
 #endif
     
-<<<<<<< HEAD
-    for (unsigned short iInst = 0; iInst < nInst[ZONE_0]; iInst++){
-      
-      config_container[ZONE_0]->SetiInst(iInst);
-      
-      output_container[ZONE_0]->Load_Data(geometry_container[ZONE_0][iInst][MESH_0], config_container[ZONE_0], solver_container[ZONE_0][iInst][MESH_0]);
-      
-      /*--- Write restart files ---*/
-      
-      output_container[ZONE_0]->SetVolume_Output(geometry_container[ZONE_0][iInst][MESH_0], config_container[ZONE_0], RestartFormat, TimeDomain);
-      
-      /*--- Write visualization files ---*/
-      
-      if (Wrt_Vol)
-        output_container[ZONE_0]->SetVolume_Output(geometry_container[ZONE_0][iInst][MESH_0], config_container[ZONE_0], OutputFormat, TimeDomain);
-      if (Wrt_Surf)
-        output_container[ZONE_0]->SetSurface_Output(geometry_container[ZONE_0][iInst][MESH_0], config_container[ZONE_0], OutputFormat, TimeDomain);
-      if (Wrt_CSV)
-        output_container[ZONE_0]->SetSurface_Output(geometry_container[ZONE_0][iInst][MESH_0], config_container[ZONE_0], CSV, TimeDomain);    
-      if (Wrt_STL)
-        output_container[ZONE_0]->SetSurface_Output(geometry_container[ZONE_0][iInst][MESH_0], config_container[ZONE_0], STL, TimeDomain);
-
-      output_container[ZONE_0]->DeallocateData_Parallel();
-      
-    }
-    if (rank == MASTER_NODE) cout << "-------------------------------------------------------------------------" << endl << endl;
-
-    /*--- Store output time and restart the timer for the compute phase. ---*/
-=======
   bool wrote_files = output_container[ZONE_0]->SetResult_Files(geometry_container[ZONE_0][INST_0][MESH_0],
                                                                config_container[ZONE_0],
                                                                solver_container[ZONE_0][INST_0][MESH_0], TimeIter, StopCalc);
   
   if (wrote_files){
     
->>>>>>> 5c58d5ed
 #ifndef HAVE_MPI
     StopTime = su2double(clock())/su2double(CLOCKS_PER_SEC);
 #else
