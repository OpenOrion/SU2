/*!
 * \file driver_structure.cpp
 * \brief The main subroutines for driving single or multi-zone problems.
 * \author T. Economon, H. Kline, R. Sanchez
 * \version 4.3.0 "Cardinal"
 *
 * SU2 Lead Developers: Dr. Francisco Palacios (Francisco.D.Palacios@boeing.com).
 *                      Dr. Thomas D. Economon (economon@stanford.edu).
 *
 * SU2 Developers: Prof. Juan J. Alonso's group at Stanford University.
 *                 Prof. Piero Colonna's group at Delft University of Technology.
 *                 Prof. Nicolas R. Gauger's group at Kaiserslautern University of Technology.
 *                 Prof. Alberto Guardone's group at Polytechnic University of Milan.
 *                 Prof. Rafael Palacios' group at Imperial College London.
 *                 Prof. Edwin van der Weide's group at the University of Twente.
 *                 Prof. Vincent Terrapon's group at the University of Liege.
 *
 * Copyright (C) 2012-2016 SU2, the open-source CFD code.
 *
 * SU2 is free software; you can redistribute it and/or
 * modify it under the terms of the GNU Lesser General Public
 * License as published by the Free Software Foundation; either
 * version 2.1 of the License, or (at your option) any later version.
 *
 * SU2 is distributed in the hope that it will be useful,
 * but WITHOUT ANY WARRANTY; without even the implied warranty of
 * MERCHANTABILITY or FITNESS FOR A PARTICULAR PURPOSE. See the GNU
 * Lesser General Public License for more details.
 *
 * You should have received a copy of the GNU Lesser General Public
 * License along with SU2. If not, see <http://www.gnu.org/licenses/>.
 */

#include "../include/driver_structure.hpp"
#include "../include/definition_structure.hpp"

CDriver::CDriver(char* confFile,
                 unsigned short val_nZone,
                 unsigned short val_nDim):config_file_name(confFile), StartTime(0.0), StopTime(0.0), UsedTime(0.0), ExtIter(0), nZone(val_nZone), nDim(val_nDim), StopCalc(false), fsi(false) {
  

  unsigned short jZone, iSol;

  int rank = MASTER_NODE;
#ifdef HAVE_MPI
  MPI_Comm_rank(MPI_COMM_WORLD, &rank);
#endif

    /*--- Create pointers to all of the classes that may be used throughout
   the SU2_CFD code. In general, the pointers are instantiated down a
   heirarchy over all zones, multigrid levels, equation sets, and equation
   terms as described in the comments below. ---*/

  iteration_container           = NULL;
  output                        = NULL;
  integration_container         = NULL;
  geometry_container            = NULL;
  solver_container              = NULL;
  numerics_container            = NULL;
  config_container              = NULL;
  surface_movement              = NULL;
  grid_movement                 = NULL;
  FFDBox                        = NULL;
  interpolator_container        = NULL;
  transfer_container            = NULL;

  /*--- Definition and of the containers for all possible zones. ---*/

  iteration_container    = new CIteration*[nZone];
  solver_container       = new CSolver***[nZone];
  integration_container  = new CIntegration**[nZone];
  numerics_container     = new CNumerics****[nZone];
  config_container       = new CConfig*[nZone];
  geometry_container     = new CGeometry**[nZone];
  surface_movement       = new CSurfaceMovement*[nZone];
  grid_movement          = new CVolumetricMovement*[nZone];
  FFDBox                 = new CFreeFormDefBox**[nZone];
  interpolator_container = new CInterpolator**[nZone];
  transfer_container     = new CTransfer**[nZone];

  for (iZone = 0; iZone < nZone; iZone++) {
    solver_container[iZone]       = NULL;
    integration_container[iZone]  = NULL;
    numerics_container[iZone]     = NULL;
    config_container[iZone]       = NULL;
    geometry_container[iZone]     = NULL;
    surface_movement[iZone]       = NULL;
    grid_movement[iZone]          = NULL;
    FFDBox[iZone]                 = NULL;
    interpolator_container[iZone] = NULL;
    transfer_container[iZone]     = NULL;
  }
  
  /*--- Loop over all zones to initialize the various classes. In most
   cases, nZone is equal to one. This represents the solution of a partial
   differential equation on a single block, unstructured mesh. ---*/

  for (iZone = 0; iZone < nZone; iZone++) {

    /*--- Definition of the configuration option class for all zones. In this
     constructor, the input configuration file is parsed and all options are
     read and stored. ---*/

    config_container[iZone] = new CConfig(config_file_name, SU2_CFD, iZone, nZone, nDim, VERB_HIGH);

    /*--- Definition of the geometry class to store the primal grid in the
     partitioning process. ---*/

    CGeometry *geometry_aux = NULL;

    /*--- All ranks process the grid and call ParMETIS for partitioning ---*/

    geometry_aux = new CPhysicalGeometry(config_container[iZone], iZone, nZone);

    /*--- Color the initial grid and set the send-receive domains (ParMETIS) ---*/

    geometry_aux->SetColorGrid_Parallel(config_container[iZone]);

    /*--- Allocate the memory of the current domain, and divide the grid
     between the ranks. ---*/

    geometry_container[iZone] = new CGeometry *[config_container[iZone]->GetnMGLevels()+1];
    geometry_container[iZone][MESH_0] = new CPhysicalGeometry(geometry_aux, config_container[iZone]);

    /*--- Deallocate the memory of geometry_aux ---*/

    delete geometry_aux;

    /*--- Add the Send/Receive boundaries ---*/

    geometry_container[iZone][MESH_0]->SetSendReceive(config_container[iZone]);

    /*--- Add the Send/Receive boundaries ---*/

    geometry_container[iZone][MESH_0]->SetBoundaries(config_container[iZone]);

  }

  /*--- Preprocessing of the geometry for all zones. In this routine, the edge-
   based data structure is constructed, i.e. node and cell neighbors are
   identified and linked, face areas and volumes of the dual mesh cells are
   computed, and the multigrid levels are created using an agglomeration procedure. ---*/

    if (rank == MASTER_NODE)
    cout << endl <<"------------------------- Geometry Preprocessing ------------------------" << endl;

    Geometrical_Preprocessing();

    for (iZone = 0; iZone < nZone; iZone++) {

    /*--- Computation of wall distances for turbulence modeling ---*/

    if (rank == MASTER_NODE)
      cout << "Computing wall distances." << endl;

    if ((config_container[iZone]->GetKind_Solver() == RANS) ||
        (config_container[iZone]->GetKind_Solver() == ADJ_RANS) ||
        (config_container[iZone]->GetKind_Solver() == DISC_ADJ_RANS))
      geometry_container[iZone][MESH_0]->ComputeWall_Distance(config_container[iZone]);

    /*--- Computation of positive surface area in the z-plane which is used for
     the calculation of force coefficient (non-dimensionalization). ---*/

    geometry_container[iZone][MESH_0]->SetPositive_ZArea(config_container[iZone]);

    /*--- Set the near-field, interface and actuator disk boundary conditions, if necessary. ---*/

    for (iMesh = 0; iMesh <= config_container[iZone]->GetnMGLevels(); iMesh++) {
      geometry_container[iZone][iMesh]->MatchNearField(config_container[iZone]);
      geometry_container[iZone][iMesh]->MatchInterface(config_container[iZone]);
      geometry_container[iZone][iMesh]->MatchActuator_Disk(config_container[iZone]);
    }

  }

  /*--- If activated by the compile directive, perform a partition analysis. ---*/
#if PARTITION
  Partition_Analysis(geometry_container[ZONE_0][MESH_0], config_container[ZONE_0]);
#endif

  /*--- Output some information about the driver that has been instantiated for the problem. ---*/

  if (rank == MASTER_NODE)
    cout << endl <<"------------------------- Driver information --------------------------" << endl;

  fsi = config_container[ZONE_0]->GetFSI_Simulation();

  if(nZone == SINGLE_ZONE) {
    if (rank == MASTER_NODE) cout << "A single zone driver has been instantiated." << endl;
  }
  else if (config_container[ZONE_0]->GetUnsteady_Simulation() == TIME_SPECTRAL) {
    if (rank == MASTER_NODE) cout << "A spectral method driver has been instantiated." << endl;
  }
  else if (nZone == 2 && fsi) {
    if (rank == MASTER_NODE) cout << "A Fluid-Structure Interaction driver has been instantiated." << endl;
  }
  else {
    if (rank == MASTER_NODE) cout << "A multi-zone driver has been instantiated." << endl;
  }
  
  for (iZone = 0; iZone < nZone; iZone++) {
    
    /*--- Instantiate the type of physics iteration to be executed within each zone. For
     example, one can execute the same physics across multiple zones (mixing plane),
     different physics in different zones (fluid-structure interaction), or couple multiple
     systems tightly within a single zone by creating a new iteration class (e.g., RANS). ---*/
    if (rank == MASTER_NODE) {
      cout << endl <<"------------------------ Iteration Preprocessing ------------------------" << endl;
    }
    Iteration_Preprocessing();
    
    /*--- Definition of the solver class: solver_container[#ZONES][#MG_GRIDS][#EQ_SYSTEMS].
     The solver classes are specific to a particular set of governing equations,
     and they contain the subroutines with instructions for computing each spatial
     term of the PDE, i.e. loops over the edges to compute convective and viscous
     fluxes, loops over the nodes to compute source terms, and routines for
     imposing various boundary condition type for the PDE. ---*/
    if (rank == MASTER_NODE)
      cout << endl <<"------------------------- Solver Preprocessing --------------------------" << endl;
    
    solver_container[iZone] = new CSolver** [config_container[iZone]->GetnMGLevels()+1];
    for (iMesh = 0; iMesh <= config_container[iZone]->GetnMGLevels(); iMesh++)
      solver_container[iZone][iMesh] = NULL;
    
    for (iMesh = 0; iMesh <= config_container[iZone]->GetnMGLevels(); iMesh++) {
      solver_container[iZone][iMesh] = new CSolver* [MAX_SOLS];
      for (iSol = 0; iSol < MAX_SOLS; iSol++)
        solver_container[iZone][iMesh][iSol] = NULL;
    }
    Solver_Preprocessing(solver_container[iZone], geometry_container[iZone],
                         config_container[iZone]);
    
    
    if (rank == MASTER_NODE)
      cout << endl <<"----------------- Integration and Numerics Preprocessing ----------------" << endl;
    
    /*--- Definition of the integration class: integration_container[#ZONES][#EQ_SYSTEMS].
     The integration class orchestrates the execution of the spatial integration
     subroutines contained in the solver class (including multigrid) for computing
     the residual at each node, R(U) and then integrates the equations to a
     steady state or time-accurately. ---*/
    
    integration_container[iZone] = new CIntegration*[MAX_SOLS];
    Integration_Preprocessing(integration_container[iZone], geometry_container[iZone],
                              config_container[iZone]);
    
    
    if (rank == MASTER_NODE) cout << "Integration Preprocessing." << endl;
    
    /*--- Definition of the numerical method class:
     numerics_container[#ZONES][#MG_GRIDS][#EQ_SYSTEMS][#EQ_TERMS].
     The numerics class contains the implementation of the numerical methods for
     evaluating convective or viscous fluxes between any two nodes in the edge-based
     data structure (centered, upwind, galerkin), as well as any source terms
     (piecewise constant reconstruction) evaluated in each dual mesh volume. ---*/
    
    numerics_container[iZone] = new CNumerics***[config_container[iZone]->GetnMGLevels()+1];
    Numerics_Preprocessing(numerics_container[iZone], solver_container[iZone],
                           geometry_container[iZone], config_container[iZone]);
    
    if (rank == MASTER_NODE) cout << "Numerics Preprocessing." << endl;
    
  }


  /*--- Definition of the interface and transfer conditions between different zones.
   *--- The transfer container is defined for zones paired one to one.
   *--- This only works for a multizone FSI problem (nZone > 1).
   *--- Also, at the moment this capability is limited to two zones (nZone < 3).
   *--- This will change in the future. ---*/

  if ((rank == MASTER_NODE) && nZone > 1)
    cout << endl <<"------------------- Multizone Interface Preprocessing -------------------" << endl;

<<<<<<< HEAD
  if ( nZone > 1 ) {
    for (iZone = 0; iZone < nZone; iZone++){
      transfer_container[iZone] = new CTransfer*[nZone];
      interpolator_container[iZone] = new CInterpolator*[nZone];
      for (jZone = 0; jZone < nZone; jZone++){
        transfer_container[iZone][jZone]     = NULL;
        interpolator_container[iZone][jZone] = NULL;
      }
=======


  for (iZone = 0; iZone < nZone; iZone++) {
    transfer_container[iZone] = new CTransfer*[nZone];
    interpolator_container[iZone] = new CInterpolator*[nZone];
    for (jZone = 0; jZone < nZone; jZone++) {
      transfer_container[iZone][jZone] = NULL;
      interpolator_container[iZone][jZone] = NULL;
>>>>>>> 154fed46
    }
  }
  
  Interface_Preprocessing();

	/*--- Instantiate the geometry movement classes for the solution of unsteady
   flows on dynamic meshes, including rigid mesh transformations, dynamically
   deforming meshes, and time-spectral preprocessing. ---*/

  for (iZone = 0; iZone < nZone; iZone++) {

    if (config_container[iZone]->GetGrid_Movement() ||
        (config_container[iZone]->GetDirectDiff() == D_DESIGN)) {
      if (rank == MASTER_NODE)
        cout << "Setting dynamic mesh structure." << endl;
      grid_movement[iZone] = new CVolumetricMovement(geometry_container[iZone][MESH_0], config_container[iZone]);
      FFDBox[iZone] = new CFreeFormDefBox*[MAX_NUMBER_FFD];
      surface_movement[iZone] = new CSurfaceMovement();
      surface_movement[iZone]->CopyBoundary(geometry_container[iZone][MESH_0], config_container[iZone]);
      if (config_container[iZone]->GetUnsteady_Simulation() == TIME_SPECTRAL)
        iteration_container[iZone]->SetGrid_Movement(geometry_container, surface_movement, grid_movement, FFDBox, solver_container, config_container, iZone, 0, 0);
    }

    if (config_container[iZone]->GetDirectDiff() == D_DESIGN) {
      if (rank == MASTER_NODE)
        cout << "Setting surface/volume derivatives." << endl;

      /*--- Set the surface derivatives, i.e. the derivative of the surface mesh nodes with respect to the design variables ---*/

      surface_movement[iZone]->SetSurface_Derivative(geometry_container[iZone][MESH_0],config_container[iZone]);

      /*--- Call the volume deformation routine with derivative mode enabled.
       This computes the derivative of the volume mesh with respect to the surface nodes ---*/

      grid_movement[iZone]->SetVolume_Deformation(geometry_container[iZone][MESH_0],config_container[iZone], true, true);

      /*--- Update the multi-grid structure to propagate the derivative information to the coarser levels ---*/

      geometry_container[iZone][MESH_0]->UpdateGeometry(geometry_container[iZone],config_container[iZone]);

      /*--- Set the derivative of the wall-distance with respect to the surface nodes ---*/

      if ( (config_container[iZone]->GetKind_Solver() == RANS) ||
          (config_container[iZone]->GetKind_Solver() == ADJ_RANS) ||
          (config_container[iZone]->GetKind_Solver() == DISC_ADJ_RANS))
        geometry_container[iZone][MESH_0]->ComputeWall_Distance(config_container[iZone]);
    }
  }

  /*--- Definition of the output class (one for all zones). The output class
   manages the writing of all restart, volume solution, surface solution,
   surface comma-separated value, and convergence history files (both in serial
   and in parallel). ---*/

  output = new COutput();

  /*--- Open the convergence history file ---*/

  if (rank == MASTER_NODE)
    output->SetConvHistory_Header(&ConvHist_file, config_container[ZONE_0]);

  /*--- Check for an unsteady restart. Update ExtIter if necessary. ---*/
  if (config_container[ZONE_0]->GetWrt_Unsteady() && config_container[ZONE_0]->GetRestart())
    ExtIter = config_container[ZONE_0]->GetUnst_RestartIter();

  /*--- Check for a dynamic restart (structural analysis). Update ExtIter if necessary. ---*/
  if (config_container[ZONE_0]->GetKind_Solver() == FEM_ELASTICITY
      && config_container[ZONE_0]->GetWrt_Dynamic() && config_container[ZONE_0]->GetRestart())
    ExtIter = config_container[ZONE_0]->GetDyn_RestartIter();

  /*--- Initiate value at each interface for the mixing plane ---*/
  if(config_container[ZONE_0]->GetBoolMixingPlane())
    for (iZone = 0; iZone < nZone; iZone++)
      iteration_container[iZone]->Preprocess(output, integration_container, geometry_container, solver_container, numerics_container, config_container, surface_movement, grid_movement, FFDBox, iZone);

  /*--- Initiate some variables used for external communications trough the Py wrapper. ---*/
  APIVarCoord[0] = 0.0;
  APIVarCoord[1] = 0.0;
  APIVarCoord[2] = 0.0;
  APINodalForce[0] = 0.0;
  APINodalForce[1] = 0.0;
  APINodalForce[2] = 0.0;
  APINodalForceDensity[0] = 0.0;
  APINodalForceDensity[1] = 0.0;
  APINodalForceDensity[2] = 0.0;

  /*--- Set up a timer for performance benchmarking (preprocessing time is not included) ---*/

#ifndef HAVE_MPI
  StartTime = su2double(clock())/su2double(CLOCKS_PER_SEC);
#else
  StartTime = MPI_Wtime();
#endif

}

void CDriver::Postprocessing() {

  unsigned short jZone;

  int rank = MASTER_NODE;
  int size = SINGLE_NODE;
#ifdef HAVE_MPI
  MPI_Comm_rank(MPI_COMM_WORLD, &rank);
  MPI_Comm_size(MPI_COMM_WORLD, &size);
#endif

    /*--- Output some information to the console. ---*/

  if (rank == MASTER_NODE) {

    /*--- Print out the number of non-physical points and reconstructions ---*/

    if (config_container[ZONE_0]->GetNonphysical_Points() > 0)
      cout << "Warning: there are " << config_container[ZONE_0]->GetNonphysical_Points() << " non-physical points in the solution." << endl;
    if (config_container[ZONE_0]->GetNonphysical_Reconstr() > 0)
      cout << "Warning: " << config_container[ZONE_0]->GetNonphysical_Reconstr() << " reconstructed states for upwinding are non-physical." << endl;

    /*--- Close the convergence history file. ---*/

    ConvHist_file.close();
    cout << "History file, closed." << endl;
  }

  if (rank == MASTER_NODE)
    cout << endl <<"------------------------- Solver Postprocessing -------------------------" << endl;

  for (iZone = 0; iZone < nZone; iZone++) {
     Numerics_Postprocessing(numerics_container[iZone], solver_container[iZone],
     geometry_container[iZone], config_container[iZone]);
    delete [] numerics_container[iZone];
  }
  delete [] numerics_container;
  if (rank == MASTER_NODE) cout << "Deleted CNumerics container." << endl;
  
  for (iZone = 0; iZone < nZone; iZone++) {
    Integration_Postprocessing(integration_container[iZone],
                               geometry_container[iZone],
                               config_container[iZone]);
    delete [] integration_container[iZone];
  }
  delete [] integration_container;
  if (rank == MASTER_NODE) cout << "Deleted CIntegration container." << endl;
  
  for (iZone = 0; iZone < nZone; iZone++) {
    Solver_Postprocessing(solver_container[iZone],
                          geometry_container[iZone],
                          config_container[iZone]);
    delete [] solver_container[iZone];
  }
  delete [] solver_container;
  if (rank == MASTER_NODE) cout << "Deleted CSolver container." << endl;
  
  for (iZone = 0; iZone < nZone; iZone++) {
    delete iteration_container[iZone];
  }
  delete [] iteration_container;
  if (rank == MASTER_NODE) cout << "Deleted CIteration container." << endl;
  
  if (interpolator_container != NULL){
    for (iZone = 0; iZone < nZone; iZone++) {
	  if (interpolator_container[iZone] != NULL){
            delete interpolator_container[iZone];
      }
    }
    delete [] interpolator_container;
    if (rank == MASTER_NODE) cout << "Deleted CInterpolator container." << endl;
  }
  
  if (transfer_container != NULL){
    for (iZone = 0; iZone < nZone; iZone++) {
        if (transfer_container[iZone] != NULL)
          delete transfer_container[iZone];
    }
    delete [] transfer_container;
    if (rank == MASTER_NODE) cout << "Deleted CTransfer container." << endl;
  }

  for (iZone = 0; iZone < nZone; iZone++) {
    if (geometry_container[iZone]!=NULL) {
      for (unsigned short iMGlevel = 1; iMGlevel < config_container[iZone]->GetnMGLevels()+1; iMGlevel++) {
        if (geometry_container[iZone][iMGlevel]!=NULL) delete geometry_container[iZone][iMGlevel];
      }
      delete [] geometry_container[iZone];
    }
  }
  delete [] geometry_container;
  if (rank == MASTER_NODE) cout << "Deleted CGeometry container." << endl;

  /*--- Free-form deformation class deallocation ---*/
  for (iZone = 0; iZone < nZone; iZone++) {
    delete FFDBox[iZone];
  }
  delete [] FFDBox;
  if (rank == MASTER_NODE) cout << "Deleted CFreeFormDefBox class." << endl;

  /*--- Grid movement and surface movement class deallocation ---*/
  for (iZone = 0; iZone < nZone; iZone++) {
    delete surface_movement[iZone];
  }
  delete [] surface_movement;
  if (rank == MASTER_NODE) cout << "Deleted CSurfaceMovement class." << endl;

  for (iZone = 0; iZone < nZone; iZone++) {
    delete grid_movement[iZone];
  }
  delete [] grid_movement;
  if (rank == MASTER_NODE) cout << "Deleted CVolumetricMovement class." << endl;

  if (config_container!=NULL) {
    for (iZone = 0; iZone < nZone; iZone++) {
      if (config_container[iZone]!=NULL) {
        delete config_container[iZone];
      }
    }
    delete [] config_container;
  }
  if (rank == MASTER_NODE) cout << "Deleted CConfig container." << endl;

  /*--- Deallocate output container ---*/
  if (output!=NULL) delete output;
  if (rank == MASTER_NODE) cout << "Deleted COutput class." << endl;

  if (rank == MASTER_NODE) cout << "-------------------------------------------------------------------------" << endl;


  /*--- Synchronization point after a single solver iteration. Compute the
   wall clock time required. ---*/

#ifndef HAVE_MPI
  StopTime = su2double(clock())/su2double(CLOCKS_PER_SEC);
#else
  StopTime = MPI_Wtime();
#endif

  /*--- Compute/print the total time for performance benchmarking. ---*/

  UsedTime = StopTime-StartTime;
  if (rank == MASTER_NODE) {
    cout << "\nCompleted in " << fixed << UsedTime << " seconds on "<< size;
    if (size == 1) cout << " core." << endl; else cout << " cores." << endl;
  }

  /*--- Exit the solver cleanly ---*/

  if (rank == MASTER_NODE)
    cout << endl <<"------------------------- Exit Success (SU2_CFD) ------------------------" << endl << endl;

}

void CDriver::Geometrical_Preprocessing() {

  unsigned short iMGlevel;
  unsigned short requestedMGlevels = config_container[ZONE_0]->GetnMGLevels();
  unsigned long iPoint;
  int rank = MASTER_NODE;

#ifdef HAVE_MPI
  MPI_Comm_rank(MPI_COMM_WORLD, &rank);
#endif

  for (iZone = 0; iZone < nZone; iZone++) {

    /*--- Compute elements surrounding points, points surrounding points ---*/

    if (rank == MASTER_NODE) cout << "Setting point connectivity." << endl;
    geometry_container[iZone][MESH_0]->SetPoint_Connectivity();

    /*--- Renumbering points using Reverse Cuthill McKee ordering ---*/

    if (rank == MASTER_NODE) cout << "Renumbering points (Reverse Cuthill McKee Ordering)." << endl;
    geometry_container[iZone][MESH_0]->SetRCM_Ordering(config_container[iZone]);

    /*--- recompute elements surrounding points, points surrounding points ---*/

    if (rank == MASTER_NODE) cout << "Recomputing point connectivity." << endl;
    geometry_container[iZone][MESH_0]->SetPoint_Connectivity();

    /*--- Compute elements surrounding elements ---*/

    if (rank == MASTER_NODE) cout << "Setting element connectivity." << endl;
    geometry_container[iZone][MESH_0]->SetElement_Connectivity();

    /*--- Check the orientation before computing geometrical quantities ---*/

    if (rank == MASTER_NODE) cout << "Checking the numerical grid orientation." << endl;
    geometry_container[iZone][MESH_0]->SetBoundVolume();
    geometry_container[iZone][MESH_0]->Check_IntElem_Orientation(config_container[iZone]);
    geometry_container[iZone][MESH_0]->Check_BoundElem_Orientation(config_container[iZone]);

    /*--- Create the edge structure ---*/

    if (rank == MASTER_NODE) cout << "Identifying edges and vertices." << endl;
    geometry_container[iZone][MESH_0]->SetEdges();
    geometry_container[iZone][MESH_0]->SetVertex(config_container[iZone]);

    /*--- Compute cell center of gravity ---*/

    if (rank == MASTER_NODE) cout << "Computing centers of gravity." << endl;
    geometry_container[iZone][MESH_0]->SetCoord_CG();

    /*--- Create the control volume structures ---*/

    if (rank == MASTER_NODE) cout << "Setting the control volume structure." << endl;
    geometry_container[iZone][MESH_0]->SetControlVolume(config_container[iZone], ALLOCATE);
    geometry_container[iZone][MESH_0]->SetBoundControlVolume(config_container[iZone], ALLOCATE);

    /*--- Visualize a dual control volume if requested ---*/

    if ((config_container[iZone]->GetVisualize_CV() >= 0) &&
        (config_container[iZone]->GetVisualize_CV() < (long)geometry_container[iZone][MESH_0]->GetnPointDomain()))
      geometry_container[iZone][MESH_0]->VisualizeControlVolume(config_container[iZone], UPDATE);

    /*--- Identify closest normal neighbor ---*/

    if (rank == MASTER_NODE) cout << "Searching for the closest normal neighbors to the surfaces." << endl;
    geometry_container[iZone][MESH_0]->FindNormal_Neighbor(config_container[iZone]);

    /*--- Compute the surface curvature ---*/

    if (rank == MASTER_NODE) cout << "Compute the surface curvature." << endl;
    geometry_container[iZone][MESH_0]->ComputeSurf_Curvature(config_container[iZone]);

    /*--- Check for periodicity and disable MG if necessary. ---*/
    
    if (rank == MASTER_NODE) cout << "Checking for periodicity." << endl;
    geometry_container[iZone][MESH_0]->Check_Periodicity(config_container[iZone]);

    if ((config_container[iZone]->GetnMGLevels() != 0) && (rank == MASTER_NODE))
      cout << "Setting the multigrid structure." << endl;

  }

  /*--- Loop over all the new grid ---*/

  for (iMGlevel = 1; iMGlevel <= config_container[ZONE_0]->GetnMGLevels(); iMGlevel++) {

    /*--- Loop over all zones at each grid level. ---*/

    for (iZone = 0; iZone < nZone; iZone++) {

      /*--- Create main agglomeration structure ---*/

      geometry_container[iZone][iMGlevel] = new CMultiGridGeometry(geometry_container, config_container, iMGlevel, iZone);

      /*--- Compute points surrounding points. ---*/

      geometry_container[iZone][iMGlevel]->SetPoint_Connectivity(geometry_container[iZone][iMGlevel-1]);

      /*--- Create the edge structure ---*/

      geometry_container[iZone][iMGlevel]->SetEdges();
      geometry_container[iZone][iMGlevel]->SetVertex(geometry_container[iZone][iMGlevel-1], config_container[iZone]);

      /*--- Create the control volume structures ---*/

      geometry_container[iZone][iMGlevel]->SetControlVolume(config_container[iZone], geometry_container[iZone][iMGlevel-1], ALLOCATE);
      geometry_container[iZone][iMGlevel]->SetBoundControlVolume(config_container[iZone], geometry_container[iZone][iMGlevel-1], ALLOCATE);
      geometry_container[iZone][iMGlevel]->SetCoord(geometry_container[iZone][iMGlevel-1]);

      /*--- Find closest neighbor to a surface point ---*/

      geometry_container[iZone][iMGlevel]->FindNormal_Neighbor(config_container[iZone]);

      /*--- Protect against the situation that we were not able to complete
      the agglomeration for this level, i.e., there weren't enough points.
      We need to check if we changed the total number of levels and delete
      the incomplete CMultiGridGeometry object. ---*/
      
      if (config_container[iZone]->GetnMGLevels() != requestedMGlevels) {
        delete geometry_container[iZone][iMGlevel];
        break;
      }

    }

  }

  /*--- For unsteady simulations, initialize the grid volumes
   and coordinates for previous solutions. Loop over all zones/grids ---*/

  for (iZone = 0; iZone < nZone; iZone++) {
    if (config_container[iZone]->GetUnsteady_Simulation() && config_container[iZone]->GetGrid_Movement()) {
      for (iMGlevel = 0; iMGlevel <= config_container[iZone]->GetnMGLevels(); iMGlevel++) {
        for (iPoint = 0; iPoint < geometry_container[iZone][iMGlevel]->GetnPoint(); iPoint++) {

          /*--- Update cell volume ---*/

          geometry_container[iZone][iMGlevel]->node[iPoint]->SetVolume_n();
          geometry_container[iZone][iMGlevel]->node[iPoint]->SetVolume_nM1();

          /*--- Update point coordinates ---*/
          geometry_container[iZone][iMGlevel]->node[iPoint]->SetCoord_n();
          geometry_container[iZone][iMGlevel]->node[iPoint]->SetCoord_n1();

        }
      }
    }
  }

}

void CDriver::Solver_Preprocessing(CSolver ***solver_container, CGeometry **geometry,
                                   CConfig *config) {
  
  unsigned short iMGlevel;
  bool euler, ns, turbulent,
  adj_euler, adj_ns, adj_turb,
  poisson, wave, heat, fem,
  spalart_allmaras, neg_spalart_allmaras, menter_sst, transition,
  template_solver, disc_adj;
  
  /*--- Initialize some useful booleans ---*/
  
  euler            = false;  ns              = false;  turbulent = false;
  adj_euler        = false;  adj_ns          = false;  adj_turb  = false;
  spalart_allmaras = false;  menter_sst      = false;
  poisson          = false;  neg_spalart_allmaras = false;
  wave             = false;	 disc_adj        = false;
  fem = false;
  heat             = false;
  transition       = false;
  template_solver  = false;
  
  /*--- Assign booleans ---*/
  
  switch (config->GetKind_Solver()) {
    case TEMPLATE_SOLVER: template_solver = true; break;
    case EULER : euler = true; break;
    case NAVIER_STOKES: ns = true; break;
    case RANS : ns = true; turbulent = true; if (config->GetKind_Trans_Model() == LM) transition = true; break;
    case POISSON_EQUATION: poisson = true; break;
    case WAVE_EQUATION: wave = true; break;
    case HEAT_EQUATION: heat = true; break;
    case FEM_ELASTICITY: fem = true; break;
    case ADJ_EULER : euler = true; adj_euler = true; break;
    case ADJ_NAVIER_STOKES : ns = true; turbulent = (config->GetKind_Turb_Model() != NONE); adj_ns = true; break;
    case ADJ_RANS : ns = true; turbulent = true; adj_ns = true; adj_turb = (!config->GetFrozen_Visc()); break;
    case DISC_ADJ_EULER: euler = true; disc_adj = true; break;
    case DISC_ADJ_NAVIER_STOKES: ns = true; disc_adj = true; break;
    case DISC_ADJ_RANS: ns = true; turbulent = true; disc_adj = true; break;
  }
  
  /*--- Assign turbulence model booleans ---*/
  
  if (turbulent)
    switch (config->GetKind_Turb_Model()) {
      case SA:     spalart_allmaras = true;     break;
      case SA_NEG: neg_spalart_allmaras = true; break;
      case SST:    menter_sst = true;           break;
        
      default: cout << "Specified turbulence model unavailable or none selected" << endl; exit(EXIT_FAILURE); break;
    }
  
  /*--- Definition of the Class for the solution: solver_container[DOMAIN][MESH_LEVEL][EQUATION]. Note that euler, ns
   and potential are incompatible, they use the same position in sol container ---*/
  
  for (iMGlevel = 0; iMGlevel <= config->GetnMGLevels(); iMGlevel++) {
    
    /*--- Allocate solution for a template problem ---*/
    
    if (template_solver) {
      solver_container[iMGlevel][TEMPLATE_SOL] = new CTemplateSolver(geometry[iMGlevel], config);
    }
    
    /*--- Allocate solution for direct problem, and run the preprocessing and postprocessing ---*/
    
    if (euler) {
      solver_container[iMGlevel][FLOW_SOL] = new CEulerSolver(geometry[iMGlevel], config, iMGlevel);
      solver_container[iMGlevel][FLOW_SOL]->Preprocessing(geometry[iMGlevel], solver_container[iMGlevel], config, iMGlevel, NO_RK_ITER, RUNTIME_FLOW_SYS, false);
    }
    if (ns) {
      solver_container[iMGlevel][FLOW_SOL] = new CNSSolver(geometry[iMGlevel], config, iMGlevel);
    }
    if (turbulent) {
      if (spalart_allmaras) {
        solver_container[iMGlevel][TURB_SOL] = new CTurbSASolver(geometry[iMGlevel], config, iMGlevel, solver_container[iMGlevel][FLOW_SOL]->GetFluidModel() );
        solver_container[iMGlevel][FLOW_SOL]->Preprocessing(geometry[iMGlevel], solver_container[iMGlevel], config, iMGlevel, NO_RK_ITER, RUNTIME_FLOW_SYS, false);
        solver_container[iMGlevel][TURB_SOL]->Postprocessing(geometry[iMGlevel], solver_container[iMGlevel], config, iMGlevel);
      }
      else if (neg_spalart_allmaras) {
        solver_container[iMGlevel][TURB_SOL] = new CTurbSASolver(geometry[iMGlevel], config, iMGlevel, solver_container[iMGlevel][FLOW_SOL]->GetFluidModel() );
        solver_container[iMGlevel][FLOW_SOL]->Preprocessing(geometry[iMGlevel], solver_container[iMGlevel], config, iMGlevel, NO_RK_ITER, RUNTIME_FLOW_SYS, false);
        solver_container[iMGlevel][TURB_SOL]->Postprocessing(geometry[iMGlevel], solver_container[iMGlevel], config, iMGlevel);
      }
      else if (menter_sst) {
        solver_container[iMGlevel][TURB_SOL] = new CTurbSSTSolver(geometry[iMGlevel], config, iMGlevel);
        solver_container[iMGlevel][FLOW_SOL]->Preprocessing(geometry[iMGlevel], solver_container[iMGlevel], config, iMGlevel, NO_RK_ITER, RUNTIME_FLOW_SYS, false);
        solver_container[iMGlevel][TURB_SOL]->Postprocessing(geometry[iMGlevel], solver_container[iMGlevel], config, iMGlevel);
      }
      if (transition) {
        solver_container[iMGlevel][TRANS_SOL] = new CTransLMSolver(geometry[iMGlevel], config, iMGlevel);
      }
    }
    if (poisson) {
      solver_container[iMGlevel][POISSON_SOL] = new CPoissonSolver(geometry[iMGlevel], config);
    }
    if (wave) {
      solver_container[iMGlevel][WAVE_SOL] = new CWaveSolver(geometry[iMGlevel], config);
    }
    if (heat) {
      solver_container[iMGlevel][HEAT_SOL] = new CHeatSolver(geometry[iMGlevel], config);
    }
    if (fem) {
      solver_container[iMGlevel][FEA_SOL] = new CFEM_ElasticitySolver(geometry[iMGlevel], config);
    }
    
    /*--- Allocate solution for adjoint problem ---*/
    
    if (adj_euler) {
      solver_container[iMGlevel][ADJFLOW_SOL] = new CAdjEulerSolver(geometry[iMGlevel], config, iMGlevel);
    }
    if (adj_ns) {
      solver_container[iMGlevel][ADJFLOW_SOL] = new CAdjNSSolver(geometry[iMGlevel], config, iMGlevel);
    }
    if (adj_turb) {
      solver_container[iMGlevel][ADJTURB_SOL] = new CAdjTurbSolver(geometry[iMGlevel], config, iMGlevel);
    }
    
    if (disc_adj) {
      solver_container[iMGlevel][ADJFLOW_SOL] = new CDiscAdjSolver(geometry[iMGlevel], config, solver_container[iMGlevel][FLOW_SOL], RUNTIME_FLOW_SYS, iMGlevel);
      if (turbulent)
        solver_container[iMGlevel][ADJTURB_SOL] = new CDiscAdjSolver(geometry[iMGlevel], config, solver_container[iMGlevel][TURB_SOL], RUNTIME_TURB_SYS, iMGlevel);
    }
  }
  
}


void CDriver::Solver_Postprocessing(CSolver ***solver_container, CGeometry **geometry,
                                    CConfig *config) {
  unsigned short iMGlevel;
  bool euler, ns, turbulent,
  adj_euler, adj_ns, adj_turb,
  poisson, wave, heat, fem,
  spalart_allmaras, neg_spalart_allmaras, menter_sst, transition,
  template_solver, disc_adj;
  
  /*--- Initialize some useful booleans ---*/
  
  euler            = false;  ns              = false;  turbulent = false;
  adj_euler        = false;  adj_ns          = false;  adj_turb  = false;
  spalart_allmaras = false;  menter_sst      = false;
  poisson          = false;  neg_spalart_allmaras = false;
  wave             = false;  disc_adj        = false;
  fem = false;
  heat             = false;
  transition       = false;
  template_solver  = false;
  
  /*--- Assign booleans ---*/
  
  switch (config->GetKind_Solver()) {
    case TEMPLATE_SOLVER: template_solver = true; break;
    case EULER : euler = true; break;
    case NAVIER_STOKES: ns = true; break;
    case RANS : ns = true; turbulent = true; if (config->GetKind_Trans_Model() == LM) transition = true; break;
    case POISSON_EQUATION: poisson = true; break;
    case WAVE_EQUATION: wave = true; break;
    case HEAT_EQUATION: heat = true; break;
    case FEM_ELASTICITY: fem = true; break;
    case ADJ_EULER : euler = true; adj_euler = true; break;
    case ADJ_NAVIER_STOKES : ns = true; turbulent = (config->GetKind_Turb_Model() != NONE); adj_ns = true; break;
    case ADJ_RANS : ns = true; turbulent = true; adj_ns = true; adj_turb = (!config->GetFrozen_Visc()); break;
    case DISC_ADJ_EULER: euler = true; disc_adj = true; break;
    case DISC_ADJ_NAVIER_STOKES: ns = true; disc_adj = true; break;
    case DISC_ADJ_RANS: ns = true; turbulent = true; disc_adj = true; break;
  }
  
  /*--- Assign turbulence model booleans ---*/
  
  if (turbulent)
    switch (config->GetKind_Turb_Model()) {
      case SA:     spalart_allmaras = true;     break;
      case SA_NEG: neg_spalart_allmaras = true; break;
      case SST:    menter_sst = true;           break;
    }
  
  /*--- Definition of the Class for the solution: solver_container[DOMAIN][MESH_LEVEL][EQUATION]. Note that euler, ns
   and potential are incompatible, they use the same position in sol container ---*/
  
  for (iMGlevel = 0; iMGlevel <= config->GetnMGLevels(); iMGlevel++) {
    
    /*--- DeAllocate solution for a template problem ---*/
    
    if (template_solver) {
      delete solver_container[iMGlevel][TEMPLATE_SOL];
    }
    
    /*--- DeAllocate solution for adjoint problem ---*/
    
    if (adj_euler || adj_ns || disc_adj) {
      delete solver_container[iMGlevel][ADJFLOW_SOL];
      if ((turbulent && disc_adj) || adj_turb) {
        delete solver_container[iMGlevel][ADJTURB_SOL];
      }
    }
    
    /*--- DeAllocate solution for direct problem ---*/
    
    if (euler || ns) {
      delete solver_container[iMGlevel][FLOW_SOL];
    }
    
    if (turbulent) {
      if (spalart_allmaras || neg_spalart_allmaras || menter_sst ) {
        delete solver_container[iMGlevel][TURB_SOL];
      }
      if (transition) {
        delete solver_container[iMGlevel][TRANS_SOL];
      }
    }
    if (poisson) {
      delete solver_container[iMGlevel][POISSON_SOL];
    }
    if (wave) {
      delete solver_container[iMGlevel][WAVE_SOL];
    }
    if (heat) {
      delete solver_container[iMGlevel][HEAT_SOL];
    }
    if (fem) {
      delete solver_container[iMGlevel][FEA_SOL];
    }
    
    delete [] solver_container[iMGlevel];
  }
  
}

void CDriver::Integration_Preprocessing(CIntegration **integration_container,
                                        CGeometry **geometry, CConfig *config) {
  
  bool
  euler, adj_euler,
  ns, adj_ns,
  turbulent, adj_turb,
  poisson, wave, fem, heat, template_solver, transition, disc_adj;
  
  /*--- Initialize some useful booleans ---*/
  euler            = false; adj_euler        = false;
  ns               = false; adj_ns           = false;
  turbulent        = false; adj_turb         = false;
  poisson          = false; disc_adj         = false;
  wave             = false;
  heat             = false;
  fem = false;
  transition       = false;
  template_solver  = false;
  
  /*--- Assign booleans ---*/
  switch (config->GetKind_Solver()) {
    case TEMPLATE_SOLVER: template_solver = true; break;
    case EULER : euler = true; break;
    case NAVIER_STOKES: ns = true; break;
    case RANS : ns = true; turbulent = true; if (config->GetKind_Trans_Model() == LM) transition = true; break;
    case POISSON_EQUATION: poisson = true; break;
    case WAVE_EQUATION: wave = true; break;
    case HEAT_EQUATION: heat = true; break;
    case FEM_ELASTICITY: fem = true; break;
    case ADJ_EULER : euler = true; adj_euler = true; break;
    case ADJ_NAVIER_STOKES : ns = true; turbulent = (config->GetKind_Turb_Model() != NONE); adj_ns = true; break;
    case ADJ_RANS : ns = true; turbulent = true; adj_ns = true; adj_turb = (!config->GetFrozen_Visc()); break;
    case DISC_ADJ_EULER : euler = true; disc_adj = true; break;
    case DISC_ADJ_NAVIER_STOKES: ns = true; disc_adj = true; break;
    case DISC_ADJ_RANS : ns = true; turbulent = true; disc_adj = true; break;
      
  }
  
  /*--- Allocate solution for a template problem ---*/
  if (template_solver) integration_container[TEMPLATE_SOL] = new CSingleGridIntegration(config);
  
  /*--- Allocate solution for direct problem ---*/
  if (euler) integration_container[FLOW_SOL] = new CMultiGridIntegration(config);
  if (ns) integration_container[FLOW_SOL] = new CMultiGridIntegration(config);
  if (turbulent) integration_container[TURB_SOL] = new CSingleGridIntegration(config);
  if (transition) integration_container[TRANS_SOL] = new CSingleGridIntegration(config);
  if (poisson) integration_container[POISSON_SOL] = new CSingleGridIntegration(config);
  if (wave) integration_container[WAVE_SOL] = new CSingleGridIntegration(config);
  if (heat) integration_container[HEAT_SOL] = new CSingleGridIntegration(config);
  if (fem) integration_container[FEA_SOL] = new CStructuralIntegration(config);
  
  /*--- Allocate solution for adjoint problem ---*/
  if (adj_euler) integration_container[ADJFLOW_SOL] = new CMultiGridIntegration(config);
  if (adj_ns) integration_container[ADJFLOW_SOL] = new CMultiGridIntegration(config);
  if (adj_turb) integration_container[ADJTURB_SOL] = new CSingleGridIntegration(config);
  
  if (disc_adj) integration_container[ADJFLOW_SOL] = new CIntegration(config);
  
}

void CDriver::Integration_Postprocessing(CIntegration **integration_container, CGeometry **geometry, CConfig *config) {
  bool
  euler, adj_euler,
  ns, adj_ns,
  turbulent, adj_turb,
  poisson, wave, fem, heat, template_solver, transition, disc_adj;
  
  /*--- Initialize some useful booleans ---*/
  euler            = false; adj_euler        = false;
  ns               = false; adj_ns           = false;
  turbulent        = false; adj_turb         = false;
  poisson          = false; disc_adj         = false;
  wave             = false;
  heat             = false;
  fem = false;
  transition       = false;
  template_solver  = false;
  
  /*--- Assign booleans ---*/
  switch (config->GetKind_Solver()) {
    case TEMPLATE_SOLVER: template_solver = true; break;
    case EULER : euler = true; break;
    case NAVIER_STOKES: ns = true; break;
    case RANS : ns = true; turbulent = true; if (config->GetKind_Trans_Model() == LM) transition = true; break;
    case POISSON_EQUATION: poisson = true; break;
    case WAVE_EQUATION: wave = true; break;
    case HEAT_EQUATION: heat = true; break;
    case FEM_ELASTICITY: fem = true; break;
    case ADJ_EULER : euler = true; adj_euler = true; break;
    case ADJ_NAVIER_STOKES : ns = true; turbulent = (config->GetKind_Turb_Model() != NONE); adj_ns = true; break;
    case ADJ_RANS : ns = true; turbulent = true; adj_ns = true; adj_turb = (!config->GetFrozen_Visc()); break;
    case DISC_ADJ_EULER : euler = true; disc_adj = true; break;
    case DISC_ADJ_NAVIER_STOKES: ns = true; disc_adj = true; break;
    case DISC_ADJ_RANS : ns = true; turbulent = true; disc_adj = true; adj_turb=true; break;
      
  }
  
  /*--- DeAllocate solution for a template problem ---*/
  if (template_solver) integration_container[TEMPLATE_SOL] = new CSingleGridIntegration(config);
  
  /*--- DeAllocate solution for direct problem ---*/
  if (euler || ns) delete integration_container[FLOW_SOL];
  if (turbulent) delete integration_container[TURB_SOL];
  if (transition) delete integration_container[TRANS_SOL];
  if (poisson) delete integration_container[POISSON_SOL];
  if (wave) delete integration_container[WAVE_SOL];
  if (heat) delete integration_container[HEAT_SOL];
  if (fem) delete integration_container[FEA_SOL];
  
  /*--- DeAllocate solution for adjoint problem ---*/
  if (adj_euler || adj_ns || disc_adj) delete integration_container[ADJFLOW_SOL];
  if (adj_turb) delete integration_container[ADJTURB_SOL];
  
  
}

void CDriver::Numerics_Preprocessing(CNumerics ****numerics_container,
                                     CSolver ***solver_container, CGeometry **geometry,
                                     CConfig *config) {
  
  unsigned short iMGlevel, iSol, nDim,
  
  nVar_Template         = 0,
  nVar_Flow             = 0,
  nVar_Trans            = 0,
  nVar_Turb             = 0,
  nVar_Adj_Flow         = 0,
  nVar_Adj_Turb         = 0,
  nVar_Poisson          = 0,
  nVar_FEM				= 0,
  nVar_Wave             = 0,
  nVar_Heat             = 0;
  
  su2double *constants = NULL;
  
  bool
  euler, adj_euler,
  ns, adj_ns,
  turbulent, adj_turb,
  spalart_allmaras, neg_spalart_allmaras, menter_sst,
  poisson,
  wave,
  fem,
  heat,
  transition,
  template_solver;
  
  bool compressible = (config->GetKind_Regime() == COMPRESSIBLE);
  bool incompressible = (config->GetKind_Regime() == INCOMPRESSIBLE);
  bool freesurface = (config->GetKind_Regime() == FREESURFACE);
  bool ideal_gas = (config->GetKind_FluidModel() == STANDARD_AIR || config->GetKind_FluidModel() == IDEAL_GAS );
  
  /*--- Initialize some useful booleans ---*/
  euler            = false;   ns               = false;   turbulent        = false;
  poisson          = false;
  adj_euler        = false;   adj_ns           = false;   adj_turb         = false;
  wave             = false;   heat             = false;   fem				= false;
  spalart_allmaras = false; neg_spalart_allmaras = false;	menter_sst       = false;
  transition       = false;
  template_solver  = false;
  
  /*--- Assign booleans ---*/
  switch (config->GetKind_Solver()) {
    case TEMPLATE_SOLVER: template_solver = true; break;
    case EULER : case DISC_ADJ_EULER: euler = true; break;
    case NAVIER_STOKES: case DISC_ADJ_NAVIER_STOKES: ns = true; break;
    case RANS : case DISC_ADJ_RANS:  ns = true; turbulent = true; if (config->GetKind_Trans_Model() == LM) transition = true; break;
    case POISSON_EQUATION: poisson = true; break;
    case WAVE_EQUATION: wave = true; break;
    case HEAT_EQUATION: heat = true; break;
    case FEM_ELASTICITY: fem = true; break;
    case ADJ_EULER : euler = true; adj_euler = true; break;
    case ADJ_NAVIER_STOKES : ns = true; turbulent = (config->GetKind_Turb_Model() != NONE); adj_ns = true; break;
    case ADJ_RANS : ns = true; turbulent = true; adj_ns = true; adj_turb = (!config->GetFrozen_Visc()); break;
  }
  
  /*--- Assign turbulence model booleans ---*/
  
  if (turbulent)
    switch (config->GetKind_Turb_Model()) {
      case SA:     spalart_allmaras = true;     break;
      case SA_NEG: neg_spalart_allmaras = true; break;
      case SST:    menter_sst = true; constants = solver_container[MESH_0][TURB_SOL]->GetConstants(); break;
      default: cout << "Specified turbulence model unavailable or none selected" << endl; exit(EXIT_FAILURE); break;
    }
  
  /*--- Number of variables for the template ---*/
  
  if (template_solver) nVar_Flow = solver_container[MESH_0][FLOW_SOL]->GetnVar();
  
  /*--- Number of variables for direct problem ---*/
  
  if (euler)        nVar_Flow = solver_container[MESH_0][FLOW_SOL]->GetnVar();
  if (ns)           nVar_Flow = solver_container[MESH_0][FLOW_SOL]->GetnVar();
  if (turbulent)    nVar_Turb = solver_container[MESH_0][TURB_SOL]->GetnVar();
  if (transition)   nVar_Trans = solver_container[MESH_0][TRANS_SOL]->GetnVar();
  if (poisson)      nVar_Poisson = solver_container[MESH_0][POISSON_SOL]->GetnVar();
  
  if (wave)				nVar_Wave = solver_container[MESH_0][WAVE_SOL]->GetnVar();
  if (fem)				nVar_FEM = solver_container[MESH_0][FEA_SOL]->GetnVar();
  if (heat)				nVar_Heat = solver_container[MESH_0][HEAT_SOL]->GetnVar();
  
  /*--- Number of variables for adjoint problem ---*/
  
  if (adj_euler)        nVar_Adj_Flow = solver_container[MESH_0][ADJFLOW_SOL]->GetnVar();
  if (adj_ns)           nVar_Adj_Flow = solver_container[MESH_0][ADJFLOW_SOL]->GetnVar();
  if (adj_turb)         nVar_Adj_Turb = solver_container[MESH_0][ADJTURB_SOL]->GetnVar();
  
  /*--- Number of dimensions ---*/
  
  nDim = geometry[MESH_0]->GetnDim();
  
  /*--- Definition of the Class for the numerical method: numerics_container[MESH_LEVEL][EQUATION][EQ_TERM] ---*/
  
  for (iMGlevel = 0; iMGlevel <= config->GetnMGLevels(); iMGlevel++) {
    numerics_container[iMGlevel] = new CNumerics** [MAX_SOLS];
    for (iSol = 0; iSol < MAX_SOLS; iSol++)
      numerics_container[iMGlevel][iSol] = new CNumerics* [MAX_TERMS];
  }
  
  /*--- Solver definition for the template problem ---*/
  if (template_solver) {
    
    /*--- Definition of the convective scheme for each equation and mesh level ---*/
    switch (config->GetKind_ConvNumScheme_Template()) {
      case SPACE_CENTERED : case SPACE_UPWIND :
        for (iMGlevel = 0; iMGlevel <= config->GetnMGLevels(); iMGlevel++)
          numerics_container[iMGlevel][TEMPLATE_SOL][CONV_TERM] = new CConvective_Template(nDim, nVar_Template, config);
        break;
      default : cout << "Convective scheme not implemented (template_solver)." << endl; exit(EXIT_FAILURE); break;
    }
    
    /*--- Definition of the viscous scheme for each equation and mesh level ---*/
    for (iMGlevel = 0; iMGlevel <= config->GetnMGLevels(); iMGlevel++)
      numerics_container[iMGlevel][TEMPLATE_SOL][VISC_TERM] = new CViscous_Template(nDim, nVar_Template, config);
    
    /*--- Definition of the source term integration scheme for each equation and mesh level ---*/
    for (iMGlevel = 0; iMGlevel <= config->GetnMGLevels(); iMGlevel++)
      numerics_container[iMGlevel][TEMPLATE_SOL][SOURCE_FIRST_TERM] = new CSource_Template(nDim, nVar_Template, config);
    
    /*--- Definition of the boundary condition method ---*/
    for (iMGlevel = 0; iMGlevel <= config->GetnMGLevels(); iMGlevel++) {
      numerics_container[iMGlevel][TEMPLATE_SOL][CONV_BOUND_TERM] = new CConvective_Template(nDim, nVar_Template, config);
    }
    
  }
  
  /*--- Solver definition for the Potential, Euler, Navier-Stokes problems ---*/
  if ((euler) || (ns)) {
    
    /*--- Definition of the convective scheme for each equation and mesh level ---*/
    switch (config->GetKind_ConvNumScheme_Flow()) {
      case NO_CONVECTIVE :
        cout << "No convective scheme." << endl; exit(EXIT_FAILURE);
        break;
        
      case SPACE_CENTERED :
        if (compressible) {
          /*--- Compressible flow ---*/
          switch (config->GetKind_Centered_Flow()) {
            case NO_CENTERED : cout << "No centered scheme." << endl; break;
            case LAX : numerics_container[MESH_0][FLOW_SOL][CONV_TERM] = new CCentLax_Flow(nDim, nVar_Flow, config); break;
            case JST : numerics_container[MESH_0][FLOW_SOL][CONV_TERM] = new CCentJST_Flow(nDim, nVar_Flow, config); break;
            case JST_KE : numerics_container[MESH_0][FLOW_SOL][CONV_TERM] = new CCentJST_KE_Flow(nDim, nVar_Flow, config); break;
            default : cout << "Centered scheme not implemented." << endl; exit(EXIT_FAILURE); break;
          }
          
          if (!config->GetLowFidelitySim()) {
            for (iMGlevel = 1; iMGlevel <= config->GetnMGLevels(); iMGlevel++)
              numerics_container[iMGlevel][FLOW_SOL][CONV_TERM] = new CCentLax_Flow(nDim, nVar_Flow, config);
          }
          else {
            numerics_container[MESH_1][FLOW_SOL][CONV_TERM] = new CCentJST_Flow(nDim, nVar_Flow, config);
            for (iMGlevel = 2; iMGlevel <= config->GetnMGLevels(); iMGlevel++)
              numerics_container[iMGlevel][FLOW_SOL][CONV_TERM] = new CCentLax_Flow(nDim, nVar_Flow, config);
          }
          
          /*--- Definition of the boundary condition method ---*/
          for (iMGlevel = 0; iMGlevel <= config->GetnMGLevels(); iMGlevel++)
            numerics_container[iMGlevel][FLOW_SOL][CONV_BOUND_TERM] = new CUpwRoe_Flow(nDim, nVar_Flow, config);
          
        }
        if (incompressible) {
          /*--- Incompressible flow, use artificial compressibility method ---*/
          switch (config->GetKind_Centered_Flow()) {
            case NO_CENTERED : cout << "No centered scheme." << endl; break;
            case LAX : numerics_container[MESH_0][FLOW_SOL][CONV_TERM] = new CCentLaxArtComp_Flow(nDim, nVar_Flow, config); break;
            case JST : numerics_container[MESH_0][FLOW_SOL][CONV_TERM] = new CCentJSTArtComp_Flow(nDim, nVar_Flow, config); break;
            default : cout << "Centered scheme not implemented." << endl; exit(EXIT_FAILURE); break;
          }
          for (iMGlevel = 1; iMGlevel <= config->GetnMGLevels(); iMGlevel++)
            numerics_container[iMGlevel][FLOW_SOL][CONV_TERM] = new CCentLaxArtComp_Flow(nDim, nVar_Flow, config);
          
          /*--- Definition of the boundary condition method ---*/
          for (iMGlevel = 0; iMGlevel <= config->GetnMGLevels(); iMGlevel++)
            numerics_container[iMGlevel][FLOW_SOL][CONV_BOUND_TERM] = new CUpwArtComp_Flow(nDim, nVar_Flow, config);
          
        }
        if (freesurface) {
          /*--- FreeSurface flow, use artificial compressibility method ---*/
          cout << "Centered scheme not implemented." << endl; exit(EXIT_FAILURE);
        }
        break;
      case SPACE_UPWIND :
        if (compressible) {
          /*--- Compressible flow ---*/
          switch (config->GetKind_Upwind_Flow()) {
            case NO_UPWIND : cout << "No upwind scheme." << endl; break;
            case ROE:
              if (ideal_gas) {
                
                for (iMGlevel = 0; iMGlevel <= config->GetnMGLevels(); iMGlevel++) {
                  numerics_container[iMGlevel][FLOW_SOL][CONV_TERM] = new CUpwRoe_Flow(nDim, nVar_Flow, config);
                  numerics_container[iMGlevel][FLOW_SOL][CONV_BOUND_TERM] = new CUpwRoe_Flow(nDim, nVar_Flow, config);
                }
              } else {
                
                for (iMGlevel = 0; iMGlevel <= config->GetnMGLevels(); iMGlevel++) {
                  numerics_container[iMGlevel][FLOW_SOL][CONV_TERM] = new CUpwGeneralRoe_Flow(nDim, nVar_Flow, config);
                  numerics_container[iMGlevel][FLOW_SOL][CONV_BOUND_TERM] = new CUpwGeneralRoe_Flow(nDim, nVar_Flow, config);
                }
              }
              break;
              
            case AUSM:
              for (iMGlevel = 0; iMGlevel <= config->GetnMGLevels(); iMGlevel++) {
                numerics_container[iMGlevel][FLOW_SOL][CONV_TERM] = new CUpwAUSM_Flow(nDim, nVar_Flow, config);
                numerics_container[iMGlevel][FLOW_SOL][CONV_BOUND_TERM] = new CUpwAUSM_Flow(nDim, nVar_Flow, config);
              }
              break;
              
            case TURKEL:
              for (iMGlevel = 0; iMGlevel <= config->GetnMGLevels(); iMGlevel++) {
                numerics_container[iMGlevel][FLOW_SOL][CONV_TERM] = new CUpwTurkel_Flow(nDim, nVar_Flow, config);
                numerics_container[iMGlevel][FLOW_SOL][CONV_BOUND_TERM] = new CUpwTurkel_Flow(nDim, nVar_Flow, config);
              }
              break;
              
            case HLLC:
              if (ideal_gas) {
                for (iMGlevel = 0; iMGlevel <= config->GetnMGLevels(); iMGlevel++) {
                  numerics_container[iMGlevel][FLOW_SOL][CONV_TERM] = new CUpwHLLC_Flow(nDim, nVar_Flow, config);
                  numerics_container[iMGlevel][FLOW_SOL][CONV_BOUND_TERM] = new CUpwHLLC_Flow(nDim, nVar_Flow, config);
                }
              }
              else {
                for (iMGlevel = 0; iMGlevel <= config->GetnMGLevels(); iMGlevel++) {
                  numerics_container[iMGlevel][FLOW_SOL][CONV_TERM] = new CUpwGeneralHLLC_Flow(nDim, nVar_Flow, config);
                  numerics_container[iMGlevel][FLOW_SOL][CONV_BOUND_TERM] = new CUpwGeneralHLLC_Flow(nDim, nVar_Flow, config);
                }
              }
              break;
              
            case MSW:
              for (iMGlevel = 0; iMGlevel <= config->GetnMGLevels(); iMGlevel++) {
                numerics_container[iMGlevel][FLOW_SOL][CONV_TERM] = new CUpwMSW_Flow(nDim, nVar_Flow, config);
                numerics_container[iMGlevel][FLOW_SOL][CONV_BOUND_TERM] = new CUpwMSW_Flow(nDim, nVar_Flow, config);
              }
              break;
              
            case CUSP:
              for (iMGlevel = 0; iMGlevel <= config->GetnMGLevels(); iMGlevel++) {
                numerics_container[iMGlevel][FLOW_SOL][CONV_TERM] = new CUpwCUSP_Flow(nDim, nVar_Flow, config);
                numerics_container[iMGlevel][FLOW_SOL][CONV_BOUND_TERM] = new CUpwCUSP_Flow(nDim, nVar_Flow, config);
              }
              break;
              
            default : cout << "Upwind scheme not implemented." << endl; exit(EXIT_FAILURE); break;
          }
          
        }
        if (incompressible) {
          /*--- Incompressible flow, use artificial compressibility method ---*/
          switch (config->GetKind_Upwind_Flow()) {
            case NO_UPWIND : cout << "No upwind scheme." << endl; break;
            case ROE:
              for (iMGlevel = 0; iMGlevel <= config->GetnMGLevels(); iMGlevel++) {
                numerics_container[iMGlevel][FLOW_SOL][CONV_TERM] = new CUpwArtComp_Flow(nDim, nVar_Flow, config);
                numerics_container[iMGlevel][FLOW_SOL][CONV_BOUND_TERM] = new CUpwArtComp_Flow(nDim, nVar_Flow, config);
              }
              break;
            default : cout << "Upwind scheme not implemented." << endl; exit(EXIT_FAILURE); break;
          }
        }
        if (freesurface) {
          /*--- Incompressible flow, use artificial compressibility method ---*/
          switch (config->GetKind_Upwind_Flow()) {
            case NO_UPWIND : cout << "No upwind scheme." << endl; break;
            case ROE:
              for (iMGlevel = 0; iMGlevel <= config->GetnMGLevels(); iMGlevel++) {
                numerics_container[iMGlevel][FLOW_SOL][CONV_TERM] = new CUpwArtComp_FreeSurf_Flow(nDim, nVar_Flow, config);
                numerics_container[iMGlevel][FLOW_SOL][CONV_BOUND_TERM] = new CUpwArtComp_FreeSurf_Flow(nDim, nVar_Flow, config);
              }
              break;
            default : cout << "Upwind scheme not implemented." << endl; exit(EXIT_FAILURE); break;
          }
        }
        
        break;
        
      default :
        cout << "Convective scheme not implemented (euler and ns)." << endl; exit(EXIT_FAILURE);
        break;
    }
    
    /*--- Definition of the viscous scheme for each equation and mesh level ---*/
    if (compressible) {
      if (ideal_gas) {
        
        /*--- Compressible flow Ideal gas ---*/
        numerics_container[MESH_0][FLOW_SOL][VISC_TERM] = new CAvgGradCorrected_Flow(nDim, nVar_Flow, config);
        for (iMGlevel = 1; iMGlevel <= config->GetnMGLevels(); iMGlevel++)
          numerics_container[iMGlevel][FLOW_SOL][VISC_TERM] = new CAvgGrad_Flow(nDim, nVar_Flow, config);
        
        /*--- Definition of the boundary condition method ---*/
        for (iMGlevel = 0; iMGlevel <= config->GetnMGLevels(); iMGlevel++)
          numerics_container[iMGlevel][FLOW_SOL][VISC_BOUND_TERM] = new CAvgGrad_Flow(nDim, nVar_Flow, config);
        
      } else {
        
        /*--- Compressible flow Realgas ---*/
        numerics_container[MESH_0][FLOW_SOL][VISC_TERM] = new CGeneralAvgGradCorrected_Flow(nDim, nVar_Flow, config);
        for (iMGlevel = 1; iMGlevel <= config->GetnMGLevels(); iMGlevel++)
          numerics_container[iMGlevel][FLOW_SOL][VISC_TERM] = new CGeneralAvgGrad_Flow(nDim, nVar_Flow, config);
        
        /*--- Definition of the boundary condition method ---*/
        for (iMGlevel = 0; iMGlevel <= config->GetnMGLevels(); iMGlevel++)
          numerics_container[iMGlevel][FLOW_SOL][VISC_BOUND_TERM] = new CGeneralAvgGrad_Flow(nDim, nVar_Flow, config);
        
      }
    }
    if (incompressible) {
      /*--- Incompressible flow, use artificial compressibility method ---*/
      numerics_container[MESH_0][FLOW_SOL][VISC_TERM] = new CAvgGradCorrectedArtComp_Flow(nDim, nVar_Flow, config);
      for (iMGlevel = 1; iMGlevel <= config->GetnMGLevels(); iMGlevel++)
        numerics_container[iMGlevel][FLOW_SOL][VISC_TERM] = new CAvgGradArtComp_Flow(nDim, nVar_Flow, config);
      
      /*--- Definition of the boundary condition method ---*/
      for (iMGlevel = 0; iMGlevel <= config->GetnMGLevels(); iMGlevel++)
        numerics_container[iMGlevel][FLOW_SOL][VISC_BOUND_TERM] = new CAvgGradArtComp_Flow(nDim, nVar_Flow, config);
    }
    if (freesurface) {
      /*--- Freesurface flow, use artificial compressibility method ---*/
      numerics_container[MESH_0][FLOW_SOL][VISC_TERM] = new CAvgGradCorrectedArtComp_Flow(nDim, nVar_Flow, config);
      for (iMGlevel = 1; iMGlevel <= config->GetnMGLevels(); iMGlevel++)
        numerics_container[iMGlevel][FLOW_SOL][VISC_TERM] = new CAvgGradArtComp_Flow(nDim, nVar_Flow, config);
      
      /*--- Definition of the boundary condition method ---*/
      for (iMGlevel = 0; iMGlevel <= config->GetnMGLevels(); iMGlevel++)
        numerics_container[iMGlevel][FLOW_SOL][VISC_BOUND_TERM] = new CAvgGradArtComp_Flow(nDim, nVar_Flow, config);
    }
    
    /*--- Definition of the source term integration scheme for each equation and mesh level ---*/
    for (iMGlevel = 0; iMGlevel <= config->GetnMGLevels(); iMGlevel++) {
      
      if (config->GetRotating_Frame() == YES)
        numerics_container[iMGlevel][FLOW_SOL][SOURCE_FIRST_TERM] = new CSourceRotatingFrame_Flow(nDim, nVar_Flow, config);
      else if (config->GetAxisymmetric() == YES)
        numerics_container[iMGlevel][FLOW_SOL][SOURCE_FIRST_TERM] = new CSourceAxisymmetric_Flow(nDim, nVar_Flow, config);
      else if (config->GetGravityForce() == YES)
        numerics_container[iMGlevel][FLOW_SOL][SOURCE_FIRST_TERM] = new CSourceGravity(nDim, nVar_Flow, config);
      else if (config->GetWind_Gust() == YES)
        numerics_container[iMGlevel][FLOW_SOL][SOURCE_FIRST_TERM] = new CSourceWindGust(nDim, nVar_Flow, config);
      else
        numerics_container[iMGlevel][FLOW_SOL][SOURCE_FIRST_TERM] = new CSourceNothing(nDim, nVar_Flow, config);
      
      numerics_container[iMGlevel][FLOW_SOL][SOURCE_SECOND_TERM] = new CSourceNothing(nDim, nVar_Flow, config);
    }
    
  }
  
  /*--- Solver definition for the turbulent model problem ---*/
  
  if (turbulent) {
    
    /*--- Definition of the convective scheme for each equation and mesh level ---*/
    
    switch (config->GetKind_ConvNumScheme_Turb()) {
      case NONE :
        break;
      case SPACE_UPWIND :
        for (iMGlevel = 0; iMGlevel <= config->GetnMGLevels(); iMGlevel++) {
          if (spalart_allmaras) numerics_container[iMGlevel][TURB_SOL][CONV_TERM] = new CUpwSca_TurbSA(nDim, nVar_Turb, config);
          else if (neg_spalart_allmaras) numerics_container[iMGlevel][TURB_SOL][CONV_TERM] = new CUpwSca_TurbSA(nDim, nVar_Turb, config);
          else if (menter_sst) numerics_container[iMGlevel][TURB_SOL][CONV_TERM] = new CUpwSca_TurbSST(nDim, nVar_Turb, config);
        }
        break;
      default :
        cout << "Convective scheme not implemented (turbulent)." << endl; exit(EXIT_FAILURE);
        break;
    }
    
    /*--- Definition of the viscous scheme for each equation and mesh level ---*/
    
    for (iMGlevel = 0; iMGlevel <= config->GetnMGLevels(); iMGlevel++) {
      if (spalart_allmaras) numerics_container[iMGlevel][TURB_SOL][VISC_TERM] = new CAvgGradCorrected_TurbSA(nDim, nVar_Turb, config);
      else if (neg_spalart_allmaras) numerics_container[iMGlevel][TURB_SOL][VISC_TERM] = new CAvgGradCorrected_TurbSA_Neg(nDim, nVar_Turb, config);
      else if (menter_sst) numerics_container[iMGlevel][TURB_SOL][VISC_TERM] = new CAvgGradCorrected_TurbSST(nDim, nVar_Turb, constants, config);
    }
    
    /*--- Definition of the source term integration scheme for each equation and mesh level ---*/
    
    for (iMGlevel = 0; iMGlevel <= config->GetnMGLevels(); iMGlevel++) {
      if (spalart_allmaras) numerics_container[iMGlevel][TURB_SOL][SOURCE_FIRST_TERM] = new CSourcePieceWise_TurbSA(nDim, nVar_Turb, config);
      else if (neg_spalart_allmaras) numerics_container[iMGlevel][TURB_SOL][SOURCE_FIRST_TERM] = new CSourcePieceWise_TurbSA_Neg(nDim, nVar_Turb, config);
      else if (menter_sst) numerics_container[iMGlevel][TURB_SOL][SOURCE_FIRST_TERM] = new CSourcePieceWise_TurbSST(nDim, nVar_Turb, constants, config);
      numerics_container[iMGlevel][TURB_SOL][SOURCE_SECOND_TERM] = new CSourceNothing(nDim, nVar_Turb, config);
    }
    
    /*--- Definition of the boundary condition method ---*/
    
    for (iMGlevel = 0; iMGlevel <= config->GetnMGLevels(); iMGlevel++) {
      if (spalart_allmaras) {
        numerics_container[iMGlevel][TURB_SOL][CONV_BOUND_TERM] = new CUpwSca_TurbSA(nDim, nVar_Turb, config);
        numerics_container[iMGlevel][TURB_SOL][VISC_BOUND_TERM] = new CAvgGrad_TurbSA(nDim, nVar_Turb, config);
      }
      else if (neg_spalart_allmaras) {
        numerics_container[iMGlevel][TURB_SOL][CONV_BOUND_TERM] = new CUpwSca_TurbSA(nDim, nVar_Turb, config);
        numerics_container[iMGlevel][TURB_SOL][VISC_BOUND_TERM] = new CAvgGrad_TurbSA_Neg(nDim, nVar_Turb, config);
      }
      else if (menter_sst) {
        numerics_container[iMGlevel][TURB_SOL][CONV_BOUND_TERM] = new CUpwSca_TurbSST(nDim, nVar_Turb, config);
        numerics_container[iMGlevel][TURB_SOL][VISC_BOUND_TERM] = new CAvgGrad_TurbSST(nDim, nVar_Turb, constants, config);
      }
    }
  }
  
  /*--- Solver definition for the transition model problem ---*/
  if (transition) {
    
    /*--- Definition of the convective scheme for each equation and mesh level ---*/
    switch (config->GetKind_ConvNumScheme_Turb()) {
      case NONE :
        break;
      case SPACE_UPWIND :
        for (iMGlevel = 0; iMGlevel <= config->GetnMGLevels(); iMGlevel++) {
          numerics_container[iMGlevel][TRANS_SOL][CONV_TERM] = new CUpwSca_TransLM(nDim, nVar_Trans, config);
        }
        break;
      default :
        cout << "Convective scheme not implemented (transition)." << endl; exit(EXIT_FAILURE);
        break;
    }
    
    /*--- Definition of the viscous scheme for each equation and mesh level ---*/
    for (iMGlevel = 0; iMGlevel <= config->GetnMGLevels(); iMGlevel++) {
      numerics_container[iMGlevel][TRANS_SOL][VISC_TERM] = new CAvgGradCorrected_TransLM(nDim, nVar_Trans, config);
    }
    
    /*--- Definition of the source term integration scheme for each equation and mesh level ---*/
    for (iMGlevel = 0; iMGlevel <= config->GetnMGLevels(); iMGlevel++) {
      numerics_container[iMGlevel][TRANS_SOL][SOURCE_FIRST_TERM] = new CSourcePieceWise_TransLM(nDim, nVar_Trans, config);
      numerics_container[iMGlevel][TRANS_SOL][SOURCE_SECOND_TERM] = new CSourceNothing(nDim, nVar_Trans, config);
    }
    
    /*--- Definition of the boundary condition method ---*/
    for (iMGlevel = 0; iMGlevel <= config->GetnMGLevels(); iMGlevel++) {
      numerics_container[iMGlevel][TRANS_SOL][CONV_BOUND_TERM] = new CUpwLin_TransLM(nDim, nVar_Trans, config);
    }
  }
  
  /*--- Solver definition for the poisson potential problem ---*/
  if (poisson) {
    
    /*--- Definition of the viscous scheme for each equation and mesh level ---*/
    numerics_container[MESH_0][POISSON_SOL][VISC_TERM] = new CGalerkin_Flow(nDim, nVar_Poisson, config);
    
    /*--- Definition of the source term integration scheme for each equation and mesh level ---*/
    numerics_container[MESH_0][POISSON_SOL][SOURCE_FIRST_TERM] = new CSourceNothing(nDim, nVar_Poisson, config);
    numerics_container[MESH_0][POISSON_SOL][SOURCE_SECOND_TERM] = new CSourceNothing(nDim, nVar_Poisson, config);
    
  }
  
  /*--- Solver definition for the poisson potential problem ---*/
  if (heat) {
    
    /*--- Definition of the viscous scheme for each equation and mesh level ---*/
    numerics_container[MESH_0][HEAT_SOL][VISC_TERM] = new CGalerkin_Flow(nDim, nVar_Heat, config);
    
    /*--- Definition of the source term integration scheme for each equation and mesh level ---*/
    numerics_container[MESH_0][HEAT_SOL][SOURCE_FIRST_TERM] = new CSourceNothing(nDim, nVar_Heat, config);
    numerics_container[MESH_0][HEAT_SOL][SOURCE_SECOND_TERM] = new CSourceNothing(nDim, nVar_Heat, config);
    
  }
  
  /*--- Solver definition for the flow adjoint problem ---*/
  
  if (adj_euler || adj_ns) {
    
    /*--- Definition of the convective scheme for each equation and mesh level ---*/
    
    switch (config->GetKind_ConvNumScheme_AdjFlow()) {
      case NO_CONVECTIVE :
        cout << "No convective scheme." << endl; exit(EXIT_FAILURE);
        break;
        
      case SPACE_CENTERED :
        
        if (compressible) {
          
          /*--- Compressible flow ---*/
          
          switch (config->GetKind_Centered_AdjFlow()) {
            case NO_CENTERED : cout << "No centered scheme." << endl; break;
            case LAX : numerics_container[MESH_0][ADJFLOW_SOL][CONV_TERM] = new CCentLax_AdjFlow(nDim, nVar_Adj_Flow, config); break;
            case JST : numerics_container[MESH_0][ADJFLOW_SOL][CONV_TERM] = new CCentJST_AdjFlow(nDim, nVar_Adj_Flow, config); break;
            default : cout << "Centered scheme not implemented." << endl; exit(EXIT_FAILURE); break;
          }
          
          for (iMGlevel = 1; iMGlevel <= config->GetnMGLevels(); iMGlevel++)
            numerics_container[iMGlevel][ADJFLOW_SOL][CONV_TERM] = new CCentLax_AdjFlow(nDim, nVar_Adj_Flow, config);
          
          for (iMGlevel = 0; iMGlevel <= config->GetnMGLevels(); iMGlevel++)
            numerics_container[iMGlevel][ADJFLOW_SOL][CONV_BOUND_TERM] = new CUpwRoe_AdjFlow(nDim, nVar_Adj_Flow, config);
          
        }
        
        if (incompressible || freesurface) {
          
          /*--- Incompressible flow, use artificial compressibility method ---*/
          
          switch (config->GetKind_Centered_AdjFlow()) {
            case NO_CENTERED : cout << "No centered scheme." << endl; break;
            case LAX : numerics_container[MESH_0][ADJFLOW_SOL][CONV_TERM] = new CCentLaxArtComp_AdjFlow(nDim, nVar_Adj_Flow, config); break;
            case JST : numerics_container[MESH_0][ADJFLOW_SOL][CONV_TERM] = new CCentJSTArtComp_AdjFlow(nDim, nVar_Adj_Flow, config); break;
            default : cout << "Centered scheme not implemented." << endl; exit(EXIT_FAILURE); break;
          }
          
          for (iMGlevel = 1; iMGlevel <= config->GetnMGLevels(); iMGlevel++)
            numerics_container[iMGlevel][ADJFLOW_SOL][CONV_TERM] = new CCentLaxArtComp_AdjFlow(nDim, nVar_Adj_Flow, config);
          
          for (iMGlevel = 0; iMGlevel <= config->GetnMGLevels(); iMGlevel++)
            numerics_container[iMGlevel][ADJFLOW_SOL][CONV_BOUND_TERM] = new CUpwRoeArtComp_AdjFlow(nDim, nVar_Adj_Flow, config);
          
        }
        
        break;
        
      case SPACE_UPWIND :
        
        if (compressible) {
          
          /*--- Compressible flow ---*/
          
          switch (config->GetKind_Upwind_AdjFlow()) {
            case NO_UPWIND : cout << "No upwind scheme." << endl; break;
            case ROE:
              for (iMGlevel = 0; iMGlevel <= config->GetnMGLevels(); iMGlevel++) {
                numerics_container[iMGlevel][ADJFLOW_SOL][CONV_TERM] = new CUpwRoe_AdjFlow(nDim, nVar_Adj_Flow, config);
                numerics_container[iMGlevel][ADJFLOW_SOL][CONV_BOUND_TERM] = new CUpwRoe_AdjFlow(nDim, nVar_Adj_Flow, config);
              }
              break;
            default : cout << "Upwind scheme not implemented." << endl; exit(EXIT_FAILURE); break;
          }
        }
        
        if (incompressible || freesurface) {
          
          /*--- Incompressible flow, use artificial compressibility method ---*/
          
          switch (config->GetKind_Upwind_AdjFlow()) {
            case NO_UPWIND : cout << "No upwind scheme." << endl; break;
            case ROE:
              for (iMGlevel = 0; iMGlevel <= config->GetnMGLevels(); iMGlevel++) {
                numerics_container[iMGlevel][ADJFLOW_SOL][CONV_TERM] = new CUpwRoeArtComp_AdjFlow(nDim, nVar_Adj_Flow, config);
                numerics_container[iMGlevel][ADJFLOW_SOL][CONV_BOUND_TERM] = new CUpwRoeArtComp_AdjFlow(nDim, nVar_Adj_Flow, config);
              }
              break;
            default : cout << "Upwind scheme not implemented." << endl; exit(EXIT_FAILURE); break;
          }
        }
        
        break;
        
      default :
        cout << "Convective scheme not implemented (adj_euler and adj_ns)." << endl; exit(EXIT_FAILURE);
        break;
    }
    
    /*--- Definition of the viscous scheme for each equation and mesh level ---*/
    
    if (compressible) {
      
      /*--- Compressible flow ---*/
      
      numerics_container[MESH_0][ADJFLOW_SOL][VISC_TERM] = new CAvgGradCorrected_AdjFlow(nDim, nVar_Adj_Flow, config);
      numerics_container[MESH_0][ADJFLOW_SOL][VISC_BOUND_TERM] = new CAvgGrad_AdjFlow(nDim, nVar_Adj_Flow, config);
      
      for (iMGlevel = 1; iMGlevel <= config->GetnMGLevels(); iMGlevel++) {
        numerics_container[iMGlevel][ADJFLOW_SOL][VISC_TERM] = new CAvgGrad_AdjFlow(nDim, nVar_Adj_Flow, config);
        numerics_container[iMGlevel][ADJFLOW_SOL][VISC_BOUND_TERM] = new CAvgGrad_AdjFlow(nDim, nVar_Adj_Flow, config);
      }
      
    }
    
    if (incompressible || freesurface) {
      
      /*--- Incompressible flow, use artificial compressibility method ---*/
      
      numerics_container[MESH_0][ADJFLOW_SOL][VISC_TERM] = new CAvgGradCorrectedArtComp_AdjFlow(nDim, nVar_Adj_Flow, config);
      numerics_container[MESH_0][ADJFLOW_SOL][VISC_BOUND_TERM] = new CAvgGradArtComp_AdjFlow(nDim, nVar_Adj_Flow, config);
      
      for (iMGlevel = 1; iMGlevel <= config->GetnMGLevels(); iMGlevel++) {
        numerics_container[iMGlevel][ADJFLOW_SOL][VISC_TERM] = new CAvgGradArtComp_AdjFlow(nDim, nVar_Adj_Flow, config);
        numerics_container[iMGlevel][ADJFLOW_SOL][VISC_BOUND_TERM] = new CAvgGradArtComp_AdjFlow(nDim, nVar_Adj_Flow, config);
      }
      
    }
    
    /*--- Definition of the source term integration scheme for each equation and mesh level ---*/
    
    for (iMGlevel = 0; iMGlevel <= config->GetnMGLevels(); iMGlevel++) {
      
      /*--- Note that RANS is incompatible with Axisymmetric or Rotational (Fix it!) ---*/
      
      if (compressible) {
        
        if (adj_ns) {
          
          numerics_container[iMGlevel][ADJFLOW_SOL][SOURCE_FIRST_TERM] = new CSourceViscous_AdjFlow(nDim, nVar_Adj_Flow, config);
          
          if (config->GetRotating_Frame() == YES)
            numerics_container[iMGlevel][ADJFLOW_SOL][SOURCE_SECOND_TERM] = new CSourceRotatingFrame_AdjFlow(nDim, nVar_Adj_Flow, config);
          else
            numerics_container[iMGlevel][ADJFLOW_SOL][SOURCE_SECOND_TERM] = new CSourceConservative_AdjFlow(nDim, nVar_Adj_Flow, config);
          
        }
        
        else {
          
          if (config->GetRotating_Frame() == YES)
            numerics_container[iMGlevel][ADJFLOW_SOL][SOURCE_FIRST_TERM] = new CSourceRotatingFrame_AdjFlow(nDim, nVar_Adj_Flow, config);
          else if (config->GetAxisymmetric() == YES)
            numerics_container[iMGlevel][ADJFLOW_SOL][SOURCE_FIRST_TERM] = new CSourceAxisymmetric_AdjFlow(nDim, nVar_Adj_Flow, config);
          else
            numerics_container[iMGlevel][ADJFLOW_SOL][SOURCE_FIRST_TERM] = new CSourceNothing(nDim, nVar_Adj_Flow, config);
          
          numerics_container[iMGlevel][ADJFLOW_SOL][SOURCE_SECOND_TERM] = new CSourceNothing(nDim, nVar_Adj_Flow, config);
          
        }
        
      }
      
      if (incompressible || freesurface) {
        
        numerics_container[iMGlevel][ADJFLOW_SOL][SOURCE_FIRST_TERM] = new CSourceNothing(nDim, nVar_Adj_Flow, config);
        numerics_container[iMGlevel][ADJFLOW_SOL][SOURCE_SECOND_TERM] = new CSourceNothing(nDim, nVar_Adj_Flow, config);
        
      }
      
    }
    
  }
  
  /*--- Solver definition for the turbulent adjoint problem ---*/
  if (adj_turb) {
    /*--- Definition of the convective scheme for each equation and mesh level ---*/
    switch (config->GetKind_ConvNumScheme_AdjTurb()) {
      case NONE :
        break;
      case SPACE_UPWIND :
        for (iMGlevel = 0; iMGlevel <= config->GetnMGLevels(); iMGlevel++)
          if (spalart_allmaras) {
            numerics_container[iMGlevel][ADJTURB_SOL][CONV_TERM] = new CUpwSca_AdjTurb(nDim, nVar_Adj_Turb, config);
          }
          else if (neg_spalart_allmaras) {cout << "Adjoint Neg SA turbulence model not implemented." << endl; exit(EXIT_FAILURE);}
          else if (menter_sst) {cout << "Adjoint SST turbulence model not implemented." << endl; exit(EXIT_FAILURE);}
        break;
      default :
        cout << "Convective scheme not implemented (adj_turb)." << endl; exit(EXIT_FAILURE);
        break;
    }
    
    /*--- Definition of the viscous scheme for each equation and mesh level ---*/
    for (iMGlevel = 0; iMGlevel <= config->GetnMGLevels(); iMGlevel++) {
      if (spalart_allmaras) {
        numerics_container[iMGlevel][ADJTURB_SOL][VISC_TERM] = new CAvgGradCorrected_AdjTurb(nDim, nVar_Adj_Turb, config);
      }
      else if (neg_spalart_allmaras) {cout << "Adjoint Neg SA turbulence model not implemented." << endl; exit(EXIT_FAILURE);}
      else if (menter_sst) {cout << "Adjoint SST turbulence model not implemented." << endl; exit(EXIT_FAILURE);}
    }
    
    /*--- Definition of the source term integration scheme for each equation and mesh level ---*/
    for (iMGlevel = 0; iMGlevel <= config->GetnMGLevels(); iMGlevel++) {
      if (spalart_allmaras) {
        numerics_container[iMGlevel][ADJTURB_SOL][SOURCE_FIRST_TERM] = new CSourcePieceWise_AdjTurb(nDim, nVar_Adj_Turb, config);
        numerics_container[iMGlevel][ADJTURB_SOL][SOURCE_SECOND_TERM] = new CSourceConservative_AdjTurb(nDim, nVar_Adj_Turb, config);
      }
      else if (neg_spalart_allmaras) {cout << "Adjoint Neg SA turbulence model not implemented." << endl; exit(EXIT_FAILURE);}
      else if (menter_sst) {cout << "Adjoint SST turbulence model not implemented." << endl; exit(EXIT_FAILURE);}
    }
    
    /*--- Definition of the boundary condition method ---*/
    for (iMGlevel = 0; iMGlevel <= config->GetnMGLevels(); iMGlevel++) {
      if (spalart_allmaras) numerics_container[iMGlevel][ADJTURB_SOL][CONV_BOUND_TERM] = new CUpwLin_AdjTurb(nDim, nVar_Adj_Turb, config);
      else if (neg_spalart_allmaras) {cout << "Adjoint Neg SA turbulence model not implemented." << endl; exit(EXIT_FAILURE);}
      else if (menter_sst) {cout << "Adjoint SST turbulence model not implemented." << endl; exit(EXIT_FAILURE);}
    }
    
  }
  
  /*--- Solver definition for the wave problem ---*/
  if (wave) {
    
    /*--- Definition of the viscous scheme for each equation and mesh level ---*/
    numerics_container[MESH_0][WAVE_SOL][VISC_TERM] = new CGalerkin_Flow(nDim, nVar_Wave, config);
    
  }
  
  /*--- Solver definition for the FEM problem ---*/
  if (fem) {
    switch (config->GetGeometricConditions()) {
      case SMALL_DEFORMATIONS :
        switch (config->GetMaterialModel()) {
          case LINEAR_ELASTIC: numerics_container[MESH_0][FEA_SOL][FEA_TERM] = new CFEM_LinearElasticity(nDim, nVar_FEM, config); break;
          case NEO_HOOKEAN : cout << "Material model does not correspond to geometric conditions." << endl; exit(EXIT_FAILURE); break;
          default: cout << "Material model not implemented." << endl; exit(EXIT_FAILURE); break;
        }
        break;
      case LARGE_DEFORMATIONS :
        switch (config->GetMaterialModel()) {
          case LINEAR_ELASTIC: cout << "Material model does not correspond to geometric conditions." << endl; exit(EXIT_FAILURE); break;
          case NEO_HOOKEAN :
            switch (config->GetMaterialCompressibility()) {
              case COMPRESSIBLE_MAT : numerics_container[MESH_0][FEA_SOL][FEA_TERM] = new CFEM_NeoHookean_Comp(nDim, nVar_FEM, config); break;
              case INCOMPRESSIBLE_MAT : numerics_container[MESH_0][FEA_SOL][FEA_TERM] = new CFEM_NeoHookean_Incomp(nDim, nVar_FEM, config); break;
              default: cout << "Material model not implemented." << endl; exit(EXIT_FAILURE); break;
            }
            break;
          default: cout << "Material model not implemented." << endl; exit(EXIT_FAILURE); break;
        }
        break;
      default: cout << " Solver not implemented." << endl; exit(EXIT_FAILURE); break;
    }
    
  }
  
}


void CDriver::Numerics_Postprocessing(CNumerics ****numerics_container,
                                      CSolver ***solver_container, CGeometry **geometry,
                                      CConfig *config) {
  
  unsigned short iMGlevel, iSol;
  
  
  bool
  euler, adj_euler,
  ns, adj_ns,
  turbulent, adj_turb,
  spalart_allmaras, neg_spalart_allmaras, menter_sst,
  poisson,
  wave,
  fem,
  heat,
  transition,
  template_solver;
  
  bool compressible = (config->GetKind_Regime() == COMPRESSIBLE);
  bool incompressible = (config->GetKind_Regime() == INCOMPRESSIBLE);
  bool freesurface = (config->GetKind_Regime() == FREESURFACE);
  
  /*--- Initialize some useful booleans ---*/
  euler            = false;   ns               = false;   turbulent        = false;
  poisson          = false;
  adj_euler        = false;   adj_ns           = false;   adj_turb         = false;
  wave             = false;   heat             = false;   fem        = false;
  spalart_allmaras = false; neg_spalart_allmaras = false; menter_sst       = false;
  transition       = false;
  template_solver  = false;
  
  /*--- Assign booleans ---*/
  switch (config->GetKind_Solver()) {
    case TEMPLATE_SOLVER: template_solver = true; break;
    case EULER : case DISC_ADJ_EULER: euler = true; break;
    case NAVIER_STOKES: case DISC_ADJ_NAVIER_STOKES: ns = true; break;
    case RANS : case DISC_ADJ_RANS:  ns = true; turbulent = true; if (config->GetKind_Trans_Model() == LM) transition = true; break;
    case POISSON_EQUATION: poisson = true; break;
    case WAVE_EQUATION: wave = true; break;
    case HEAT_EQUATION: heat = true; break;
    case FEM_ELASTICITY: fem = true; break;
    case ADJ_EULER : euler = true; adj_euler = true; break;
    case ADJ_NAVIER_STOKES : ns = true; turbulent = (config->GetKind_Turb_Model() != NONE); adj_ns = true; break;
    case ADJ_RANS : ns = true; turbulent = true; adj_ns = true; adj_turb = (!config->GetFrozen_Visc()); break;
  }
  
  /*--- Assign turbulence model booleans ---*/
  
  if (turbulent)
    switch (config->GetKind_Turb_Model()) {
      case SA:     spalart_allmaras = true;     break;
      case SA_NEG: neg_spalart_allmaras = true; break;
      case SST:    menter_sst = true;  break;
        
    }
  
  /*--- Solver definition for the template problem ---*/
  if (template_solver) {
    
    /*--- Definition of the convective scheme for each equation and mesh level ---*/
    switch (config->GetKind_ConvNumScheme_Template()) {
      case SPACE_CENTERED : case SPACE_UPWIND :
        for (iMGlevel = 0; iMGlevel <= config->GetnMGLevels(); iMGlevel++)
          delete numerics_container[iMGlevel][TEMPLATE_SOL][CONV_TERM];
        break;
    }
    
    for (iMGlevel = 0; iMGlevel <= config->GetnMGLevels(); iMGlevel++) {
      /*--- Definition of the viscous scheme for each equation and mesh level ---*/
      delete numerics_container[iMGlevel][TEMPLATE_SOL][VISC_TERM];
      /*--- Definition of the source term integration scheme for each equation and mesh level ---*/
      delete numerics_container[iMGlevel][TEMPLATE_SOL][SOURCE_FIRST_TERM];
      /*--- Definition of the boundary condition method ---*/
      delete numerics_container[iMGlevel][TEMPLATE_SOL][CONV_BOUND_TERM];
    }
    
  }
  
  /*--- Solver definition for the Potential, Euler, Navier-Stokes problems ---*/
  if ((euler) || (ns)) {
    
    /*--- Definition of the convective scheme for each equation and mesh level ---*/
    switch (config->GetKind_ConvNumScheme_Flow()) {
        
      case SPACE_CENTERED :
        if (compressible) {
          
          /*--- Compressible flow ---*/
          switch (config->GetKind_Centered_Flow()) {
            case LAX : case JST :  case JST_KE : delete numerics_container[MESH_0][FLOW_SOL][CONV_TERM]; break;
          }
          for (iMGlevel = 1; iMGlevel <= config->GetnMGLevels(); iMGlevel++)
            delete numerics_container[iMGlevel][FLOW_SOL][CONV_TERM];
          
          /*--- Definition of the boundary condition method ---*/
          for (iMGlevel = 0; iMGlevel <= config->GetnMGLevels(); iMGlevel++)
            delete numerics_container[iMGlevel][FLOW_SOL][CONV_BOUND_TERM];
          
        }
        if (incompressible) {
          /*--- Incompressible flow, use artificial compressibility method ---*/
          switch (config->GetKind_Centered_Flow()) {
              
            case LAX : case JST : delete numerics_container[MESH_0][FLOW_SOL][CONV_TERM]; break;
              
          }
          for (iMGlevel = 1; iMGlevel <= config->GetnMGLevels(); iMGlevel++)
            delete numerics_container[iMGlevel][FLOW_SOL][CONV_TERM];
          
          /*--- Definition of the boundary condition method ---*/
          for (iMGlevel = 0; iMGlevel <= config->GetnMGLevels(); iMGlevel++)
            delete numerics_container[iMGlevel][FLOW_SOL][CONV_BOUND_TERM];
          
        }
        break;
      case SPACE_UPWIND :
        
        if (compressible) {
          /*--- Compressible flow ---*/
          switch (config->GetKind_Upwind_Flow()) {
            case ROE: case AUSM : case TURKEL: case HLLC: case MSW:  case CUSP:
              for (iMGlevel = 0; iMGlevel <= config->GetnMGLevels(); iMGlevel++) {
                delete numerics_container[iMGlevel][FLOW_SOL][CONV_TERM];
                delete numerics_container[iMGlevel][FLOW_SOL][CONV_BOUND_TERM];
              }
              
              break;
          }
          
        }
        if (incompressible || freesurface) {
          /*--- Incompressible flow, use artificial compressibility method ---*/
          switch (config->GetKind_Upwind_Flow()) {
            case ROE:
              for (iMGlevel = 0; iMGlevel <= config->GetnMGLevels(); iMGlevel++) {
                delete numerics_container[iMGlevel][FLOW_SOL][CONV_TERM];
                delete numerics_container[iMGlevel][FLOW_SOL][CONV_BOUND_TERM];
              }
              break;
          }
        }
        
        break;
    }
    
    /*--- Definition of the viscous scheme for each equation and mesh level ---*/
    if (compressible||incompressible||freesurface) {
      /*--- Compressible flow Ideal gas ---*/
      delete numerics_container[MESH_0][FLOW_SOL][VISC_TERM];
      for (iMGlevel = 1; iMGlevel <= config->GetnMGLevels(); iMGlevel++)
        delete numerics_container[iMGlevel][FLOW_SOL][VISC_TERM];
      
      /*--- Definition of the boundary condition method ---*/
      for (iMGlevel = 0; iMGlevel <= config->GetnMGLevels(); iMGlevel++)
        delete numerics_container[iMGlevel][FLOW_SOL][VISC_BOUND_TERM];
      
    }
    
    /*--- Definition of the source term integration scheme for each equation and mesh level ---*/
    for (iMGlevel = 0; iMGlevel <= config->GetnMGLevels(); iMGlevel++) {
      delete numerics_container[iMGlevel][FLOW_SOL][SOURCE_FIRST_TERM];
      delete numerics_container[iMGlevel][FLOW_SOL][SOURCE_SECOND_TERM];
    }
    
  }
  
  
  /*--- Solver definition for the turbulent model problem ---*/
  
  if (turbulent) {
    
    /*--- Definition of the convective scheme for each equation and mesh level ---*/
    
    switch (config->GetKind_ConvNumScheme_Turb()) {
      case SPACE_UPWIND :
        for (iMGlevel = 0; iMGlevel <= config->GetnMGLevels(); iMGlevel++) {
          if (spalart_allmaras || neg_spalart_allmaras ||menter_sst)
            delete numerics_container[iMGlevel][TURB_SOL][CONV_TERM];
        }
        break;
    }
    
    /*--- Definition of the viscous scheme for each equation and mesh level ---*/
    if (spalart_allmaras || neg_spalart_allmaras || menter_sst) {
      for (iMGlevel = 0; iMGlevel <= config->GetnMGLevels(); iMGlevel++) {
        delete numerics_container[iMGlevel][TURB_SOL][VISC_TERM];
        delete numerics_container[iMGlevel][TURB_SOL][SOURCE_FIRST_TERM];
        delete numerics_container[iMGlevel][TURB_SOL][SOURCE_SECOND_TERM];
        /*--- Definition of the boundary condition method ---*/
        delete numerics_container[iMGlevel][TURB_SOL][CONV_BOUND_TERM];
        delete numerics_container[iMGlevel][TURB_SOL][VISC_BOUND_TERM];
        
      }
    }
    
  }
  
  /*--- Solver definition for the transition model problem ---*/
  if (transition) {
    
    /*--- Definition of the convective scheme for each equation and mesh level ---*/
    switch (config->GetKind_ConvNumScheme_Turb()) {
      case SPACE_UPWIND :
        for (iMGlevel = 0; iMGlevel <= config->GetnMGLevels(); iMGlevel++) {
          delete numerics_container[iMGlevel][TRANS_SOL][CONV_TERM];
        }
        break;
    }
    
    for (iMGlevel = 0; iMGlevel <= config->GetnMGLevels(); iMGlevel++) {
      /*--- Definition of the viscous scheme for each equation and mesh level ---*/
      delete numerics_container[iMGlevel][TRANS_SOL][VISC_TERM];
      /*--- Definition of the source term integration scheme for each equation and mesh level ---*/
      delete numerics_container[iMGlevel][TRANS_SOL][SOURCE_FIRST_TERM];
      delete numerics_container[iMGlevel][TRANS_SOL][SOURCE_SECOND_TERM];
      /*--- Definition of the boundary condition method ---*/
      delete numerics_container[iMGlevel][TRANS_SOL][CONV_BOUND_TERM];
    }
  }
  
  /*--- Solver definition for the poisson potential problem ---*/
  if (poisson || heat) {
    
    /*--- Definition of the viscous scheme for each equation and mesh level ---*/
    delete numerics_container[MESH_0][POISSON_SOL][VISC_TERM];
    
    /*--- Definition of the source term integration scheme for each equation and mesh level ---*/
    delete numerics_container[MESH_0][POISSON_SOL][SOURCE_FIRST_TERM];
    delete numerics_container[MESH_0][POISSON_SOL][SOURCE_SECOND_TERM];
    
  }
  
  /*--- Solver definition for the flow adjoint problem ---*/
  
  if (adj_euler || adj_ns ) {
    
    /*--- Definition of the convective scheme for each equation and mesh level ---*/
    
    switch (config->GetKind_ConvNumScheme_AdjFlow()) {
      case SPACE_CENTERED :
        
        if (compressible) {
          
          /*--- Compressible flow ---*/
          
          switch (config->GetKind_Centered_AdjFlow()) {
            case LAX : case JST:
              delete numerics_container[MESH_0][ADJFLOW_SOL][CONV_TERM];
              break;
          }
          
          for (iMGlevel = 1; iMGlevel <= config->GetnMGLevels(); iMGlevel++)
            delete numerics_container[iMGlevel][ADJFLOW_SOL][CONV_TERM];
          
          for (iMGlevel = 0; iMGlevel <= config->GetnMGLevels(); iMGlevel++)
            delete numerics_container[iMGlevel][ADJFLOW_SOL][CONV_BOUND_TERM];
          
        }
        
        if (incompressible || freesurface) {
          
          /*--- Incompressible flow, use artificial compressibility method ---*/
          
          switch (config->GetKind_Centered_AdjFlow()) {
            case LAX : case JST:
              delete numerics_container[MESH_0][ADJFLOW_SOL][CONV_TERM]; break;
          }
          
          for (iMGlevel = 1; iMGlevel <= config->GetnMGLevels(); iMGlevel++)
            delete numerics_container[iMGlevel][ADJFLOW_SOL][CONV_TERM];
          
          for (iMGlevel = 0; iMGlevel <= config->GetnMGLevels(); iMGlevel++)
            delete numerics_container[iMGlevel][ADJFLOW_SOL][CONV_BOUND_TERM];
          
        }
        
        break;
        
      case SPACE_UPWIND :
        
        if (compressible || incompressible || freesurface) {
          
          /*--- Compressible flow ---*/
          
          switch (config->GetKind_Upwind_AdjFlow()) {
            case ROE:
              for (iMGlevel = 0; iMGlevel <= config->GetnMGLevels(); iMGlevel++) {
                delete numerics_container[iMGlevel][ADJFLOW_SOL][CONV_TERM];
                delete numerics_container[iMGlevel][ADJFLOW_SOL][CONV_BOUND_TERM];
              }
              break;
          }
        }
        
        break;
    }
    
    /*--- Definition of the viscous scheme for each equation and mesh level ---*/
    
    if (compressible || incompressible || freesurface) {
      
      /*--- Compressible flow ---*/
      for (iMGlevel = 0; iMGlevel <= config->GetnMGLevels(); iMGlevel++) {
        delete numerics_container[iMGlevel][ADJFLOW_SOL][VISC_TERM];
        delete numerics_container[iMGlevel][ADJFLOW_SOL][VISC_BOUND_TERM];
      }
    }
    
    /*--- Definition of the source term integration scheme for each equation and mesh level ---*/
    
    for (iMGlevel = 0; iMGlevel <= config->GetnMGLevels(); iMGlevel++) {
      
      
      if (compressible || incompressible || freesurface) {
        
        delete numerics_container[iMGlevel][ADJFLOW_SOL][SOURCE_FIRST_TERM];
        delete numerics_container[iMGlevel][ADJFLOW_SOL][SOURCE_SECOND_TERM];
        
      }
    }
    
  }
  
  
  /*--- Solver definition for the turbulent adjoint problem ---*/
  if (adj_turb) {
    /*--- Definition of the convective scheme for each equation and mesh level ---*/
    switch (config->GetKind_ConvNumScheme_AdjTurb()) {
        
      case SPACE_UPWIND :
        for (iMGlevel = 0; iMGlevel <= config->GetnMGLevels(); iMGlevel++)
          if (spalart_allmaras) {
            delete numerics_container[iMGlevel][ADJTURB_SOL][CONV_TERM];
          }
        break;
    }
    
    
    for (iMGlevel = 0; iMGlevel <= config->GetnMGLevels(); iMGlevel++) {
      if (spalart_allmaras) {
        /*--- Definition of the viscous scheme for each equation and mesh level ---*/
        delete numerics_container[iMGlevel][ADJTURB_SOL][VISC_TERM];
        /*--- Definition of the source term integration scheme for each equation and mesh level ---*/
        delete numerics_container[iMGlevel][ADJTURB_SOL][SOURCE_FIRST_TERM];
        delete numerics_container[iMGlevel][ADJTURB_SOL][SOURCE_SECOND_TERM];
        /*--- Definition of the boundary condition method ---*/
        delete numerics_container[iMGlevel][ADJTURB_SOL][CONV_BOUND_TERM];
      }
    }
  }
  
  /*--- Solver definition for the wave problem ---*/
  if (wave) {
    
    /*--- Definition of the viscous scheme for each equation and mesh level ---*/
    delete numerics_container[MESH_0][WAVE_SOL][VISC_TERM];
    
  }
  
  /*--- Solver definition for the FEA problem ---*/
  if (fem) {
    
    /*--- Definition of the viscous scheme for each equation and mesh level ---*/
    delete numerics_container[MESH_0][FEA_SOL][FEA_TERM];
    
  }
  
  /*--- Definition of the Class for the numerical method: numerics_container[MESH_LEVEL][EQUATION][EQ_TERM] ---*/
  for (iMGlevel = 0; iMGlevel <= config->GetnMGLevels(); iMGlevel++) {
    for (iSol = 0; iSol < MAX_SOLS; iSol++) {
      delete [] numerics_container[iMGlevel][iSol];
    }
    delete[] numerics_container[iMGlevel];
  }
  
}

void CDriver::Iteration_Preprocessing() {
  
  int rank = MASTER_NODE;
#ifdef HAVE_MPI
  MPI_Comm_rank(MPI_COMM_WORLD, &rank);
#endif
  
  /*--- Initial print to console for this zone. ---*/
  
  if (rank == MASTER_NODE) cout << "Zone " << iZone+1;
  
  /*--- Loop over all zones and instantiate the physics iteration. ---*/
  
  switch (config_container[iZone]->GetKind_Solver()) {
      
    case EULER: case NAVIER_STOKES: case RANS:
      if (rank == MASTER_NODE)
        cout << ": Euler/Navier-Stokes/RANS flow iteration." << endl;
      iteration_container[iZone] = new CMeanFlowIteration(config_container[iZone]);
      break;
      
    case WAVE_EQUATION:
      if (rank == MASTER_NODE)
        cout << ": wave iteration." << endl;
      iteration_container[iZone] = new CWaveIteration(config_container[iZone]);
      break;
      
    case HEAT_EQUATION:
      if (rank == MASTER_NODE)
        cout << ": heat iteration." << endl;
      iteration_container[iZone] = new CHeatIteration(config_container[iZone]);
      break;
      
    case POISSON_EQUATION:
      if (rank == MASTER_NODE)
        cout << ": poisson iteration." << endl;
      iteration_container[iZone] = new CPoissonIteration(config_container[iZone]);
      break;
      
    case FEM_ELASTICITY:
      if (rank == MASTER_NODE)
        cout << ": FEM iteration." << endl;
      iteration_container[iZone] = new CFEM_StructuralAnalysis(config_container[iZone]);
      break;
    case ADJ_EULER: case ADJ_NAVIER_STOKES: case ADJ_RANS:
      if (rank == MASTER_NODE)
        cout << ": adjoint Euler/Navier-Stokes/RANS flow iteration." << endl;
      iteration_container[iZone] = new CAdjMeanFlowIteration(config_container[iZone]);
      break;
      
    case DISC_ADJ_EULER: case DISC_ADJ_NAVIER_STOKES: case DISC_ADJ_RANS:
      if (rank == MASTER_NODE)
        cout << ": discrete adjoint Euler/Navier-Stokes/RANS flow iteration." << endl;
      iteration_container[iZone] = new CDiscAdjMeanFlowIteration(config_container[iZone]);
      break;
  }
  
}

void CDriver::Interface_Preprocessing() {

	int rank = MASTER_NODE;
	unsigned short donorZone, targetZone;
	unsigned short nVar, nVarTransfer;
	unsigned short nInterface;
	unsigned short nMarkerTarget, iMarkerTarget, nMarkerDonor, iMarkerDonor;

	int FSI_interface_marker, FSI_interface_marker_compare;

	/*--- Initialize some useful booleans ---*/
	bool fluid_donor, structural_donor;
	bool fluid_target, structural_target;

	bool matching_mesh;

	fluid_donor   = false;  structural_donor   = false;
	fluid_target  = false;  structural_target  = false;


#ifdef HAVE_MPI
  MPI_Comm_rank(MPI_COMM_WORLD, &rank);
#endif
<<<<<<< HEAD

if (config_container[ZONE_0]->GetFSI_Simulation() && nZone != 2){
		cout << "Error, cannot run the FSI solver on more than 2 zones!" << endl;exit(EXIT_FAILURE);

		/// Not sure about this, it also may work 
}

/*--- Coupling between zones ---*/
// Limit: the interface boundary must connect only 2 zones

for (targetZone = 0; targetZone < nZone; targetZone++){
	
	
	nMarkerTarget  = geometry_container[targetZone][MESH_0]->GetnMarker();
	
	for( iMarkerTarget = 0; iMarkerTarget < nMarkerTarget; iMarkerTarget++){
			
		FSI_interface_marker = config_container[targetZone]->GetMarker_FSIinterface( config_container[targetZone]->GetMarker_All_TagBound( iMarkerTarget ) );

		if(	FSI_interface_marker != 0 ){
			
			
			/*--- Initialize target booleans ---*/
			fluid_target  = false;  structural_target  = false;

			/*--- Set the target boolean: as of now, only Fluid-Structure Interaction considered ---*/

			switch ( config_container[targetZone]->GetKind_Solver() ) {

			case EULER : case NAVIER_STOKES: case RANS: 
			
												fluid_target  = true;     
												
												break;

			case FEM_ELASTICITY:            
												structural_target = true;   
			
												break;
			}

			for (donorZone = 0; donorZone < nZone; donorZone++){
				
				if(donorZone == targetZone) continue;
				
				nMarkerDonor  = geometry_container[donorZone][MESH_0]->GetnMarker();
				
				for( iMarkerDonor = 0; iMarkerDonor < nMarkerDonor; iMarkerDonor++){
				
						FSI_interface_marker_compare = config_container[donorZone]->GetMarker_FSIinterface( config_container[donorZone]->GetMarker_All_TagBound( iMarkerDonor) );

						if( FSI_interface_marker_compare != 0 && FSI_interface_marker == FSI_interface_marker_compare &&  transfer_container[donorZone][targetZone] == NULL){

							/*--- Initialize donor booleans ---*/

							fluid_donor  = false;  structural_donor  = false;

							matching_mesh = config_container[donorZone]->GetMatchingMesh();

							/*--- Set the donor boolean: as of now, only Fluid-Structure Interaction considered ---*/

							switch ( config_container[donorZone]->GetKind_Solver() ) {
								
								case EULER : case NAVIER_STOKES: case RANS: 
								
																	fluid_donor  = true;    
																	
																	break;

								case FEM_ELASTICITY:            
																	structural_donor = true;  
																	
																	break;
							}


							/*--- Retrieve the number of conservative variables (for problems not involving structural analysis ---*/
							if (!structural_donor && !structural_target)
								nVar = solver_container[donorZone][MESH_0][FLOW_SOL]->GetnVar();
							else
								/*--- If at least one of the components is structural ---*/
								nVar = nDim;


							if (rank == MASTER_NODE) cout << "From zone " << donorZone << " to zone " << targetZone << ": ";

							/*--- Match Zones ---*/
							if (rank == MASTER_NODE) cout << "Setting coupling "<<endl;

							/*--- If the mesh is matching: match points ---*/
							if (matching_mesh){
								if (rank == MASTER_NODE) 
									cout << "between matching meshes. " << endl;
								geometry_container[donorZone][MESH_0]->MatchZone(config_container[donorZone], geometry_container[targetZone][MESH_0], config_container[targetZone], donorZone, nZone);
							}
							/*--- Else: interpolate ---*/
							else {
								switch (config_container[donorZone]->GetKindInterpolation()){

									case NEAREST_NEIGHBOR:
										interpolator_container[donorZone][targetZone] = new CNearestNeighbor(geometry_container, config_container, donorZone, targetZone);
										if (rank == MASTER_NODE) cout << "using a nearest-neighbor approach." << endl;
										
										break;

									case ISOPARAMETRIC:
										interpolator_container[donorZone][targetZone] = new CIsoparametric(geometry_container, config_container, donorZone, targetZone);
										if (rank == MASTER_NODE) cout << "using an isoparametric approach." << endl;
										
										break;

									case CONSISTCONSERVE:
										if ( targetZone > 0 && structural_target ){
											interpolator_container[donorZone][targetZone] = new CMirror(geometry_container, config_container, donorZone, targetZone);
											if (rank == MASTER_NODE) cout << "using a mirror approach: matching coefficients from opposite mesh." << endl;
										}
										else{
											interpolator_container[donorZone][targetZone] = new CIsoparametric(geometry_container, config_container, donorZone, targetZone);
											if (rank == MASTER_NODE) cout << "using an isoparametric approach." << endl;
										}
										if ( targetZone == 0 && structural_target ){
											if (rank == MASTER_NODE) cout << "Consistent and conservative interpolation assumes the structure model mesh is evaluated second. Somehow this has not happened. The isoparametric coefficients will be calculated for both meshes, and are not guaranteed to be consistent." << endl;
										}
										
										break;

								}
							}

							/*--- Initialize the appropriate transfer strategy ---*/
							if (rank == MASTER_NODE) cout << "Transferring ";

							if (fluid_donor && structural_target) {
								nVarTransfer = 2;
								transfer_container[donorZone][targetZone] = new CTransfer_FlowTraction(nVar, nVarTransfer, config_container[donorZone]);
								if (rank == MASTER_NODE) cout << "flow tractions. "<< endl;
							}
							else if (structural_donor && fluid_target) {
								nVarTransfer = 0;
								transfer_container[donorZone][targetZone] = new CTransfer_StructuralDisplacements(nVar, nVarTransfer, config_container[donorZone]);
								if (rank == MASTER_NODE) cout << "structural displacements. "<< endl;
							}
							else if (!structural_donor && !structural_target) {
								nVarTransfer = 0;
								nVar = solver_container[donorZone][MESH_0][FLOW_SOL]->GetnPrimVar();
								transfer_container[donorZone][targetZone] = new CTransfer_SlidingInterface(nVar, nVarTransfer, config_container[donorZone]);
								if (rank == MASTER_NODE) cout << "sliding interface. " << endl;
							}
							else {
								nVarTransfer = 0;
								transfer_container[donorZone][targetZone] = new CTransfer_ConservativeVars(nVar, nVarTransfer, config_container[donorZone]);
								if (rank == MASTER_NODE) cout << "generic conservative variables. " << endl;	
							}

						}


				}
			}
		}
	}
}

}


void CDriver::StartSolver(){

    int rank = MASTER_NODE;

=======
  
  /*--- Coupling between zones (limited to two zones at the moment) ---*/
  for (targetZone = 0; targetZone < nZone; targetZone++) {
    
    /*--- Initialize target booleans ---*/
    fluid_target  = false;  structural_target  = false;
    
    /*--- Set the target boolean: as of now, only Fluid-Structure Interaction considered ---*/
    switch (config_container[targetZone]->GetKind_Solver()) {
      case EULER : case NAVIER_STOKES: case RANS: fluid_target  = true;     break;
      case FEM_ELASTICITY:            structural_target = true;   break;
    }
    
    for (donorZone = 0; donorZone < nZone; donorZone++) {
      /*--- Initialize donor booleans ---*/
      fluid_donor  = false;  structural_donor  = false;
      matching_mesh = config_container[donorZone]->GetMatchingMesh();
      
      /*--- Set the donor boolean: as of now, only Fluid-Structure Interaction considered ---*/
      switch (config_container[donorZone]->GetKind_Solver()) {
        case EULER : case NAVIER_STOKES: case RANS: fluid_donor  = true;    break;
        case FEM_ELASTICITY:            structural_donor = true;  break;
      }
      
      
      /*--- Retrieve the number of conservative variables (for problems not involving structural analysis ---*/
      if (!structural_donor && !structural_target) {
        nVar = solver_container[donorZone][MESH_0][FLOW_SOL]->GetnVar();
      }
      else {
        /*--- If at least one of the components is structural ---*/
        nVar = nDim;
      }
      
      /*--- Interface conditions are only defined between different zones ---*/
      if (donorZone != targetZone) {
        
        if (rank == MASTER_NODE) cout << "From zone " << donorZone << " to zone " << targetZone << ": ";
        
        /*--- Match Zones ---*/
        if (rank == MASTER_NODE) cout << "Setting coupling "<<endl;
        
        /*--- If the mesh is matching: match points ---*/
        if (matching_mesh) {
          if (rank == MASTER_NODE) cout << "between matching meshes. " << endl;
          geometry_container[donorZone][MESH_0]->MatchZone(config_container[donorZone], geometry_container[targetZone][MESH_0],
                                                           config_container[targetZone], donorZone, nZone);
        }
        /*--- Else: interpolate ---*/
        else {
          switch (config_container[donorZone]->GetKindInterpolation()) {
            case NEAREST_NEIGHBOR:
              interpolator_container[donorZone][targetZone] = new CNearestNeighbor(geometry_container, config_container, donorZone, targetZone);
              if (rank == MASTER_NODE) cout << "using a nearest-neighbor approach." << endl;
              break;
            case ISOPARAMETRIC:
              interpolator_container[donorZone][targetZone] = new CIsoparametric(geometry_container, config_container, donorZone, targetZone);
              if (rank == MASTER_NODE) cout << "using an isoparametric approach." << endl;
              break;
            case CONSISTCONSERVE:
              if (targetZone>0 && structural_target) {
                interpolator_container[donorZone][targetZone] = new CMirror(geometry_container, config_container, donorZone, targetZone);
                if (rank == MASTER_NODE) cout << "using a mirror approach: matching coefficients from opposite mesh." << endl;
              }
              else {
                interpolator_container[donorZone][targetZone] = new CIsoparametric(geometry_container, config_container, donorZone, targetZone);
                if (rank == MASTER_NODE) cout << "using an isoparametric approach." << endl;
              }
              if (targetZone == 0 && structural_target) {
                if (rank == MASTER_NODE) cout << "Consistent and conservative interpolation assumes the structure model mesh is evaluated second. Somehow this has not happened. The isoparametric coefficients will be calculated for both meshes, and are not guaranteed to be consistent." << endl;
              }
              break;
          }
        }
        
        /*--- Initialize the appropriate transfer strategy ---*/
        if (rank == MASTER_NODE) cout << "Transferring ";
        
        if (fluid_donor && structural_target) {
          nVarTransfer = 2;
          transfer_container[donorZone][targetZone] = new CTransfer_FlowTraction(nVar, nVarTransfer, config_container[donorZone]);
          if (rank == MASTER_NODE) cout << "flow tractions. "<< endl;
        }
        else if (structural_donor && fluid_target) {
          nVarTransfer = 0;
          transfer_container[donorZone][targetZone] = new CTransfer_StructuralDisplacements(nVar, nVarTransfer, config_container[donorZone]);
          if (rank == MASTER_NODE) cout << "structural displacements. "<< endl;
        }
        else {
          nVarTransfer = 0;
          transfer_container[donorZone][targetZone] = new CTransfer_ConservativeVars(nVar, nVarTransfer, config_container[donorZone]);
          if (rank == MASTER_NODE) cout << "generic conservative variables. " << endl;
        }
        
      }
      
      
    }
    
  }
  
}

void CDriver::StartSolver() {
  
  int rank = MASTER_NODE;
  
>>>>>>> 154fed46
#ifdef HAVE_MPI
  MPI_Comm_rank(MPI_COMM_WORLD, &rank);
#endif
  
  /*--- Main external loop of the solver. Within this loop, each iteration ---*/
  
  if (rank == MASTER_NODE)
<<<<<<< HEAD
    cout << endl << "------------------------------ Begin Solver -----------------------------" << endl;

=======
    cout << endl <<"------------------------------ Begin Solver -----------------------------" << endl;
  
>>>>>>> 154fed46
  /*--- This is temporal and just to check. It will have to be added to the regular history file ---*/
  
  ofstream historyFile_FSI;
  bool writeHistFSI = config_container[ZONE_0]->GetWrite_Conv_FSI();
  if (writeHistFSI && (rank == MASTER_NODE)) {
    char cstrFSI[200];
    string filenameHistFSI = config_container[ZONE_0]->GetConv_FileName_FSI();
    strcpy (cstrFSI, filenameHistFSI.data());
    historyFile_FSI.open (cstrFSI);
    historyFile_FSI << "Time,Iteration,Aitken,URes,logResidual,orderMagnResidual" << endl;
    historyFile_FSI.close();
  }
<<<<<<< HEAD

  while ( ExtIter < config_container[ZONE_0]->GetnExtIter() ) {

=======
  
  while (ExtIter < config_container[ZONE_0]->GetnExtIter()) {
    
>>>>>>> 154fed46
    /*--- Perform some external iteration preprocessing. ---*/
    
    PreprocessExtIter(ExtIter);
    
    /*--- Perform a single iteration of the chosen PDE solver. ---*/
<<<<<<< HEAD

      if (!fsi){

        /*--- Perform a dynamic mesh update if required. ---*/
        DynamicMeshUpdate(ExtIter);

        /*--- Run a single iteration of the problem (mean flow, wave, heat, ...). ---*/
        Run();

        /*--- Update the solution for dual time stepping strategy ---*/
        Update();
      }
      else
        Run();      //In the FSIDriver case, mesh and solution updates are already included into the Run function

=======
    
    if (!fsi) {
      
      /*--- Perform a dynamic mesh update if required. ---*/
      
      DynamicMeshUpdate(ExtIter);
      
      /*--- Run a single iteration of the problem (mean flow, wave, heat, ...). ---*/
      
      Run();
      
      /*--- Update the solution for dual time stepping strategy ---*/
      
      Update();
      
    }
    else {
      Run();      // In the FSIDriver case, mesh and solution updates are already included into the Run function
    }
    
>>>>>>> 154fed46
    /*--- Monitor the computations after each iteration. ---*/
    
    Monitor(ExtIter);
    
    /*--- Output the solution in files. ---*/
    
    Output(ExtIter);
    
    /*--- If the convergence criteria has been met, terminate the simulation. ---*/
    
    if (StopCalc) break;
    
    ExtIter++;
    
  }
  
}

void CDriver::PreprocessExtIter(unsigned long ExtIter) {
  
  /*--- Set the value of the external iteration. ---*/
  
  for (iZone = 0; iZone < nZone; iZone++) config_container[iZone]->SetExtIter(ExtIter);
  
  
  /*--- Read the target pressure ---*/
  
  if (config_container[ZONE_0]->GetInvDesign_Cp() == YES)
    output->SetCp_InverseDesign(solver_container[ZONE_0][MESH_0][FLOW_SOL],
                                geometry_container[ZONE_0][MESH_0], config_container[ZONE_0], ExtIter);
  
  /*--- Read the target heat flux ---*/
  
  if (config_container[ZONE_0]->GetInvDesign_HeatFlux() == YES)
    output->SetHeat_InverseDesign(solver_container[ZONE_0][MESH_0][FLOW_SOL],
                                  geometry_container[ZONE_0][MESH_0], config_container[ZONE_0], ExtIter);
<<<<<<< HEAD

    /*--- Read the target heat flux ---*/

    if (config_container[ZONE_0]->GetInvDesign_HeatFlux() == YES)
      output->SetHeat_InverseDesign(solver_container[ZONE_0][MESH_0][FLOW_SOL],
                                    geometry_container[ZONE_0][MESH_0], config_container[ZONE_0], ExtIter);

    /*--- Set the initial condition for EULER/N-S/RANS and for a non FSI simulation ---*/
    if ( (!fsi) &&
         ( (config_container[ZONE_0]->GetKind_Solver() ==  EULER) ||
           (config_container[ZONE_0]->GetKind_Solver() ==  NAVIER_STOKES) ||
           (config_container[ZONE_0]->GetKind_Solver() ==  RANS) ) ){
        for(iZone = 0; iZone < nZone; iZone++)
            solver_container[iZone][MESH_0][FLOW_SOL]->SetInitialCondition(geometry_container[iZone], solver_container[iZone], config_container[iZone], ExtIter);
    }

=======
  
  /*--- Set the initial condition for EULER/N-S/RANS and for a non FSI simulation ---*/
  
  if ( (!fsi) &&
      ( (config_container[ZONE_0]->GetKind_Solver() ==  EULER) ||
       (config_container[ZONE_0]->GetKind_Solver() ==  NAVIER_STOKES) ||
       (config_container[ZONE_0]->GetKind_Solver() ==  RANS) ) ) {
        for(iZone = 0; iZone < nZone; iZone++) {
          solver_container[iZone][MESH_0][FLOW_SOL]->SetInitialCondition(geometry_container[iZone], solver_container[iZone], config_container[iZone], ExtIter);
        }
      }
  
>>>>>>> 154fed46
#ifdef HAVE_MPI
  MPI_Barrier(MPI_COMM_WORLD);
#endif
  
}


bool CDriver::Monitor(unsigned long ExtIter) {

    /*--- Synchronization point after a single solver iteration. Compute the
     wall clock time required. ---*/

#ifndef HAVE_MPI
    StopTime = su2double(clock())/su2double(CLOCKS_PER_SEC);
#else
    StopTime = MPI_Wtime();
#endif

    UsedTime = (StopTime - StartTime);

    /*--- For specific applications, evaluate and plot the equivalent area. ---*/

    if (config_container[ZONE_0]->GetEquivArea() == YES) {
      output->SetEquivalentArea(solver_container[ZONE_0][MESH_0][FLOW_SOL],
                                geometry_container[ZONE_0][MESH_0], config_container[ZONE_0], ExtIter);
    }

    /*--- Check if there is any change in the runtime parameters ---*/

    CConfig *runtime = NULL;
    strcpy(runtime_file_name, "runtime.dat");
    runtime = new CConfig(runtime_file_name, config_container[ZONE_0]);
    runtime->SetExtIter(ExtIter);
    delete runtime;

    /*--- Update the convergence history file (serial and parallel computations). ---*/

    if (!fsi) {
      output->SetConvHistory_Body(&ConvHist_file, geometry_container, solver_container,
				config_container, integration_container, false, UsedTime, ZONE_0);

    }


    /*--- Evaluate the new CFL number (adaptive). ---*/

    if (config_container[ZONE_0]->GetCFL_Adapt() == YES) {
      output->SetCFL_Number(solver_container, config_container, ZONE_0);
    }

    /*--- Check whether the current simulation has reached the specified
     convergence criteria, and set StopCalc to true, if so. ---*/

    switch (config_container[ZONE_0]->GetKind_Solver()) {
      case EULER: case NAVIER_STOKES: case RANS:
        StopCalc = integration_container[ZONE_0][FLOW_SOL]->GetConvergence(); break;
      case WAVE_EQUATION:
        StopCalc = integration_container[ZONE_0][WAVE_SOL]->GetConvergence(); break;
      case HEAT_EQUATION:
        StopCalc = integration_container[ZONE_0][HEAT_SOL]->GetConvergence(); break;
      case FEM_ELASTICITY:
	StopCalc = integration_container[ZONE_0][FEA_SOL]->GetConvergence(); break;
      case ADJ_EULER: case ADJ_NAVIER_STOKES: case ADJ_RANS:
      case DISC_ADJ_EULER: case DISC_ADJ_NAVIER_STOKES: case DISC_ADJ_RANS:
        StopCalc = integration_container[ZONE_0][ADJFLOW_SOL]->GetConvergence(); break;
    }

    return StopCalc;

}


void CDriver::Output(unsigned long ExtIter) {


    int rank = MASTER_NODE;

#ifdef HAVE_MPI
    MPI_Comm_rank(MPI_COMM_WORLD, &rank);
#endif


    /*--- Solution output. Determine whether a solution needs to be written
     after the current iteration, and if so, execute the output file writing
     routines. ---*/

    if ((ExtIter+1 >= config_container[ZONE_0]->GetnExtIter())

	||

	((ExtIter % config_container[ZONE_0]->GetWrt_Sol_Freq() == 0) && (ExtIter != 0) &&
	 !((config_container[ZONE_0]->GetUnsteady_Simulation() == DT_STEPPING_1ST) ||
	   (config_container[ZONE_0]->GetUnsteady_Simulation() == DT_STEPPING_2ND) ||
	   (config_container[ZONE_0]->GetUnsteady_Simulation() == TIME_STEPPING)))

	||

	(StopCalc)

	||

	(((config_container[ZONE_0]->GetUnsteady_Simulation() == DT_STEPPING_1ST) ||
	  (config_container[ZONE_0]->GetUnsteady_Simulation() == TIME_STEPPING)) &&
	 ((ExtIter == 0) || (ExtIter % config_container[ZONE_0]->GetWrt_Sol_Freq_DualTime() == 0)))

	||

	((config_container[ZONE_0]->GetUnsteady_Simulation() == DT_STEPPING_2ND) && (!fsi) &&
         ((ExtIter == 0) || ((ExtIter % config_container[ZONE_0]->GetWrt_Sol_Freq_DualTime() == 0) ||
			     ((ExtIter-1) % config_container[ZONE_0]->GetWrt_Sol_Freq_DualTime() == 0))))

	||

	((config_container[ZONE_0]->GetUnsteady_Simulation() == DT_STEPPING_2ND) && (fsi) &&
	 ((ExtIter == 0) || ((ExtIter % config_container[ZONE_0]->GetWrt_Sol_Freq_DualTime() == 0))))

	||

	(((config_container[ZONE_0]->GetDynamic_Analysis() == DYNAMIC) &&
	  ((ExtIter == 0) || (ExtIter % config_container[ZONE_0]->GetWrt_Sol_Freq_DualTime() == 0))))) {


      /*--- Low-fidelity simulations (using a coarser multigrid level
       approximation to the solution) require an interpolation back to the
       finest grid. ---*/

      if (config_container[ZONE_0]->GetLowFidelitySim()) {
        integration_container[ZONE_0][FLOW_SOL]->SetProlongated_Solution(RUNTIME_FLOW_SYS, solver_container[ZONE_0][MESH_0][FLOW_SOL], solver_container[ZONE_0][MESH_1][FLOW_SOL], geometry_container[ZONE_0][MESH_0], geometry_container[ZONE_0][MESH_1], config_container[ZONE_0]);
        integration_container[ZONE_0][FLOW_SOL]->Smooth_Solution(RUNTIME_FLOW_SYS, solver_container[ZONE_0][MESH_0][FLOW_SOL], geometry_container[ZONE_0][MESH_0], 3, 1.25, config_container[ZONE_0]);
        solver_container[ZONE_0][MESH_0][config_container[ZONE_0]->GetContainerPosition(RUNTIME_FLOW_SYS)]->Set_MPI_Solution(geometry_container[ZONE_0][MESH_0], config_container[ZONE_0]);
        solver_container[ZONE_0][MESH_0][config_container[ZONE_0]->GetContainerPosition(RUNTIME_FLOW_SYS)]->Preprocessing(geometry_container[ZONE_0][MESH_0], solver_container[ZONE_0][MESH_0], config_container[ZONE_0], MESH_0, 0, RUNTIME_FLOW_SYS, true);
      }


      if (rank == MASTER_NODE) cout << endl << "-------------------------- File Output Summary --------------------------";

      /*--- Execute the routine for writing restart, volume solution,
       surface solution, and surface comma-separated value files. ---*/

      output->SetResult_Files(solver_container, geometry_container, config_container, ExtIter, nZone);

      /*--- Output a file with the forces breakdown. ---*/

      output->SetForces_Breakdown(geometry_container, solver_container,
                                  config_container, integration_container, ZONE_0);

      /*--- Compute the forces at different sections. ---*/

      if (config_container[ZONE_0]->GetPlot_Section_Forces()) {
        output->SetForceSections(solver_container[ZONE_0][MESH_0][FLOW_SOL],
                                 geometry_container[ZONE_0][MESH_0], config_container[ZONE_0], ExtIter);
      }

      if (rank == MASTER_NODE) cout << "-------------------------------------------------------------------------" << endl << endl;

    }
}


CDriver::~CDriver(void) {}

<<<<<<< HEAD
su2double CDriver::Get_Drag(){
=======

su2double CDriver::Get_Drag() {
>>>>>>> 154fed46

  unsigned short val_iZone = ZONE_0;
  unsigned short FinestMesh = config_container[val_iZone]->GetFinestMesh();
  su2double CDrag, RefDensity, RefAreaCoeff, RefVel2(0.0), factor;

  /*--- Export free-stream density and reference area ---*/
  RefDensity = solver_container[val_iZone][FinestMesh][FLOW_SOL]->GetDensity_Inf();
  RefAreaCoeff = config_container[val_iZone]->GetRefAreaCoeff();

  /*--- Calculate free-stream velocity (squared) ---*/
  for(unsigned short iDim = 0; iDim < nDim; iDim++)
    RefVel2 += pow(solver_container[val_iZone][FinestMesh][FLOW_SOL]->GetVelocity_Inf(iDim),2);

  /*--- Calculate drag force based on drag coefficient ---*/
  factor = 0.5*RefDensity*RefAreaCoeff*RefVel2;
  CDrag = solver_container[val_iZone][FinestMesh][FLOW_SOL]->GetTotal_CD();

  return CDrag*factor;
}

su2double CDriver::Get_Lift() {

  unsigned short val_iZone = ZONE_0;
  unsigned short FinestMesh = config_container[val_iZone]->GetFinestMesh();
  su2double CLift, RefDensity, RefAreaCoeff, RefVel2(0.0), factor;

  /*--- Export free-stream density and reference area ---*/
  RefDensity = solver_container[val_iZone][FinestMesh][FLOW_SOL]->GetDensity_Inf();
  RefAreaCoeff = config_container[val_iZone]->GetRefAreaCoeff();

  /*--- Calculate free-stream velocity (squared) ---*/
  for(unsigned short iDim = 0; iDim < nDim; iDim++)
    RefVel2 += pow(solver_container[val_iZone][FinestMesh][FLOW_SOL]->GetVelocity_Inf(iDim),2);

  /*--- Calculate drag force based on drag coefficient ---*/
  factor = 0.5*RefDensity*RefAreaCoeff*RefVel2;
  CLift = solver_container[val_iZone][FinestMesh][FLOW_SOL]->GetTotal_CL();

  return CLift*factor;
}

su2double CDriver::Get_Mz() {

  unsigned short val_iZone = ZONE_0;
  unsigned short FinestMesh = config_container[val_iZone]->GetFinestMesh();
  su2double CMz, RefDensity, RefAreaCoeff, RefLengthCoeff, RefVel2(0.0), factor;

  /*--- Export free-stream density and reference area ---*/
  RefDensity = solver_container[val_iZone][FinestMesh][FLOW_SOL]->GetDensity_Inf();
  RefAreaCoeff = config_container[val_iZone]->GetRefAreaCoeff();
  RefLengthCoeff = config_container[val_iZone]->GetRefLengthMoment();

  /*--- Calculate free-stream velocity (squared) ---*/
  for(unsigned short iDim = 0; iDim < nDim; iDim++)
    RefVel2 += pow(solver_container[val_iZone][FinestMesh][FLOW_SOL]->GetVelocity_Inf(iDim),2);

  /*--- Calculate moment around z-axis based on coefficients ---*/
  factor = 0.5*RefDensity*RefAreaCoeff*RefVel2;
  CMz = solver_container[val_iZone][FinestMesh][FLOW_SOL]->GetTotal_CMz();

  return CMz*factor*RefLengthCoeff;

}

unsigned short CDriver::GetMovingMarker() {

  unsigned short IDtoSend(0),iMarker, jMarker, Moving;
  string Marker_Tag, Moving_Tag;

  for (iMarker = 0; iMarker < config_container[ZONE_0]->GetnMarker_All(); iMarker++) {
    Moving = config_container[ZONE_0]->GetMarker_All_Moving(iMarker);
    if (Moving == YES) {
      for (jMarker = 0; jMarker<config_container[ZONE_0]->GetnMarker_Moving(); jMarker++) {
        Moving_Tag = config_container[ZONE_0]->GetMarker_Moving_TagBound(jMarker);
        Marker_Tag = config_container[ZONE_0]->GetMarker_All_TagBound(iMarker);
        if (Marker_Tag == Moving_Tag) {
          IDtoSend = iMarker;
          break;
        }
      }
    }
  }

  return IDtoSend;

}

unsigned long CDriver::GetNumberVertices(unsigned short iMarker) {

  unsigned long nFluidVertex;
  unsigned short jMarker, Moving;
  string Marker_Tag, Moving_Tag;

  nFluidVertex = 0;

  Moving = config_container[ZONE_0]->GetMarker_All_Moving(iMarker);
  if (Moving == YES) {
    for (jMarker = 0; jMarker<config_container[ZONE_0]->GetnMarker_Moving(); jMarker++) {
      Moving_Tag = config_container[ZONE_0]->GetMarker_Moving_TagBound(jMarker);
      Marker_Tag = config_container[ZONE_0]->GetMarker_All_TagBound(iMarker);
      if (Marker_Tag == Moving_Tag) {
        nFluidVertex = geometry_container[ZONE_0][MESH_0]->nVertex[iMarker];
      }
    }
  }

  return nFluidVertex;

}

unsigned long CDriver::GetVertexGlobalIndex(unsigned short iMarker, unsigned short iVertex) {

  unsigned long iPoint, GlobalIndex;

  iPoint = geometry_container[ZONE_0][MESH_0]->vertex[iMarker][iVertex]->GetNode();
  GlobalIndex = geometry_container[ZONE_0][MESH_0]->node[iPoint]->GetGlobalIndex();

  return GlobalIndex;

}

su2double CDriver::GetVertexCoordX(unsigned short iMarker, unsigned short iVertex) {

  su2double* Coord;
  unsigned long iPoint;

  iPoint = geometry_container[ZONE_0][MESH_0]->vertex[iMarker][iVertex]->GetNode();
  Coord = geometry_container[ZONE_0][MESH_0]->node[iPoint]->GetCoord();
  return Coord[0];

}

su2double CDriver::GetVertexCoordY(unsigned short iMarker, unsigned short iVertex) {

  su2double* Coord;
  unsigned long iPoint;

  iPoint = geometry_container[ZONE_0][MESH_0]->vertex[iMarker][iVertex]->GetNode();
  Coord = geometry_container[ZONE_0][MESH_0]->node[iPoint]->GetCoord();
  return Coord[1];
}

su2double CDriver::GetVertexCoordZ(unsigned short iMarker, unsigned short iVertex) {

  su2double* Coord;
  unsigned long iPoint;

  if(nDim == 3) {
    iPoint = geometry_container[ZONE_0][MESH_0]->vertex[iMarker][iVertex]->GetNode();
    Coord = geometry_container[ZONE_0][MESH_0]->node[iPoint]->GetCoord();
    return Coord[2];
  }
  else {
    return 0.0;
  }


}

bool CDriver::ComputeVertexForces(unsigned short iMarker, unsigned short iVertex) {

    unsigned long iPoint;
    unsigned short iDim, jDim;
    su2double *Normal, AreaSquare, Area;
    bool halo;

    unsigned short FinestMesh = config_container[ZONE_0]->GetFinestMesh();

	/*--- Check the kind of fluid problem ---*/
	bool compressible       = (config_container[ZONE_0]->GetKind_Regime() == COMPRESSIBLE);
	bool incompressible     = (config_container[ZONE_0]->GetKind_Regime() == INCOMPRESSIBLE);
	bool viscous_flow       = ((config_container[ZONE_0]->GetKind_Solver() == NAVIER_STOKES) ||
							   (config_container[ZONE_0]->GetKind_Solver() == RANS) );

    /*--- Parameters for the calculations ---*/
	// Pn: Pressure
	// Pinf: Pressure_infinite
	// div_vel: Velocity divergence
	// Dij: Dirac delta
	su2double Pn = 0.0, div_vel = 0.0, Dij = 0.0;
	su2double Viscosity = 0.0;
	su2double Grad_Vel[3][3] = { {0.0, 0.0, 0.0} ,
							{0.0, 0.0, 0.0} ,
							{0.0, 0.0, 0.0} } ;
	su2double Tau[3][3] = { {0.0, 0.0, 0.0} ,
							{0.0, 0.0, 0.0} ,
							{0.0, 0.0, 0.0} } ;

	su2double Pinf = solver_container[ZONE_0][FinestMesh][FLOW_SOL]->GetPressure_Inf();

    iPoint = geometry_container[ZONE_0][MESH_0]->vertex[iMarker][iVertex]->GetNode();
    //GlobalIndex = geometry_container[ZONE_0][MESH_0]->node[iPoint]->GetGlobalIndex();

    /*--- It necessary to distinguish the halo nodes from the others, since they introduice non physical forces. ---*/
    //if(geometry_container[ZONE_0][MESH_0]->node[iPoint]->GetDomain()) partFluidSurfaceLoads[iVertex][0] = GlobalIndex;
    //else partFluidSurfaceLoads[iVertex][0] = -1.0;
    if(geometry_container[ZONE_0][MESH_0]->node[iPoint]->GetDomain()) {
    /*--- Get the normal at the vertex: this normal goes inside the fluid domain. ---*/
    Normal = geometry_container[ZONE_0][MESH_0]->vertex[iMarker][iVertex]->GetNormal();
    AreaSquare = 0.0;
    for(iDim = 0; iDim < nDim; iDim++) {
        AreaSquare += Normal[iDim]*Normal[iDim];
    }
    Area = sqrt(AreaSquare);

    /*--- Get the values of pressure and viscosity ---*/
    if (incompressible) {
      Pn = solver_container[ZONE_0][MESH_0][FLOW_SOL]->node[iPoint]->GetPressureInc();
      if (viscous_flow) {
        for(iDim=0; iDim<nDim; iDim++) {
          for(jDim=0; jDim<nDim; jDim++) {
            Grad_Vel[iDim][jDim] = solver_container[ZONE_0][FinestMesh][FLOW_SOL]->node[iPoint]->GetGradient_Primitive(iDim+1, jDim);
          }
        }
        Viscosity = solver_container[ZONE_0][MESH_0][FLOW_SOL]->node[iPoint]->GetLaminarViscosityInc();
      }
    }
    else if (compressible) {
      Pn = solver_container[ZONE_0][MESH_0][FLOW_SOL]->node[iPoint]->GetPressure();
      if (viscous_flow) {
        for(iDim=0; iDim<nDim; iDim++) {
          for(jDim=0; jDim<nDim; jDim++) {
            Grad_Vel[iDim][jDim] = solver_container[ZONE_0][FinestMesh][FLOW_SOL]->node[iPoint]->GetGradient_Primitive(iDim+1, jDim);
          }
        }
        Viscosity = solver_container[ZONE_0][MESH_0][FLOW_SOL]->node[iPoint]->GetLaminarViscosity();
      }
    }

   /*--- Calculate the inviscid (pressure) part of tn in the fluid nodes (force units) ---*/
   for (iDim = 0; iDim < nDim; iDim++) {
     //partFluidSurfaceLoads[iVertex][iDim+1] = -(Pn-Pinf)*Normal[iDim];   //NB : norm(Normal) = Area
     APINodalForce[iDim] = -(Pn-Pinf)*Normal[iDim];     //NB : norm(Normal) = Area
   }

   /*--- Calculate the viscous (shear stress) part of tn in the fluid nodes (force units ---*/
   if ((incompressible || compressible) && viscous_flow) {
     div_vel = 0.0;
     for (iDim = 0; iDim < nDim; iDim++)
       div_vel += Grad_Vel[iDim][iDim];
     if (incompressible) div_vel = 0.0;

     for (iDim = 0; iDim < nDim; iDim++) {
       for (jDim = 0 ; jDim < nDim; jDim++) {
         Dij = 0.0; if (iDim == jDim) Dij = 1.0;
         Tau[iDim][jDim] = Viscosity*(Grad_Vel[jDim][iDim] + Grad_Vel[iDim][jDim]) - TWO3*Viscosity*div_vel*Dij;
         //partFluidSurfaceLoads[iVertex][iDim+1] += Tau[iDim][jDim]*Normal[jDim];
         APINodalForce[iDim] += Tau[iDim][jDim]*Normal[jDim];
       }
     }
   }

   //Divide by local are in case of force density communication.
   for(iDim = 0; iDim < nDim; iDim++) {
     APINodalForceDensity[iDim] = APINodalForce[iDim]/Area;
   }

   halo = false;

   }
   else {
        halo = true;
   }

   return halo;

}

su2double CDriver::GetVertexForceX(unsigned short iMarker, unsigned short iVertex) {

    return APINodalForce[0];

}

su2double CDriver::GetVertexForceY(unsigned short iMarker, unsigned short iVertex) {

    return APINodalForce[1];

}

su2double CDriver::GetVertexForceZ(unsigned short iMarker, unsigned short iVertex) {

    return APINodalForce[2];

}

su2double CDriver::GetVertexForceDensityX(unsigned short iMarker, unsigned short iVertex) {
    return APINodalForceDensity[0];
}

su2double CDriver::GetVertexForceDensityY(unsigned short iMarker, unsigned short iVertex) {
    return APINodalForceDensity[1];
}

su2double CDriver::GetVertexForceDensityZ(unsigned short iMarker, unsigned short iVertex) {
    return APINodalForceDensity[2];
}

void CDriver::SetVertexCoordX(unsigned short iMarker, unsigned short iVertex, su2double newPosX) {

  unsigned long iPoint;
  su2double *Coord, *Coord_n;
  su2double dispX;

  iPoint = geometry_container[ZONE_0][MESH_0]->vertex[iMarker][iVertex]->GetNode();
  Coord = geometry_container[ZONE_0][MESH_0]->node[iPoint]->GetCoord();

  if(config_container[ZONE_0]->GetUnsteady_Simulation()) {
    Coord_n = geometry_container[ZONE_0][MESH_0]->node[iPoint]->GetCoord_n();
    dispX = newPosX - Coord_n[0];
    APIVarCoord[0] = dispX - Coord[0] + Coord_n[0];
  }
  else {
    APIVarCoord[0] = newPosX - Coord[0];
  }

}

void CDriver::SetVertexCoordY(unsigned short iMarker, unsigned short iVertex, su2double newPosY) {

  unsigned long iPoint;
  su2double *Coord, *Coord_n;
  su2double dispY;

  iPoint = geometry_container[ZONE_0][MESH_0]->vertex[iMarker][iVertex]->GetNode();
  Coord = geometry_container[ZONE_0][MESH_0]->node[iPoint]->GetCoord();

  if(config_container[ZONE_0]->GetUnsteady_Simulation()) {
    Coord_n = geometry_container[ZONE_0][MESH_0]->node[iPoint]->GetCoord_n();
    dispY = newPosY - Coord_n[1];
    APIVarCoord[1] = dispY - Coord[1] + Coord_n[1];
  }
  else {
    APIVarCoord[1] = newPosY - Coord[1];
  }
}

void CDriver::SetVertexCoordZ(unsigned short iMarker, unsigned short iVertex, su2double newPosZ) {

  unsigned long iPoint;
  su2double *Coord, *Coord_n;
  su2double dispZ;

  iPoint = geometry_container[ZONE_0][MESH_0]->vertex[iMarker][iVertex]->GetNode();
  Coord = geometry_container[ZONE_0][MESH_0]->node[iPoint]->GetCoord();
  Coord_n = geometry_container[ZONE_0][MESH_0]->node[iPoint]->GetCoord_n();
  if(nDim > 2) {
    if(config_container[ZONE_0]->GetUnsteady_Simulation()) {
      Coord_n = geometry_container[ZONE_0][MESH_0]->node[iPoint]->GetCoord_n();
      dispZ = newPosZ - Coord_n[2];
      APIVarCoord[2] = dispZ - Coord[2] + Coord_n[2];
    }
    else {
      APIVarCoord[2] = newPosZ - Coord[2];
    }
  }
  else {
    APIVarCoord[2] = 0.0;
  }
}

su2double CDriver::SetVertexVarCoord(unsigned short iMarker, unsigned short iVertex) {

    su2double nodalVarCoordNorm;

    geometry_container[ZONE_0][MESH_0]->vertex[iMarker][iVertex]->SetVarCoord(APIVarCoord);
    nodalVarCoordNorm = sqrt((APIVarCoord[0])*(APIVarCoord[0]) + (APIVarCoord[1])*(APIVarCoord[1]) + (APIVarCoord[2])*(APIVarCoord[2]));

    return nodalVarCoordNorm;

}

CSingleZoneDriver::CSingleZoneDriver(char* confFile, unsigned short val_nZone,
                                     unsigned short val_nDim) : CDriver(confFile,
                                                                        val_nZone,
                                                                        val_nDim) { }

CSingleZoneDriver::~CSingleZoneDriver(void) { }

void CSingleZoneDriver::Run() {


  unsigned short iZone;
  
  /*--- Run a single iteration of a fem problem by looping over all
   zones and executing the iterations. Note that data transers between zones
   and other intermediate procedures may be required. ---*/
  
  for (iZone = 0; iZone < nZone; iZone++) {
    
    iteration_container[iZone]->Preprocess(output, integration_container, geometry_container,
                                           solver_container, numerics_container, config_container,
                                           surface_movement, grid_movement, FFDBox, iZone);
    
    iteration_container[iZone]->Iterate(output, integration_container, geometry_container,
                                        solver_container, numerics_container, config_container,
                                        surface_movement, grid_movement, FFDBox, iZone);
    
    iteration_container[iZone]->Update(output, integration_container, geometry_container,
                                       solver_container, numerics_container, config_container, surface_movement, grid_movement, FFDBox, iZone);
    
    iteration_container[iZone]->Monitor();     /*--- Does nothing for now. ---*/
    
    iteration_container[iZone]->Output();      /*--- Does nothing for now. ---*/
    
    iteration_container[iZone]->Postprocess(); /*--- Does nothing for now. ---*/
    
  }
  
}


void CSingleZoneDriver::Update() {

  iteration_container[ZONE_0]->Update(output, integration_container, geometry_container,
                                      solver_container, numerics_container, config_container,
                                      surface_movement, grid_movement, FFDBox, ZONE_0);

}

void CSingleZoneDriver::ResetConvergence() {

  switch (config_container[ZONE_0]->GetKind_Solver()) {

    case EULER: case NAVIER_STOKES: case RANS:
      integration_container[ZONE_0][FLOW_SOL]->SetConvergence(false);
      if (config_container[ZONE_0]->GetKind_Solver() == RANS) integration_container[ZONE_0][TURB_SOL]->SetConvergence(false);
      if(config_container[ZONE_0]->GetKind_Trans_Model() == LM) integration_container[ZONE_0][TRANS_SOL]->SetConvergence(false);
      break;

    case WAVE_EQUATION:
      integration_container[ZONE_0][WAVE_SOL]->SetConvergence(false);
      break;

    case HEAT_EQUATION:
      integration_container[ZONE_0][HEAT_SOL]->SetConvergence(false);
      break;

    case POISSON_EQUATION:
      break;

    case FEM_ELASTICITY:
      integration_container[ZONE_0][FEA_SOL]->SetConvergence(false);
      break;

    case ADJ_EULER: case ADJ_NAVIER_STOKES: case ADJ_RANS: case DISC_ADJ_EULER: case DISC_ADJ_NAVIER_STOKES: case DISC_ADJ_RANS:
      integration_container[ZONE_0][ADJFLOW_SOL]->SetConvergence(false);
      if( (config_container[ZONE_0]->GetKind_Solver() == ADJ_RANS) || (config_container[ZONE_0]->GetKind_Solver() == DISC_ADJ_RANS) )
        integration_container[ZONE_0][ADJTURB_SOL]->SetConvergence(false);
      break;
      
  }

}

void CSingleZoneDriver::DynamicMeshUpdate(unsigned long ExtIter) {

  bool time_spectral = (config_container[ZONE_0]->GetUnsteady_Simulation() == TIME_SPECTRAL);

  /*--- Dynamic mesh update ---*/
  if ((config_container[ZONE_0]->GetGrid_Movement()) && (!time_spectral)) {
    iteration_container[ZONE_0]->SetGrid_Movement(geometry_container, surface_movement, grid_movement, FFDBox, solver_container, config_container, ZONE_0, 0, ExtIter );
  }

}

void CSingleZoneDriver::StaticMeshUpdate() {

  int rank = MASTER_NODE;

#ifdef HAVE_MPI
  MPI_Comm_rank(MPI_COMM_WORLD, &rank);
#endif

  if(rank == MASTER_NODE) cout << " Deforming the volume grid." << endl;
  grid_movement[ZONE_0]->SetVolume_Deformation(geometry_container[ZONE_0][MESH_0], config_container[ZONE_0], true);

  if(rank == MASTER_NODE) cout << "No grid velocity to be computed : static grid deformation." << endl;

  if(rank == MASTER_NODE) cout << " Updating multigrid structure." << endl;
  grid_movement[ZONE_0]->UpdateMultiGrid(geometry_container[ZONE_0], config_container[ZONE_0]);

}

void CSingleZoneDriver::SetInitialMesh() {

  unsigned long iPoint;

  StaticMeshUpdate();

  /*--- Propagate the initial deformation to the past ---*/
  //if (!restart) {
    for (iMesh = 0; iMesh <= config_container[ZONE_0]->GetnMGLevels(); iMesh++) {
      for(iPoint = 0; iPoint < geometry_container[ZONE_0][iMesh]->GetnPoint(); iPoint++) {
        //solver_container[ZONE_0][iMesh][FLOW_SOL]->node[iPoint]->Set_Solution_time_n();
        //solver_container[ZONE_0][iMesh][FLOW_SOL]->node[iPoint]->Set_Solution_time_n1();
        geometry_container[ZONE_0][iMesh]->node[iPoint]->SetVolume_n();
        geometry_container[ZONE_0][iMesh]->node[iPoint]->SetVolume_nM1();
        geometry_container[ZONE_0][iMesh]->node[iPoint]->SetCoord_n();
        geometry_container[ZONE_0][iMesh]->node[iPoint]->SetCoord_n1();
      }
    }
  //}

}

CMultiZoneDriver::CMultiZoneDriver(char* confFile, unsigned short val_nZone, unsigned short val_nDim) : CDriver(confFile, val_nZone, val_nDim) { }

CMultiZoneDriver::~CMultiZoneDriver(void) { }

void CMultiZoneDriver::Run() {
  
	unsigned short iZone, jZone, checkConvergence;
	unsigned long IntIter, nIntIter;
	bool unsteady = (config_container[MESH_0]->GetUnsteady_Simulation() == DT_STEPPING_1ST) || (config_container[MESH_0]->GetUnsteady_Simulation() == DT_STEPPING_2ND);

	/*--- Run a single iteration of a multi-zone problem by looping over all
	zones and executing the iterations. Note that data transers between zones
	and other intermediate procedures may be required. ---*/

	/*--- Zone preprocessing ---*/

	for (iZone = 0; iZone < nZone; iZone++)
		iteration_container[iZone]->Preprocess(output, integration_container, geometry_container, solver_container, numerics_container, config_container, surface_movement, grid_movement, FFDBox, iZone);

	/*--- Updating zone interface communication patterns,
	 needed only for unsteady simulation since for steady problems
	 the transfer structure is already created in the 
	 interpolator_container constructor---*/

	if ( unsteady ){

		for (iZone = 0; iZone < nZone; iZone++) {   
			                                     
			for (jZone = 0; jZone < nZone; jZone++)
			
				if(jZone != iZone && interpolator_container[iZone][jZone] != NULL)
					interpolator_container[iZone][jZone]->Set_TransferCoeff(config_container);
		}
	}


	/*--- Begin Unsteady pseudo-time stepping internal loop, if not unstady it does only one step --*/
	
	if (unsteady) 
		nIntIter = config_container[MESH_0]->GetUnst_nIntIter();
	else
		nIntIter = 1;

	for (IntIter = 0; IntIter < nIntIter; IntIter++){
	
		for (iZone = 0; iZone < nZone; iZone++)   
			for (jZone = 0; jZone < nZone; jZone++)
				if(jZone != iZone && transfer_container[iZone][jZone] != NULL)
					Transfer_Data(iZone, jZone);
	
		for (iZone = 0; iZone < nZone; iZone++) {

			config_container[iZone]->SetIntIter(IntIter);

			iteration_container[iZone]->Iterate(output, integration_container, geometry_container,
			solver_container, numerics_container, config_container,
			surface_movement, grid_movement, FFDBox, iZone);
		}

		/*--- Check convergence in each zone --*/
		
		checkConvergence = 0;
		for (iZone = 0; iZone < nZone; iZone++)
			checkConvergence += (int) integration_container[iZone][FLOW_SOL]->GetConvergence();

		/*--- If convergence was reached in every zone --*/

		if (checkConvergence == nZone) break;
	}


}

void CMultiZoneDriver::Transfer_Data(unsigned short donorZone, unsigned short targetZone){

#ifdef HAVE_MPI
	int rank;
	MPI_Comm_rank(MPI_COMM_WORLD, &rank);
#endif

	bool MatchingMesh = config_container[targetZone]->GetMatchingMesh();

	/*--- Select the transfer method and the appropriate mesh properties (matching or nonmatching mesh) ---*/

	switch (config_container[targetZone]->GetKind_TransferMethod()) {
	case BROADCAST_DATA:
		if (MatchingMesh){
			transfer_container[donorZone][targetZone]->Broadcast_InterfaceData_Matching(solver_container[donorZone][MESH_0][FLOW_SOL],solver_container[targetZone][MESH_0][FLOW_SOL],
					geometry_container[donorZone][MESH_0],geometry_container[targetZone][MESH_0],
					config_container[donorZone], config_container[targetZone]);
			/*--- Set the volume deformation for the fluid zone ---*/
//			grid_movement[targetZone]->SetVolume_Deformation(geometry_container[targetZone][MESH_0], config_container[targetZone], true);

		}
		else {
			transfer_container[donorZone][targetZone]->Broadcast_InterfaceData_Interpolate(solver_container[donorZone][MESH_0][FLOW_SOL],solver_container[targetZone][MESH_0][FLOW_SOL],
					geometry_container[donorZone][MESH_0],geometry_container[targetZone][MESH_0],
					config_container[donorZone], config_container[targetZone]);
			/*--- Set the volume deformation for the fluid zone ---*/
//			grid_movement[targetZone]->SetVolume_Deformation(geometry_container[targetZone][MESH_0], config_container[targetZone], true);

		}
		break;
	case SCATTER_DATA:
		if (MatchingMesh){
			transfer_container[donorZone][targetZone]->Scatter_InterfaceData(solver_container[donorZone][MESH_0][FLOW_SOL],solver_container[targetZone][MESH_0][FLOW_SOL],
					geometry_container[donorZone][MESH_0],geometry_container[targetZone][MESH_0],
					config_container[donorZone], config_container[targetZone]);
			/*--- Set the volume deformation for the fluid zone ---*/
//			grid_movement[targetZone]->SetVolume_Deformation(geometry_container[targetZone][MESH_0], config_container[targetZone], true);
		}
		else {
			cout << "Scatter method not implemented for non-matching meshes. Exiting..." << endl;
			exit(EXIT_FAILURE);
		}
		break;
	case ALLGATHER_DATA:
		if (MatchingMesh){
			cout << "Allgather method not yet implemented for matching meshes. Exiting..." << endl;
			exit(EXIT_FAILURE);
		}
		else {
			transfer_container[donorZone][targetZone]->Allgather_InterfaceData(solver_container[donorZone][MESH_0][FLOW_SOL],solver_container[targetZone][MESH_0][FLOW_SOL],
					geometry_container[donorZone][MESH_0],geometry_container[targetZone][MESH_0],
					config_container[donorZone], config_container[targetZone]);
			/*--- Set the volume deformation for the fluid zone ---*/
//			grid_movement[targetZone]->SetVolume_Deformation(geometry_container[targetZone][MESH_0], config_container[targetZone], true);
		}
		break;
	}

}

void CMultiZoneDriver::Update() {

  for(iZone = 0; iZone < nZone; iZone++) {

    iteration_container[iZone]->Update(output, integration_container, geometry_container,
                                       solver_container, numerics_container, config_container,
                                       surface_movement, grid_movement, FFDBox, iZone);

  }

}

void CMultiZoneDriver::ResetConvergence() {

  for(iZone = 0; iZone < nZone; iZone++) {
    switch (config_container[iZone]->GetKind_Solver()) {

    case EULER: case NAVIER_STOKES: case RANS:
      integration_container[iZone][FLOW_SOL]->SetConvergence(false);
      if (config_container[iZone]->GetKind_Solver() == RANS) integration_container[iZone][TURB_SOL]->SetConvergence(false);
      if(config_container[iZone]->GetKind_Trans_Model() == LM) integration_container[iZone][TRANS_SOL]->SetConvergence(false);
      break;

    case WAVE_EQUATION:
      integration_container[iZone][WAVE_SOL]->SetConvergence(false);
      break;

    case HEAT_EQUATION:
      integration_container[iZone][HEAT_SOL]->SetConvergence(false);
      break;

    case POISSON_EQUATION:
      break;

    case FEM_ELASTICITY:
      integration_container[iZone][FEA_SOL]->SetConvergence(false);
      break;

    case ADJ_EULER: case ADJ_NAVIER_STOKES: case ADJ_RANS: case DISC_ADJ_EULER: case DISC_ADJ_NAVIER_STOKES: case DISC_ADJ_RANS:
      integration_container[iZone][ADJFLOW_SOL]->SetConvergence(false);
      if( (config_container[iZone]->GetKind_Solver() == ADJ_RANS) || (config_container[iZone]->GetKind_Solver() == DISC_ADJ_RANS) )
        integration_container[iZone][ADJTURB_SOL]->SetConvergence(false);
      break;
    }
  }

}

void CMultiZoneDriver::DynamicMeshUpdate(unsigned long ExtIter) {

  bool time_spectral;

  for (iZone = 0; iZone < nZone; iZone++) {
    time_spectral = (config_container[iZone]->GetUnsteady_Simulation() == TIME_SPECTRAL);
    /*--- Dynamic mesh update ---*/
    if ((config_container[iZone]->GetGrid_Movement()) && (!time_spectral)) {
      iteration_container[iZone]->SetGrid_Movement(geometry_container, surface_movement, grid_movement, FFDBox, solver_container, config_container, iZone, 0, ExtIter );
    }
  }

}

void CMultiZoneDriver::StaticMeshUpdate() {

  int rank = MASTER_NODE;

#ifdef HAVE_MPI
  MPI_Comm_rank(MPI_COMM_WORLD, &rank);
#endif

  for(iZone = 0; iZone < nZone; iZone++) {
    if(rank == MASTER_NODE) cout << " Deforming the volume grid." << endl;
    grid_movement[iZone]->SetVolume_Deformation(geometry_container[iZone][MESH_0], config_container[iZone], true);

    if(rank == MASTER_NODE) cout << "No grid velocity to be computde : static grid deformation." << endl;

    if(rank == MASTER_NODE) cout << " Updating multigrid structure." << endl;
    grid_movement[iZone]->UpdateMultiGrid(geometry_container[iZone], config_container[iZone]);
  }
}

void CMultiZoneDriver::SetInitialMesh() {

  unsigned long iPoint;

  StaticMeshUpdate();

  /*--- Propagate the initial deformation to the past ---*/
  //if (!restart) {
    for(iZone = 0; iZone < nZone; iZone++) {
      for (iMesh = 0; iMesh <= config_container[iZone]->GetnMGLevels(); iMesh++) {
        for(iPoint = 0; iPoint < geometry_container[iZone][iMesh]->GetnPoint(); iPoint++) {
          //solver_container[iZone][iMesh][FLOW_SOL]->node[iPoint]->Set_Solution_time_n();
          //solver_container[iZone][iMesh][FLOW_SOL]->node[iPoint]->Set_Solution_time_n1();
          geometry_container[iZone][iMesh]->node[iPoint]->SetVolume_n();
          geometry_container[iZone][iMesh]->node[iPoint]->SetVolume_nM1();
          geometry_container[iZone][iMesh]->node[iPoint]->SetCoord_n();
          geometry_container[iZone][iMesh]->node[iPoint]->SetCoord_n1();
        }
      }
    }
  //}
}

CSpectralDriver::CSpectralDriver(char* confFile,
                                 unsigned short val_nZone,
                                 unsigned short val_nDim) : CDriver(confFile,
                                                                    val_nZone,
                                                                    val_nDim) { }

CSpectralDriver::~CSpectralDriver(void) { }

void CSpectralDriver::Run() {
  
  unsigned long ExtIter = config_container[ZONE_0]->GetExtIter();
  
  /*--- If this is the first iteration, set up the spectral operators,
   initialize the source terms, and compute any grid veocities, if necessary. ---*/
  
  if (ExtIter == 0) {
    SetTimeSpectral_Velocities();
    for (iZone = 0; iZone < nZone; iZone++)
      SetTimeSpectral((iZone+1)%nZone);
  }
  
  /*--- Run a single iteration of a spectral method problem. Preprocess all
   all zones before beginning the iteration. ---*/
  
  for (iZone = 0; iZone < nZone; iZone++)
    iteration_container[iZone]->Preprocess(output, integration_container, geometry_container,
                                           solver_container, numerics_container, config_container,
                                           surface_movement, grid_movement, FFDBox, iZone);
  
  for (iZone = 0; iZone < nZone; iZone++)
    iteration_container[iZone]->Iterate(output, integration_container, geometry_container,
                                        solver_container, numerics_container, config_container,
                                        surface_movement, grid_movement, FFDBox, iZone);
    
}

void CSpectralDriver::Update() {

  for (iZone = 0; iZone < nZone; iZone++) {

    /*--- Update the spectral source terms across all zones ---*/

    SetTimeSpectral((iZone+1)%nZone);

    iteration_container[iZone]->Update(output, integration_container, geometry_container,
                                       solver_container, numerics_container, config_container,
                                       surface_movement, grid_movement, FFDBox, iZone);

  }

}

void CSpectralDriver::ResetConvergence() {

  for(iZone = 0; iZone < nZone; iZone++) {
    switch (config_container[iZone]->GetKind_Solver()) {

    case EULER: case NAVIER_STOKES: case RANS:
      integration_container[iZone][FLOW_SOL]->SetConvergence(false);
      if (config_container[iZone]->GetKind_Solver() == RANS) integration_container[iZone][TURB_SOL]->SetConvergence(false);
      if(config_container[iZone]->GetKind_Trans_Model() == LM) integration_container[iZone][TRANS_SOL]->SetConvergence(false);
      break;

    case WAVE_EQUATION:
      integration_container[iZone][WAVE_SOL]->SetConvergence(false);
      break;

    case HEAT_EQUATION:
      integration_container[iZone][HEAT_SOL]->SetConvergence(false);
      break;

    case POISSON_EQUATION:
      break;

    case FEM_ELASTICITY:
      integration_container[iZone][FEA_SOL]->SetConvergence(false);
      break;

    case ADJ_EULER: case ADJ_NAVIER_STOKES: case ADJ_RANS: case DISC_ADJ_EULER: case DISC_ADJ_NAVIER_STOKES: case DISC_ADJ_RANS:
      integration_container[iZone][ADJFLOW_SOL]->SetConvergence(false);
      if( (config_container[iZone]->GetKind_Solver() == ADJ_RANS) || (config_container[iZone]->GetKind_Solver() == DISC_ADJ_RANS) )
        integration_container[iZone][ADJTURB_SOL]->SetConvergence(false);
      break;
    }
  }

}

void CSpectralDriver::SetTimeSpectral(unsigned short iZone) {
  
  int rank = MASTER_NODE;
#ifdef HAVE_MPI
  MPI_Comm_rank(MPI_COMM_WORLD, &rank);
#endif
  
  unsigned short iVar, jZone, kZone, iMGlevel;
  unsigned short nVar = solver_container[ZONE_0][MESH_0][FLOW_SOL]->GetnVar();
  unsigned long iPoint;
  bool implicit = (config_container[ZONE_0]->GetKind_TimeIntScheme_Flow() == EULER_IMPLICIT);
  bool adjoint = (config_container[ZONE_0]->GetContinuous_Adjoint());
  if (adjoint) {
    implicit = (config_container[ZONE_0]->GetKind_TimeIntScheme_AdjFlow() == EULER_IMPLICIT);
  }
  
  /*--- Retrieve values from the config file ---*/
  su2double *U = new su2double[nVar];
  su2double *U_old = new su2double[nVar];
  su2double *Psi = new su2double[nVar];
  su2double *Psi_old = new su2double[nVar];
  su2double *Source = new su2double[nVar];
  su2double deltaU, deltaPsi;
  
  /*--- Compute period of oscillation ---*/
  su2double period = config_container[ZONE_0]->GetTimeSpectral_Period();
  
  /*--- allocate dynamic memory for D ---*/
  su2double **D = new su2double*[nZone];
  for (kZone = 0; kZone < nZone; kZone++) {
    D[kZone] = new su2double[nZone];
  }
  
  /*--- Build the time-spectral operator matrix ---*/
  ComputeTimeSpectral_Operator(D, period);
  //  for (kZone = 0; kZone < nZone; kZone++) {
  //    for (jZone = 0; jZone < nZone; jZone++) {
  //
  //      if (nZone%2 == 0) {
  //
  //        /*--- For an even number of time instances ---*/
  //        if (kZone == jZone) {
  //          D[kZone][jZone] = 0.0;
  //        }
  //        else {
  //          D[kZone][jZone] = (PI_NUMBER/period)*pow(-1.0,(kZone-jZone))*(1/tan(PI_NUMBER*(kZone-jZone)/nZone));
  //        }
  //      }
  //      else {
  //
  //        /*--- For an odd number of time instances ---*/
  //        if (kZone == jZone) {
  //          D[kZone][jZone] = 0.0;
  //        }
  //        else {
  //          D[kZone][jZone] = (PI_NUMBER/period)*pow(-1.0,(kZone-jZone))*(1/sin(PI_NUMBER*(kZone-jZone)/nZone));
  //        }
  //      }
  //
  //    }
  //  }
  
  /*--- Compute various source terms for explicit direct, implicit direct, and adjoint problems ---*/
  /*--- Loop over all grid levels ---*/
  for (iMGlevel = 0; iMGlevel <= config_container[ZONE_0]->GetnMGLevels(); iMGlevel++) {
    
    /*--- Loop over each node in the volume mesh ---*/
    for (iPoint = 0; iPoint < geometry_container[ZONE_0][iMGlevel]->GetnPoint(); iPoint++) {
      
      for (iVar = 0; iVar < nVar; iVar++) {
        Source[iVar] = 0.0;
      }
      
      /*--- Step across the columns ---*/
      for (jZone = 0; jZone < nZone; jZone++) {
        
        /*--- Retrieve solution at this node in current zone ---*/
        for (iVar = 0; iVar < nVar; iVar++) {
          
          if (!adjoint) {
            U[iVar] = solver_container[jZone][iMGlevel][FLOW_SOL]->node[iPoint]->GetSolution(iVar);
            Source[iVar] += U[iVar]*D[iZone][jZone];
            
            if (implicit) {
              U_old[iVar] = solver_container[jZone][iMGlevel][FLOW_SOL]->node[iPoint]->GetSolution_Old(iVar);
              deltaU = U[iVar] - U_old[iVar];
              Source[iVar] += deltaU*D[iZone][jZone];
            }
            
          }
          
          else {
            Psi[iVar] = solver_container[jZone][iMGlevel][ADJFLOW_SOL]->node[iPoint]->GetSolution(iVar);
            Source[iVar] += Psi[iVar]*D[jZone][iZone];
            
            if (implicit) {
              Psi_old[iVar] = solver_container[jZone][iMGlevel][ADJFLOW_SOL]->node[iPoint]->GetSolution_Old(iVar);
              deltaPsi = Psi[iVar] - Psi_old[iVar];
              Source[iVar] += deltaPsi*D[jZone][iZone];
            }
          }
        }
        
        /*--- Store sources for current row ---*/
        for (iVar = 0; iVar < nVar; iVar++) {
          if (!adjoint) {
            solver_container[iZone][iMGlevel][FLOW_SOL]->node[iPoint]->SetTimeSpectral_Source(iVar, Source[iVar]);
          }
          else {
            solver_container[iZone][iMGlevel][ADJFLOW_SOL]->node[iPoint]->SetTimeSpectral_Source(iVar, Source[iVar]);
          }
        }
        
      }
    }
  }
  
  //	/*--- Loop over all grid levels ---*/
  //	for (iMGlevel = 0; iMGlevel <= config_container[ZONE_0]->GetnMGLevels(); iMGlevel++) {
  //
  //		/*--- Loop over each node in the volume mesh ---*/
  //		for (iPoint = 0; iPoint < geometry_container[ZONE_0][iMGlevel]->GetnPoint(); iPoint++) {
  //
  //			for (iZone = 0; iZone < nZone; iZone++) {
  //				for (iVar = 0; iVar < nVar; iVar++) Source[iVar] = 0.0;
  //				for (jZone = 0; jZone < nZone; jZone++) {
  //
  //					/*--- Retrieve solution at this node in current zone ---*/
  //					for (iVar = 0; iVar < nVar; iVar++) {
  //						U[iVar] = solver_container[jZone][iMGlevel][FLOW_SOL]->node[iPoint]->GetSolution(iVar);
  //						Source[iVar] += U[iVar]*D[iZone][jZone];
  //					}
  //				}
  //				/*--- Store sources for current iZone ---*/
  //				for (iVar = 0; iVar < nVar; iVar++)
  //					solver_container[iZone][iMGlevel][FLOW_SOL]->node[iPoint]->SetTimeSpectral_Source(iVar, Source[iVar]);
  //			}
  //		}
  //	}
  
  /*--- Source term for a turbulence model ---*/
  if (config_container[ZONE_0]->GetKind_Solver() == RANS) {
    
    /*--- Extra variables needed if we have a turbulence model. ---*/
    unsigned short nVar_Turb = solver_container[ZONE_0][MESH_0][TURB_SOL]->GetnVar();
    su2double *U_Turb = new su2double[nVar_Turb];
    su2double *Source_Turb = new su2double[nVar_Turb];
    
    /*--- Loop over only the finest mesh level (turbulence is always solved
     on the original grid only). ---*/
    for (iPoint = 0; iPoint < geometry_container[ZONE_0][MESH_0]->GetnPoint(); iPoint++) {
      for (iVar = 0; iVar < nVar_Turb; iVar++) Source_Turb[iVar] = 0.0;
      for (jZone = 0; jZone < nZone; jZone++) {
        
        /*--- Retrieve solution at this node in current zone ---*/
        for (iVar = 0; iVar < nVar_Turb; iVar++) {
          U_Turb[iVar] = solver_container[jZone][MESH_0][TURB_SOL]->node[iPoint]->GetSolution(iVar);
          Source_Turb[iVar] += U_Turb[iVar]*D[iZone][jZone];
        }
      }
      
      /*--- Store sources for current iZone ---*/
      for (iVar = 0; iVar < nVar_Turb; iVar++)
        solver_container[iZone][MESH_0][TURB_SOL]->node[iPoint]->SetTimeSpectral_Source(iVar, Source_Turb[iVar]);
    }
    
    delete [] U_Turb;
    delete [] Source_Turb;
  }
  
  /*--- delete dynamic memory for D ---*/
  for (kZone = 0; kZone < nZone; kZone++) {
    delete [] D[kZone];
  }
  delete [] D;
  delete [] U;
  delete [] U_old;
  delete [] Psi;
  delete [] Psi_old;
  delete [] Source;
  
  /*--- Write file with force coefficients ---*/
  ofstream TS_Flow_file;
  ofstream mean_TS_Flow_file;
  
  /*--- MPI Send/Recv buffers ---*/
  su2double *sbuf_force = NULL,  *rbuf_force = NULL;
  
  /*--- Other variables ---*/
  unsigned short nVar_Force = 8;
  unsigned long current_iter = config_container[ZONE_0]->GetExtIter();
  
  /*--- Allocate memory for send buffer ---*/
  sbuf_force = new su2double[nVar_Force];
  
  su2double *averages = new su2double[nVar_Force];
  for (iVar = 0; iVar < nVar_Force; iVar++)
    averages[iVar] = 0;
  
  /*--- Allocate memory for receive buffer ---*/
  if (rank == MASTER_NODE) {
    rbuf_force = new su2double[nVar_Force];
    
    TS_Flow_file.precision(15);
    TS_Flow_file.open("TS_force_coefficients.csv", ios::out);
    TS_Flow_file <<  "\"time_instance\",\"lift_coeff\",\"drag_coeff\",\"moment_coeff_x\",\"moment_coeff_y\",\"moment_coeff_z\"" << endl;
    
    mean_TS_Flow_file.precision(15);
    if (current_iter == 0 && iZone == 1) {
      mean_TS_Flow_file.open("history_TS_forces.plt", ios::trunc);
      mean_TS_Flow_file << "TITLE = \"SU2 TIME-SPECTRAL SIMULATION\"" << endl;
      mean_TS_Flow_file <<  "VARIABLES = \"Iteration\",\"CLift\",\"CDrag\",\"CMx\",\"CMy\",\"CMz\",\"CT\",\"CQ\",\"CMerit\"" << endl;
      mean_TS_Flow_file << "ZONE T= \"Average Convergence History\"" << endl;
    }
    else
      mean_TS_Flow_file.open("history_TS_forces.plt", ios::out | ios::app);
  }
  
  if (rank == MASTER_NODE) {
    
    /*--- Run through the zones, collecting the forces coefficients
     N.B. Summing across processors within a given zone is being done
     elsewhere. ---*/
    for (kZone = 0; kZone < nZone; kZone++) {
      
      /*--- Flow solution coefficients (parallel) ---*/
      sbuf_force[0] = solver_container[kZone][MESH_0][FLOW_SOL]->GetTotal_CL();
      sbuf_force[1] = solver_container[kZone][MESH_0][FLOW_SOL]->GetTotal_CD();
      sbuf_force[2] = solver_container[kZone][MESH_0][FLOW_SOL]->GetTotal_CMx();
      sbuf_force[3] = solver_container[kZone][MESH_0][FLOW_SOL]->GetTotal_CMy();
      sbuf_force[4] = solver_container[kZone][MESH_0][FLOW_SOL]->GetTotal_CMz();
      sbuf_force[5] = solver_container[kZone][MESH_0][FLOW_SOL]->GetTotal_CT();
      sbuf_force[6] = solver_container[kZone][MESH_0][FLOW_SOL]->GetTotal_CQ();
      sbuf_force[7] = solver_container[kZone][MESH_0][FLOW_SOL]->GetTotal_CMerit();
      
      for (iVar = 0; iVar < nVar_Force; iVar++) {
        rbuf_force[iVar] = sbuf_force[iVar];
      }
      
      TS_Flow_file << kZone << ", ";
      for (iVar = 0; iVar < nVar_Force; iVar++)
        TS_Flow_file << rbuf_force[iVar] << ", ";
      TS_Flow_file << endl;
      
      /*--- Increment the total contributions from each zone, dividing by nZone as you go ---*/
      for (iVar = 0; iVar < nVar_Force; iVar++) {
        averages[iVar] += (1.0/su2double(nZone))*rbuf_force[iVar];
      }
    }
  }
  
  if (rank == MASTER_NODE && iZone == ZONE_0) {
    
    mean_TS_Flow_file << current_iter << ", ";
    for (iVar = 0; iVar < nVar_Force; iVar++) {
      mean_TS_Flow_file << averages[iVar];
      if (iVar < nVar_Force-1)
        mean_TS_Flow_file << ", ";
    }
    mean_TS_Flow_file << endl;
  }
  
  if (rank == MASTER_NODE) {
    TS_Flow_file.close();
    mean_TS_Flow_file.close();
    delete [] rbuf_force;
  }
  
  delete [] sbuf_force;
  delete [] averages;
  
}

void CSpectralDriver::ComputeTimeSpectral_Operator(su2double **D, su2double period) {
  
  unsigned short kZone, jZone;
  
  /*--- Build the time-spectral operator matrix ---*/
  for (kZone = 0; kZone < nZone; kZone++) {
    for (jZone = 0; jZone < nZone; jZone++) {
      
      if (nZone%2 == 0) {
        
        /*--- For an even number of time instances ---*/
        if (kZone == jZone) {
          D[kZone][jZone] = 0.0;
        }
        else {
          D[kZone][jZone] = (PI_NUMBER/period)*pow(-1.0,(kZone-jZone))*(1/tan(PI_NUMBER*(kZone-jZone)/nZone));
        }
      }
      else {
        
        /*--- For an odd number of time instances ---*/
        if (kZone == jZone) {
          D[kZone][jZone] = 0.0;
        }
        else {
          D[kZone][jZone] = (PI_NUMBER/period)*pow(-1.0,(kZone-jZone))*(1/sin(PI_NUMBER*(kZone-jZone)/nZone));
        }
      }
      
    }
  }
  
}

void CSpectralDriver::SetTimeSpectral_Velocities() {
  
  unsigned short iZone, jDegree, iDim, iMGlevel;
  unsigned short nDim = geometry_container[ZONE_0][MESH_0]->GetnDim();
  
  su2double angular_interval = 2.0*PI_NUMBER/(su2double)(nZone);
  su2double *Coord;
  unsigned long iPoint;
  
  /*--- Compute period of oscillation & compute time interval using nTimeInstances ---*/
  su2double period = config_container[ZONE_0]->GetTimeSpectral_Period();
  su2double deltaT = period/(su2double)(config_container[ZONE_0]->GetnTimeInstances());
  
  /*--- allocate dynamic memory for angular positions (these are the abscissas) ---*/
  su2double *angular_positions = new su2double [nZone];
  for (iZone = 0; iZone < nZone; iZone++) {
    angular_positions[iZone] = iZone*angular_interval;
  }
  
  /*--- find the highest-degree trigonometric polynomial allowed by the Nyquist criterion---*/
  su2double high_degree = (nZone-1)/2.0;
  int highest_degree = SU2_TYPE::Int(high_degree);
  
  /*--- allocate dynamic memory for a given point's coordinates ---*/
  su2double **coords = new su2double *[nZone];
  for (iZone = 0; iZone < nZone; iZone++) {
    coords[iZone] = new su2double [nDim];
  }
  
  /*--- allocate dynamic memory for vectors of Fourier coefficients ---*/
  su2double *a_coeffs = new su2double [highest_degree+1];
  su2double *b_coeffs = new su2double [highest_degree+1];
  
  /*--- allocate dynamic memory for the interpolated positions and velocities ---*/
  su2double *fitted_coords = new su2double [nZone];
  su2double *fitted_velocities = new su2double [nZone];
  
  /*--- Loop over all grid levels ---*/
  for (iMGlevel = 0; iMGlevel <= config_container[ZONE_0]->GetnMGLevels(); iMGlevel++) {
    
    /*--- Loop over each node in the volume mesh ---*/
    for (iPoint = 0; iPoint < geometry_container[ZONE_0][iMGlevel]->GetnPoint(); iPoint++) {
      
      /*--- Populate the 2D coords array with the
       coordinates of a given mesh point across
       the time instances (i.e. the Zones) ---*/
      /*--- Loop over each zone ---*/
      for (iZone = 0; iZone < nZone; iZone++) {
        /*--- get the coordinates of the given point ---*/
        Coord = geometry_container[iZone][iMGlevel]->node[iPoint]->GetCoord();
        for (iDim = 0; iDim < nDim; iDim++) {
          /*--- add them to the appropriate place in the 2D coords array ---*/
          coords[iZone][iDim] = Coord[iDim];
        }
      }
      
      /*--- Loop over each Dimension ---*/
      for (iDim = 0; iDim < nDim; iDim++) {
        
        /*--- compute the Fourier coefficients ---*/
        for (jDegree = 0; jDegree < highest_degree+1; jDegree++) {
          a_coeffs[jDegree] = 0;
          b_coeffs[jDegree] = 0;
          for (iZone = 0; iZone < nZone; iZone++) {
            a_coeffs[jDegree] = a_coeffs[jDegree] + (2.0/(su2double)nZone)*cos(jDegree*angular_positions[iZone])*coords[iZone][iDim];
            b_coeffs[jDegree] = b_coeffs[jDegree] + (2.0/(su2double)nZone)*sin(jDegree*angular_positions[iZone])*coords[iZone][iDim];
          }
        }
        
        /*--- find the interpolation of the coordinates and its derivative (the velocities) ---*/
        for (iZone = 0; iZone < nZone; iZone++) {
          fitted_coords[iZone] = a_coeffs[0]/2.0;
          fitted_velocities[iZone] = 0.0;
          for (jDegree = 1; jDegree < highest_degree+1; jDegree++) {
            fitted_coords[iZone] = fitted_coords[iZone] + a_coeffs[jDegree]*cos(jDegree*angular_positions[iZone]) + b_coeffs[jDegree]*sin(jDegree*angular_positions[iZone]);
            fitted_velocities[iZone] = fitted_velocities[iZone] + (angular_interval/deltaT)*jDegree*(b_coeffs[jDegree]*cos(jDegree*angular_positions[iZone]) - a_coeffs[jDegree]*sin(jDegree*angular_positions[iZone]));
          }
        }
        
        /*--- Store grid velocity for this point, at this given dimension, across the Zones ---*/
        for (iZone = 0; iZone < nZone; iZone++) {
          geometry_container[iZone][iMGlevel]->node[iPoint]->SetGridVel(iDim, fitted_velocities[iZone]);
        }
      }
    }
  }
  
  /*--- delete dynamic memory for the abscissas, coefficients, et cetera ---*/
  delete [] angular_positions;
  delete [] a_coeffs;
  delete [] b_coeffs;
  delete [] fitted_coords;
  delete [] fitted_velocities;
  for (iZone = 0; iZone < nZone; iZone++) {
    delete [] coords[iZone];
  }
  delete [] coords;
  
}

CFSIDriver::CFSIDriver(char* confFile,
                       unsigned short val_nZone,
                       unsigned short val_nDim) : CDriver(confFile,
                                                          val_nZone,
                                                          val_nDim) { }

CFSIDriver::~CFSIDriver(void) { }

void CFSIDriver::Run() {

	/*--- As of now, we are coding it for just 2 zones. ---*/
	/*--- This will become more general, but we need to modify the configuration for that ---*/
	unsigned short ZONE_FLOW = 0, ZONE_STRUCT = 1;
	unsigned short iZone;

	unsigned long IntIter = 0; for (iZone = 0; iZone < nZone; iZone++) config_container[iZone]->SetIntIter(IntIter);
	unsigned long FSIIter = 0; for (iZone = 0; iZone < nZone; iZone++) config_container[iZone]->SetFSIIter(FSIIter);
	unsigned long nFSIIter = config_container[ZONE_FLOW]->GetnIterFSI();
	unsigned long nIntIter;


#ifdef HAVE_MPI
  int rank = MASTER_NODE;
  MPI_Comm_rank(MPI_COMM_WORLD, &rank);
#endif

  /*--- If there is a restart, we need to get the old geometry from the fluid field ---*/
  bool restart = (config_container[ZONE_FLOW]->GetRestart() || config_container[ZONE_FLOW]->GetRestart_Flow());
  ExtIter = config_container[ZONE_FLOW]->GetExtIter();

  if (restart && (long)ExtIter == config_container[ZONE_FLOW]->GetUnst_RestartIter()) {
    unsigned short ZONE_FLOW = 0;
    solver_container[ZONE_FLOW][MESH_0][FLOW_SOL]->Restart_OldGeometry(geometry_container[ZONE_FLOW][MESH_0],config_container[ZONE_FLOW]);
  }

  /*-----------------------------------------------------------------*/
  /*---------------- Predict structural displacements ---------------*/
  /*-----------------------------------------------------------------*/
 
  Predict_Displacements(ZONE_STRUCT, ZONE_FLOW);

  while (FSIIter < nFSIIter) {

		/*-----------------------------------------------------------------*/
		/*------------------- Transfer Displacements ----------------------*/
		/*-----------------------------------------------------------------*/
		if(transfer_container[ZONE_STRUCT][ZONE_FLOW] != NULL)
			Transfer_Displacements(ZONE_STRUCT, ZONE_FLOW);

		/*-----------------------------------------------------------------*/
		/*-------------------- Fluid subiteration -------------------------*/
		/*-----------------------------------------------------------------*/
		
		iteration_container[ZONE_FLOW]->SetGrid_Movement(geometry_container,surface_movement, grid_movement, FFDBox, solver_container,
                                                     config_container, ZONE_FLOW, 0, ExtIter);
		
		iteration_container[ZONE_FLOW]->Preprocess(output, integration_container, geometry_container,
		                                       solver_container, numerics_container, config_container,
		                                       surface_movement, grid_movement, FFDBox, ZONE_FLOW);
		                                       
		if ( (config_container[ZONE_FLOW]->GetUnsteady_Simulation() == DT_STEPPING_1ST) || (config_container[ZONE_FLOW]->GetUnsteady_Simulation() == DT_STEPPING_2ND) ) 
			nIntIter = config_container[ZONE_FLOW]->GetUnst_nIntIter();
		else
			nIntIter = 1;

		for (IntIter = 0; IntIter < nIntIter; IntIter++){

				config_container[ZONE_FLOW]->SetIntIter(IntIter);

				iteration_container[ZONE_FLOW]->Iterate(output, integration_container, geometry_container,
												   solver_container, numerics_container, config_container,
												   surface_movement, grid_movement, FFDBox, ZONE_FLOW);

			/*--- If convergence was reached in every zone --*/

			if (integration_container[ZONE_FLOW][FLOW_SOL]->GetConvergence() == 1) break;
		}

        /*--- Write the convergence history for the fluid (only screen output) ---*/

        output->SetConvHistory_Body(NULL, geometry_container, solver_container, config_container, integration_container, true, 0.0, ZONE_FLOW);

        /*--- Set the fluid convergence to false (to make sure FSI subiterations converge) ---*/

        integration_container[ZONE_FLOW][FLOW_SOL]->SetConvergence(false);

		/*-----------------------------------------------------------------*/
		/*------------------- Set FEA loads from fluid --------------------*/
		/*-----------------------------------------------------------------*/
		if(transfer_container[ZONE_FLOW][ZONE_STRUCT] != NULL)
			Transfer_Tractions(ZONE_FLOW, ZONE_STRUCT);


    /*-----------------------------------------------------------------*/
    /*------------------ Structural subiteration ----------------------*/
    /*-----------------------------------------------------------------*/

    iteration_container[ZONE_STRUCT]->Iterate(output, integration_container, geometry_container,
		                              solver_container, numerics_container, config_container,
		                              surface_movement, grid_movement, FFDBox, ZONE_STRUCT);

    /*--- Write the convergence history for the structure (only screen output) ---*/

    output->SetConvHistory_Body(NULL, geometry_container, solver_container, config_container, integration_container, true, 0.0, ZONE_STRUCT);

    /*--- Set the fluid convergence to false (to make sure FSI subiterations converge) ---*/

    integration_container[ZONE_STRUCT][FEA_SOL]->SetConvergence(false);

    /*-----------------------------------------------------------------*/
    /*----------------- Displacements relaxation ----------------------*/
    /*-----------------------------------------------------------------*/

    Relaxation_Displacements(ZONE_STRUCT, ZONE_FLOW, FSIIter);

    /*-----------------------------------------------------------------*/
    /*-------------------- Check convergence --------------------------*/
    /*-----------------------------------------------------------------*/

    integration_container[ZONE_STRUCT][FEA_SOL]->Convergence_Monitoring_FSI(geometry_container[ZONE_STRUCT][MESH_0], config_container[ZONE_STRUCT],
																solver_container[ZONE_STRUCT][MESH_0][FEA_SOL], FSIIter);

    if (integration_container[ZONE_STRUCT][FEA_SOL]->GetConvergence_FSI()) break;

    /*-----------------------------------------------------------------*/
    /*--------------------- Update FSIIter ---------------------------*/
    /*-----------------------------------------------------------------*/

    FSIIter++; for (iZone = 0; iZone < nZone; iZone++) config_container[iZone]->SetFSIIter(FSIIter);

  }

  /*-----------------------------------------------------------------*/
  /*------------------ Update coupled solver ------------------------*/
  /*-----------------------------------------------------------------*/

  Update(ZONE_FLOW, ZONE_STRUCT);


  /*-----------------------------------------------------------------*/
  /*-------------------- Update fluid solver ------------------------*/
  /*-----------------------------------------------------------------*/

  iteration_container[ZONE_FLOW]->Update(output, integration_container, geometry_container,
	          	  	  	 solver_container, numerics_container, config_container,
	          	  	  	 surface_movement, grid_movement, FFDBox, ZONE_FLOW);

  /*-----------------------------------------------------------------*/
  /*----------------- Update structural solver ----------------------*/
  /*-----------------------------------------------------------------*/

  iteration_container[ZONE_STRUCT]->Update(output, integration_container, geometry_container,
	          	  	  	   solver_container, numerics_container, config_container,
	          	  	  	   surface_movement, grid_movement, FFDBox, ZONE_STRUCT);


  /*-----------------------------------------------------------------*/
  /*--------------- Update convergence parameter --------------------*/
  /*-----------------------------------------------------------------*/
  integration_container[ZONE_STRUCT][FEA_SOL]->SetConvergence_FSI(false);

  
}

void CFSIDriver::Predict_Displacements(unsigned short donorZone, unsigned short targetZone) {

#ifdef HAVE_MPI
  int rank;
  MPI_Comm_rank(MPI_COMM_WORLD, &rank);
#endif
  
  solver_container[donorZone][MESH_0][FEA_SOL]->PredictStruct_Displacement(geometry_container[donorZone], config_container[donorZone],
                                                                           solver_container[donorZone]);
  
  /*--- For parallel simulations we need to communicate the predicted solution before updating the fluid mesh ---*/
  
  solver_container[donorZone][MESH_0][FEA_SOL]->Set_MPI_Solution_Pred(geometry_container[donorZone][MESH_0], config_container[donorZone]);
  
  
}

<<<<<<< HEAD
void CFSIDriver::Predict_Tractions(unsigned short donorZone, unsigned short targetZone){}
=======
void CFSIDriver::Predict_Tractions(unsigned short donorZone, unsigned short targetZone) {

}
>>>>>>> 154fed46

void CFSIDriver::Transfer_Displacements(unsigned short donorZone, unsigned short targetZone) {

#ifdef HAVE_MPI
  int rank;
  MPI_Comm_rank(MPI_COMM_WORLD, &rank);
#endif
  
  bool MatchingMesh = config_container[targetZone]->GetMatchingMesh();
  
  /*--- Select the transfer method and the appropriate mesh properties (matching or nonmatching mesh) ---*/
  
  switch (config_container[targetZone]->GetKind_TransferMethod()) {
    case BROADCAST_DATA:
      if (MatchingMesh) {
        transfer_container[donorZone][targetZone]->Broadcast_InterfaceData_Matching(solver_container[donorZone][MESH_0][FEA_SOL],solver_container[targetZone][MESH_0][FLOW_SOL],
                                                                                    geometry_container[donorZone][MESH_0],geometry_container[targetZone][MESH_0],
                                                                                    config_container[donorZone], config_container[targetZone]);
        /*--- Set the volume deformation for the fluid zone ---*/
        //			grid_movement[targetZone]->SetVolume_Deformation(geometry_container[targetZone][MESH_0], config_container[targetZone], true);
        
      }
      else {
        transfer_container[donorZone][targetZone]->Broadcast_InterfaceData_Interpolate(solver_container[donorZone][MESH_0][FEA_SOL],solver_container[targetZone][MESH_0][FLOW_SOL],
                                                                                       geometry_container[donorZone][MESH_0],geometry_container[targetZone][MESH_0],
                                                                                       config_container[donorZone], config_container[targetZone]);
        /*--- Set the volume deformation for the fluid zone ---*/
        //			grid_movement[targetZone]->SetVolume_Deformation(geometry_container[targetZone][MESH_0], config_container[targetZone], true);
        
      }
      break;
    case SCATTER_DATA:
      if (MatchingMesh) {
        transfer_container[donorZone][targetZone]->Scatter_InterfaceData(solver_container[donorZone][MESH_0][FEA_SOL],solver_container[targetZone][MESH_0][FLOW_SOL],
                                                                         geometry_container[donorZone][MESH_0],geometry_container[targetZone][MESH_0],
                                                                         config_container[donorZone], config_container[targetZone]);
        /*--- Set the volume deformation for the fluid zone ---*/
        //			grid_movement[targetZone]->SetVolume_Deformation(geometry_container[targetZone][MESH_0], config_container[targetZone], true);
      }
      else {
        cout << "Scatter method not implemented for non-matching meshes. Exiting..." << endl;
        exit(EXIT_FAILURE);
      }
      break;
    case ALLGATHER_DATA:
      if (MatchingMesh) {
        cout << "Allgather method not yet implemented for matching meshes. Exiting..." << endl;
        exit(EXIT_FAILURE);
      }
      else {
        transfer_container[donorZone][targetZone]->Allgather_InterfaceData(solver_container[donorZone][MESH_0][FEA_SOL],solver_container[targetZone][MESH_0][FLOW_SOL],
                                                                           geometry_container[donorZone][MESH_0],geometry_container[targetZone][MESH_0],
                                                                           config_container[donorZone], config_container[targetZone]);
        /*--- Set the volume deformation for the fluid zone ---*/
        //			grid_movement[targetZone]->SetVolume_Deformation(geometry_container[targetZone][MESH_0], config_container[targetZone], true);
      }
      break;
    case LEGACY_METHOD:
      if (MatchingMesh) {
        solver_container[targetZone][MESH_0][FLOW_SOL]->SetFlow_Displacement(geometry_container[targetZone], grid_movement[targetZone],
                                                                             config_container[targetZone], config_container[donorZone],
                                                                             geometry_container[donorZone], solver_container[donorZone]);
      }
      else {
        solver_container[targetZone][MESH_0][FLOW_SOL]->SetFlow_Displacement_Int(geometry_container[targetZone], grid_movement[targetZone],
                                                                                 config_container[targetZone], config_container[donorZone],
                                                                                 geometry_container[donorZone], solver_container[donorZone]);
      }
      break;
  }
  
}

void CFSIDriver::Transfer_Tractions(unsigned short donorZone, unsigned short targetZone) {

#ifdef HAVE_MPI
  int rank;
  MPI_Comm_rank(MPI_COMM_WORLD, &rank);
#endif
  
  bool MatchingMesh = config_container[donorZone]->GetMatchingMesh();
  
  /*--- Load transfer --  This will have to be modified for non-matching meshes ---*/
  
  unsigned short SolContainer_Position_fea = config_container[targetZone]->GetContainerPosition(RUNTIME_FEA_SYS);
  
  /*--- FEA equations -- Necessary as the SetFEA_Load routine is as of now contained in the structural solver ---*/
  unsigned long ExtIter = config_container[targetZone]->GetExtIter();
  config_container[targetZone]->SetGlobalParam(FEM_ELASTICITY, RUNTIME_FEA_SYS, ExtIter);
  
  /*--- Select the transfer method and the appropriate mesh properties (matching or nonmatching mesh) ---*/
  
  switch (config_container[donorZone]->GetKind_TransferMethod()) {
    case BROADCAST_DATA:
      if (MatchingMesh) {
        transfer_container[donorZone][targetZone]->Broadcast_InterfaceData_Matching(solver_container[donorZone][MESH_0][FLOW_SOL],solver_container[targetZone][MESH_0][FEA_SOL],
                                                                                    geometry_container[donorZone][MESH_0],geometry_container[targetZone][MESH_0],
                                                                                    config_container[donorZone], config_container[targetZone]);
      }
      else {
        transfer_container[donorZone][targetZone]->Broadcast_InterfaceData_Interpolate(solver_container[donorZone][MESH_0][FLOW_SOL],solver_container[targetZone][MESH_0][FEA_SOL],
                                                                                       geometry_container[donorZone][MESH_0],geometry_container[targetZone][MESH_0],
                                                                                       config_container[donorZone], config_container[targetZone]);
      }
      break;
    case SCATTER_DATA:
      if (MatchingMesh) {
        transfer_container[donorZone][targetZone]->Scatter_InterfaceData(solver_container[donorZone][MESH_0][FLOW_SOL],solver_container[targetZone][MESH_0][FEA_SOL],
                                                                         geometry_container[donorZone][MESH_0],geometry_container[targetZone][MESH_0],
                                                                         config_container[donorZone], config_container[targetZone]);
      }
      else {
        cout << "Scatter method not implemented for non-matching meshes. Exiting..." << endl;
        exit(EXIT_FAILURE);
      }
      break;
    case ALLGATHER_DATA:
      if (MatchingMesh) {
        cout << "Allgather method not yet implemented for matching meshes. Exiting..." << endl;
        exit(EXIT_FAILURE);
      }
      else {
        transfer_container[donorZone][targetZone]->Allgather_InterfaceData(solver_container[donorZone][MESH_0][FLOW_SOL],solver_container[targetZone][MESH_0][FEA_SOL],
                                                                           geometry_container[donorZone][MESH_0],geometry_container[targetZone][MESH_0],
                                                                           config_container[donorZone], config_container[targetZone]);
      }
      break;
    case LEGACY_METHOD:
      if (MatchingMesh) {
        solver_container[targetZone][MESH_0][FEA_SOL]->SetFEA_Load(solver_container[donorZone], geometry_container[targetZone], geometry_container[donorZone],
                                                                   config_container[targetZone], config_container[donorZone], numerics_container[targetZone][MESH_0][SolContainer_Position_fea][FEA_TERM]);
      }
      else {
        solver_container[targetZone][MESH_0][FEA_SOL]->SetFEA_Load_Int(solver_container[donorZone], geometry_container[targetZone], geometry_container[donorZone],
                                                                       config_container[targetZone], config_container[donorZone], numerics_container[targetZone][MESH_0][SolContainer_Position_fea][FEA_TERM]);
      }
      break;
  }
  
}

void CFSIDriver::Relaxation_Displacements(unsigned short donorZone, unsigned short targetZone, unsigned long FSIIter) {

#ifdef HAVE_MPI
  int rank;
  MPI_Comm_rank(MPI_COMM_WORLD, &rank);
#endif
  
  /*-------------------- Aitken's relaxation ------------------------*/
  
  /*------------------- Compute the coefficient ---------------------*/
  
  solver_container[donorZone][MESH_0][FEA_SOL]->ComputeAitken_Coefficient(geometry_container[donorZone], config_container[donorZone],
                                                                          solver_container[donorZone], FSIIter);
  
  /*----------------- Set the relaxation parameter ------------------*/
  
  solver_container[donorZone][MESH_0][FEA_SOL]->SetAitken_Relaxation(geometry_container[donorZone], config_container[donorZone],
                                                                     solver_container[donorZone]);
  
  
  /*----------------- Communicate the predicted solution and the old one ------------------*/
  solver_container[donorZone][MESH_0][FEA_SOL]->Set_MPI_Solution_Pred_Old(geometry_container[donorZone][MESH_0], config_container[donorZone]);
  
  
}

<<<<<<< HEAD
void CFSIDriver::Relaxation_Tractions(unsigned short donorZone, unsigned short targetZone, unsigned long FSIIter){}
=======
void CFSIDriver::Relaxation_Tractions(unsigned short donorZone, unsigned short targetZone, unsigned long FSIIter) {

}
>>>>>>> 154fed46

void CFSIDriver::Update(unsigned short ZONE_FLOW, unsigned short ZONE_STRUCT) {

  unsigned long IntIter = 0; // This doesn't affect here but has to go into the function
  ExtIter = config_container[ZONE_FLOW]->GetExtIter();


  /*-----------------------------------------------------------------*/
  /*--------------------- Enforce continuity ------------------------*/
  /*-----------------------------------------------------------------*/

  /*--- Enforces that the geometry of the flow corresponds to the converged, relaxed solution ---*/

  /*-------------------- Transfer the displacements --------------------*/

  Transfer_Displacements(ZONE_STRUCT, ZONE_FLOW);

  /*-------------------- Set the grid movement -------------------------*/

  iteration_container[ZONE_FLOW]->SetGrid_Movement(geometry_container, surface_movement,
                                                   grid_movement, FFDBox, solver_container,
                                                   config_container, ZONE_FLOW, IntIter, ExtIter);

  /*----------- Store the solution_pred as solution_pred_old --------------*/


}

<|MERGE_RESOLUTION|>--- conflicted
+++ resolved
@@ -272,7 +272,6 @@
   if ((rank == MASTER_NODE) && nZone > 1)
     cout << endl <<"------------------- Multizone Interface Preprocessing -------------------" << endl;
 
-<<<<<<< HEAD
   if ( nZone > 1 ) {
     for (iZone = 0; iZone < nZone; iZone++){
       transfer_container[iZone] = new CTransfer*[nZone];
@@ -281,16 +280,6 @@
         transfer_container[iZone][jZone]     = NULL;
         interpolator_container[iZone][jZone] = NULL;
       }
-=======
-
-
-  for (iZone = 0; iZone < nZone; iZone++) {
-    transfer_container[iZone] = new CTransfer*[nZone];
-    interpolator_container[iZone] = new CInterpolator*[nZone];
-    for (jZone = 0; jZone < nZone; jZone++) {
-      transfer_container[iZone][jZone] = NULL;
-      interpolator_container[iZone][jZone] = NULL;
->>>>>>> 154fed46
     }
   }
   
@@ -2222,7 +2211,6 @@
 #ifdef HAVE_MPI
   MPI_Comm_rank(MPI_COMM_WORLD, &rank);
 #endif
-<<<<<<< HEAD
 
 if (config_container[ZONE_0]->GetFSI_Simulation() && nZone != 2){
 		cout << "Error, cannot run the FSI solver on more than 2 zones!" << endl;exit(EXIT_FAILURE);
@@ -2393,115 +2381,6 @@
 
     int rank = MASTER_NODE;
 
-=======
-  
-  /*--- Coupling between zones (limited to two zones at the moment) ---*/
-  for (targetZone = 0; targetZone < nZone; targetZone++) {
-    
-    /*--- Initialize target booleans ---*/
-    fluid_target  = false;  structural_target  = false;
-    
-    /*--- Set the target boolean: as of now, only Fluid-Structure Interaction considered ---*/
-    switch (config_container[targetZone]->GetKind_Solver()) {
-      case EULER : case NAVIER_STOKES: case RANS: fluid_target  = true;     break;
-      case FEM_ELASTICITY:            structural_target = true;   break;
-    }
-    
-    for (donorZone = 0; donorZone < nZone; donorZone++) {
-      /*--- Initialize donor booleans ---*/
-      fluid_donor  = false;  structural_donor  = false;
-      matching_mesh = config_container[donorZone]->GetMatchingMesh();
-      
-      /*--- Set the donor boolean: as of now, only Fluid-Structure Interaction considered ---*/
-      switch (config_container[donorZone]->GetKind_Solver()) {
-        case EULER : case NAVIER_STOKES: case RANS: fluid_donor  = true;    break;
-        case FEM_ELASTICITY:            structural_donor = true;  break;
-      }
-      
-      
-      /*--- Retrieve the number of conservative variables (for problems not involving structural analysis ---*/
-      if (!structural_donor && !structural_target) {
-        nVar = solver_container[donorZone][MESH_0][FLOW_SOL]->GetnVar();
-      }
-      else {
-        /*--- If at least one of the components is structural ---*/
-        nVar = nDim;
-      }
-      
-      /*--- Interface conditions are only defined between different zones ---*/
-      if (donorZone != targetZone) {
-        
-        if (rank == MASTER_NODE) cout << "From zone " << donorZone << " to zone " << targetZone << ": ";
-        
-        /*--- Match Zones ---*/
-        if (rank == MASTER_NODE) cout << "Setting coupling "<<endl;
-        
-        /*--- If the mesh is matching: match points ---*/
-        if (matching_mesh) {
-          if (rank == MASTER_NODE) cout << "between matching meshes. " << endl;
-          geometry_container[donorZone][MESH_0]->MatchZone(config_container[donorZone], geometry_container[targetZone][MESH_0],
-                                                           config_container[targetZone], donorZone, nZone);
-        }
-        /*--- Else: interpolate ---*/
-        else {
-          switch (config_container[donorZone]->GetKindInterpolation()) {
-            case NEAREST_NEIGHBOR:
-              interpolator_container[donorZone][targetZone] = new CNearestNeighbor(geometry_container, config_container, donorZone, targetZone);
-              if (rank == MASTER_NODE) cout << "using a nearest-neighbor approach." << endl;
-              break;
-            case ISOPARAMETRIC:
-              interpolator_container[donorZone][targetZone] = new CIsoparametric(geometry_container, config_container, donorZone, targetZone);
-              if (rank == MASTER_NODE) cout << "using an isoparametric approach." << endl;
-              break;
-            case CONSISTCONSERVE:
-              if (targetZone>0 && structural_target) {
-                interpolator_container[donorZone][targetZone] = new CMirror(geometry_container, config_container, donorZone, targetZone);
-                if (rank == MASTER_NODE) cout << "using a mirror approach: matching coefficients from opposite mesh." << endl;
-              }
-              else {
-                interpolator_container[donorZone][targetZone] = new CIsoparametric(geometry_container, config_container, donorZone, targetZone);
-                if (rank == MASTER_NODE) cout << "using an isoparametric approach." << endl;
-              }
-              if (targetZone == 0 && structural_target) {
-                if (rank == MASTER_NODE) cout << "Consistent and conservative interpolation assumes the structure model mesh is evaluated second. Somehow this has not happened. The isoparametric coefficients will be calculated for both meshes, and are not guaranteed to be consistent." << endl;
-              }
-              break;
-          }
-        }
-        
-        /*--- Initialize the appropriate transfer strategy ---*/
-        if (rank == MASTER_NODE) cout << "Transferring ";
-        
-        if (fluid_donor && structural_target) {
-          nVarTransfer = 2;
-          transfer_container[donorZone][targetZone] = new CTransfer_FlowTraction(nVar, nVarTransfer, config_container[donorZone]);
-          if (rank == MASTER_NODE) cout << "flow tractions. "<< endl;
-        }
-        else if (structural_donor && fluid_target) {
-          nVarTransfer = 0;
-          transfer_container[donorZone][targetZone] = new CTransfer_StructuralDisplacements(nVar, nVarTransfer, config_container[donorZone]);
-          if (rank == MASTER_NODE) cout << "structural displacements. "<< endl;
-        }
-        else {
-          nVarTransfer = 0;
-          transfer_container[donorZone][targetZone] = new CTransfer_ConservativeVars(nVar, nVarTransfer, config_container[donorZone]);
-          if (rank == MASTER_NODE) cout << "generic conservative variables. " << endl;
-        }
-        
-      }
-      
-      
-    }
-    
-  }
-  
-}
-
-void CDriver::StartSolver() {
-  
-  int rank = MASTER_NODE;
-  
->>>>>>> 154fed46
 #ifdef HAVE_MPI
   MPI_Comm_rank(MPI_COMM_WORLD, &rank);
 #endif
@@ -2509,13 +2388,8 @@
   /*--- Main external loop of the solver. Within this loop, each iteration ---*/
   
   if (rank == MASTER_NODE)
-<<<<<<< HEAD
-    cout << endl << "------------------------------ Begin Solver -----------------------------" << endl;
-
-=======
     cout << endl <<"------------------------------ Begin Solver -----------------------------" << endl;
-  
->>>>>>> 154fed46
+
   /*--- This is temporal and just to check. It will have to be added to the regular history file ---*/
   
   ofstream historyFile_FSI;
@@ -2528,38 +2402,15 @@
     historyFile_FSI << "Time,Iteration,Aitken,URes,logResidual,orderMagnResidual" << endl;
     historyFile_FSI.close();
   }
-<<<<<<< HEAD
 
   while ( ExtIter < config_container[ZONE_0]->GetnExtIter() ) {
 
-=======
-  
-  while (ExtIter < config_container[ZONE_0]->GetnExtIter()) {
-    
->>>>>>> 154fed46
     /*--- Perform some external iteration preprocessing. ---*/
     
     PreprocessExtIter(ExtIter);
     
     /*--- Perform a single iteration of the chosen PDE solver. ---*/
-<<<<<<< HEAD
-
-      if (!fsi){
-
-        /*--- Perform a dynamic mesh update if required. ---*/
-        DynamicMeshUpdate(ExtIter);
-
-        /*--- Run a single iteration of the problem (mean flow, wave, heat, ...). ---*/
-        Run();
-
-        /*--- Update the solution for dual time stepping strategy ---*/
-        Update();
-      }
-      else
-        Run();      //In the FSIDriver case, mesh and solution updates are already included into the Run function
-
-=======
-    
+
     if (!fsi) {
       
       /*--- Perform a dynamic mesh update if required. ---*/
@@ -2578,8 +2429,7 @@
     else {
       Run();      // In the FSIDriver case, mesh and solution updates are already included into the Run function
     }
-    
->>>>>>> 154fed46
+
     /*--- Monitor the computations after each iteration. ---*/
     
     Monitor(ExtIter);
@@ -2616,24 +2466,6 @@
   if (config_container[ZONE_0]->GetInvDesign_HeatFlux() == YES)
     output->SetHeat_InverseDesign(solver_container[ZONE_0][MESH_0][FLOW_SOL],
                                   geometry_container[ZONE_0][MESH_0], config_container[ZONE_0], ExtIter);
-<<<<<<< HEAD
-
-    /*--- Read the target heat flux ---*/
-
-    if (config_container[ZONE_0]->GetInvDesign_HeatFlux() == YES)
-      output->SetHeat_InverseDesign(solver_container[ZONE_0][MESH_0][FLOW_SOL],
-                                    geometry_container[ZONE_0][MESH_0], config_container[ZONE_0], ExtIter);
-
-    /*--- Set the initial condition for EULER/N-S/RANS and for a non FSI simulation ---*/
-    if ( (!fsi) &&
-         ( (config_container[ZONE_0]->GetKind_Solver() ==  EULER) ||
-           (config_container[ZONE_0]->GetKind_Solver() ==  NAVIER_STOKES) ||
-           (config_container[ZONE_0]->GetKind_Solver() ==  RANS) ) ){
-        for(iZone = 0; iZone < nZone; iZone++)
-            solver_container[iZone][MESH_0][FLOW_SOL]->SetInitialCondition(geometry_container[iZone], solver_container[iZone], config_container[iZone], ExtIter);
-    }
-
-=======
   
   /*--- Set the initial condition for EULER/N-S/RANS and for a non FSI simulation ---*/
   
@@ -2645,8 +2477,7 @@
           solver_container[iZone][MESH_0][FLOW_SOL]->SetInitialCondition(geometry_container[iZone], solver_container[iZone], config_container[iZone], ExtIter);
         }
       }
-  
->>>>>>> 154fed46
+
 #ifdef HAVE_MPI
   MPI_Barrier(MPI_COMM_WORLD);
 #endif
@@ -2808,12 +2639,7 @@
 
 CDriver::~CDriver(void) {}
 
-<<<<<<< HEAD
-su2double CDriver::Get_Drag(){
-=======
-
 su2double CDriver::Get_Drag() {
->>>>>>> 154fed46
 
   unsigned short val_iZone = ZONE_0;
   unsigned short FinestMesh = config_container[val_iZone]->GetFinestMesh();
@@ -4233,13 +4059,9 @@
   
 }
 
-<<<<<<< HEAD
-void CFSIDriver::Predict_Tractions(unsigned short donorZone, unsigned short targetZone){}
-=======
 void CFSIDriver::Predict_Tractions(unsigned short donorZone, unsigned short targetZone) {
 
 }
->>>>>>> 154fed46
 
 void CFSIDriver::Transfer_Displacements(unsigned short donorZone, unsigned short targetZone) {
 
@@ -4407,13 +4229,9 @@
   
 }
 
-<<<<<<< HEAD
-void CFSIDriver::Relaxation_Tractions(unsigned short donorZone, unsigned short targetZone, unsigned long FSIIter){}
-=======
 void CFSIDriver::Relaxation_Tractions(unsigned short donorZone, unsigned short targetZone, unsigned long FSIIter) {
 
 }
->>>>>>> 154fed46
 
 void CFSIDriver::Update(unsigned short ZONE_FLOW, unsigned short ZONE_STRUCT) {
 
