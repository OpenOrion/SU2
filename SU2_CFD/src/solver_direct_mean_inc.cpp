/*!
 * \file solution_direct_mean_inc.cpp
 * \brief Main subroutines for solving incompressible flow (Euler, Navier-Stokes, etc.).
 * \author F. Palacios, T. Economon
 * \version 6.2.0 "Falcon"
 *
 * The current SU2 release has been coordinated by the
 * SU2 International Developers Society <www.su2devsociety.org>
 * with selected contributions from the open-source community.
 *
 * The main research teams contributing to the current release are:
 *  - Prof. Juan J. Alonso's group at Stanford University.
 *  - Prof. Piero Colonna's group at Delft University of Technology.
 *  - Prof. Nicolas R. Gauger's group at Kaiserslautern University of Technology.
 *  - Prof. Alberto Guardone's group at Polytechnic University of Milan.
 *  - Prof. Rafael Palacios' group at Imperial College London.
 *  - Prof. Vincent Terrapon's group at the University of Liege.
 *  - Prof. Edwin van der Weide's group at the University of Twente.
 *  - Lab. of New Concepts in Aeronautics at Tech. Institute of Aeronautics.
 *
 * Copyright 2012-2019, Francisco D. Palacios, Thomas D. Economon,
 *                      Tim Albring, and the SU2 contributors.
 *
 * SU2 is free software; you can redistribute it and/or
 * modify it under the terms of the GNU Lesser General Public
 * License as published by the Free Software Foundation; either
 * version 2.1 of the License, or (at your option) any later version.
 *
 * SU2 is distributed in the hope that it will be useful,
 * but WITHOUT ANY WARRANTY; without even the implied warranty of
 * MERCHANTABILITY or FITNESS FOR A PARTICULAR PURPOSE. See the GNU
 * Lesser General Public License for more details.
 *
 * You should have received a copy of the GNU Lesser General Public
 * License along with SU2. If not, see <http://www.gnu.org/licenses/>.
 */

#include "../include/solver_structure.hpp"
#include "../../Common/include/toolboxes/printing_toolbox.hpp"

CIncEulerSolver::CIncEulerSolver(void) : CSolver() {
  /*--- Basic array initialization ---*/

  CD_Inv  = NULL; CL_Inv  = NULL; CSF_Inv = NULL;  CEff_Inv = NULL;
  CMx_Inv = NULL; CMy_Inv = NULL; CMz_Inv = NULL;
  CFx_Inv = NULL; CFy_Inv = NULL; CFz_Inv = NULL;
  CoPx_Inv = NULL; CoPy_Inv = NULL; CoPz_Inv = NULL;

  CD_Mnt  = NULL; CL_Mnt  = NULL; CSF_Mnt = NULL;  CEff_Mnt = NULL;
  CMx_Mnt = NULL; CMy_Mnt = NULL; CMz_Mnt = NULL;
  CFx_Mnt = NULL; CFy_Mnt = NULL; CFz_Mnt = NULL;
  CoPx_Mnt = NULL; CoPy_Mnt = NULL; CoPz_Mnt = NULL;

  CPressure = NULL; CPressureTarget = NULL; HeatFlux = NULL; HeatFluxTarget = NULL; YPlus = NULL;
  ForceInviscid = NULL; MomentInviscid = NULL;
  ForceMomentum = NULL; MomentMomentum = NULL;

  /*--- Surface based array initialization ---*/

  Surface_CL_Inv  = NULL; Surface_CD_Inv  = NULL; Surface_CSF_Inv = NULL; Surface_CEff_Inv = NULL;
  Surface_CFx_Inv = NULL; Surface_CFy_Inv = NULL; Surface_CFz_Inv = NULL;
  Surface_CMx_Inv = NULL; Surface_CMy_Inv = NULL; Surface_CMz_Inv = NULL;

  Surface_CL_Mnt  = NULL; Surface_CD_Mnt  = NULL; Surface_CSF_Mnt = NULL; Surface_CEff_Mnt = NULL;
  Surface_CFx_Mnt = NULL; Surface_CFy_Mnt = NULL; Surface_CFz_Mnt = NULL;
  Surface_CMx_Mnt = NULL; Surface_CMy_Mnt = NULL; Surface_CMz_Mnt = NULL;

  Surface_CL  = NULL; Surface_CD  = NULL; Surface_CSF = NULL; Surface_CEff = NULL;
  Surface_CFx = NULL; Surface_CFy = NULL; Surface_CFz = NULL;
  Surface_CMx = NULL; Surface_CMy = NULL; Surface_CMz = NULL;
  
  /*--- Rotorcraft simulation array initialization ---*/
  
  CMerit_Inv = NULL;  CT_Inv = NULL;  CQ_Inv = NULL;
  
  /*--- Numerical methods array initialization ---*/
  
  iPoint_UndLapl = NULL;
  jPoint_UndLapl = NULL;
  Primitive = NULL; Primitive_i = NULL; Primitive_j = NULL;
  CharacPrimVar = NULL;
  Smatrix = NULL; Cvector = NULL;
  Preconditioner = NULL;

  /*--- Fixed CL mode initialization (cauchy criteria) ---*/
  
  Cauchy_Value = 0;
  Cauchy_Func = 0;
  Old_Func = 0;
  New_Func = 0;
  Cauchy_Counter = 0;
  Cauchy_Serie = NULL;
  
  FluidModel = NULL;

  SlidingState     = NULL;
  SlidingStateNodes = NULL;

}

CIncEulerSolver::CIncEulerSolver(CGeometry *geometry, CConfig *config, unsigned short iMesh) : CSolver() {
  
  unsigned long iPoint, iVertex;
  unsigned short iVar, iDim, iMarker, nLineLets;
  ifstream restart_file;
  unsigned short nZone = geometry->GetnZone();
  bool restart   = (config->GetRestart() || config->GetRestart_Flow());
  string filename = config->GetSolution_FlowFileName();
  int Unst_RestartIter;
  unsigned short iZone = config->GetiZone();
  bool dual_time = ((config->GetUnsteady_Simulation() == DT_STEPPING_1ST) ||
                    (config->GetUnsteady_Simulation() == DT_STEPPING_2ND));
  bool time_stepping = config->GetUnsteady_Simulation() == TIME_STEPPING;
  bool adjoint = (config->GetContinuous_Adjoint()) || (config->GetDiscrete_Adjoint());
  bool fsi     = config->GetFSI_Simulation();
  bool multizone = config->GetMultizone_Problem();
  string filename_ = config->GetSolution_FlowFileName();

  unsigned short direct_diff = config->GetDirectDiff();

  /*--- Check for a restart file to evaluate if there is a change in the angle of attack
   before computing all the non-dimesional quantities. ---*/

  if (!(!restart || (iMesh != MESH_0) || nZone > 1)) {

    /*--- Multizone problems require the number of the zone to be appended. ---*/

    if (nZone > 1) filename_ = config->GetMultizone_FileName(filename_, iZone);

    /*--- Modify file name for a dual-time unsteady restart ---*/

    if (dual_time) {
      if (adjoint) Unst_RestartIter = SU2_TYPE::Int(config->GetUnst_AdjointIter())-1;
      else if (config->GetUnsteady_Simulation() == DT_STEPPING_1ST)
        Unst_RestartIter = SU2_TYPE::Int(config->GetUnst_RestartIter())-1;
      else Unst_RestartIter = SU2_TYPE::Int(config->GetUnst_RestartIter())-2;
      filename_ = config->GetUnsteady_FileName(filename_, Unst_RestartIter);
    }

    /*--- Modify file name for a time stepping unsteady restart ---*/

    if (time_stepping) {
      if (adjoint) Unst_RestartIter = SU2_TYPE::Int(config->GetUnst_AdjointIter())-1;
      else Unst_RestartIter = SU2_TYPE::Int(config->GetUnst_RestartIter())-1;
      filename_ = config->GetUnsteady_FileName(filename_, Unst_RestartIter);
    }

    /*--- Read and store the restart metadata. ---*/

    Read_SU2_Restart_Metadata(geometry, config, false, filename_);
    
  }

  /*--- Basic array initialization ---*/

  CD_Inv  = NULL; CL_Inv  = NULL; CSF_Inv = NULL;  CEff_Inv = NULL;
  CMx_Inv = NULL; CMy_Inv = NULL; CMz_Inv = NULL;
  CFx_Inv = NULL; CFy_Inv = NULL; CFz_Inv = NULL;
  CoPx_Inv = NULL; CoPy_Inv = NULL; CoPz_Inv = NULL;

  CD_Mnt  = NULL; CL_Mnt  = NULL; CSF_Mnt = NULL; CEff_Mnt = NULL;
  CMx_Mnt = NULL; CMy_Mnt = NULL; CMz_Mnt = NULL;
  CFx_Mnt = NULL; CFy_Mnt = NULL; CFz_Mnt = NULL;
  CoPx_Mnt= NULL;   CoPy_Mnt= NULL;   CoPz_Mnt= NULL;

  CPressure = NULL; CPressureTarget = NULL; HeatFlux = NULL; HeatFluxTarget = NULL; YPlus = NULL;
  ForceInviscid = NULL; MomentInviscid = NULL;
  ForceMomentum = NULL;  MomentMomentum = NULL;

  /*--- Surface based array initialization ---*/

  Surface_CL_Inv  = NULL; Surface_CD_Inv  = NULL; Surface_CSF_Inv = NULL; Surface_CEff_Inv = NULL;
  Surface_CFx_Inv = NULL; Surface_CFy_Inv = NULL; Surface_CFz_Inv = NULL;
  Surface_CMx_Inv = NULL; Surface_CMy_Inv = NULL; Surface_CMz_Inv = NULL;

  Surface_CL_Mnt  = NULL; Surface_CD_Mnt  = NULL; Surface_CSF_Mnt = NULL; Surface_CEff_Mnt= NULL;
  Surface_CFx_Mnt = NULL; Surface_CFy_Mnt = NULL; Surface_CFz_Mnt = NULL;
  Surface_CMx_Mnt = NULL; Surface_CMy_Mnt = NULL; Surface_CMz_Mnt = NULL;

  Surface_CL  = NULL; Surface_CD  = NULL; Surface_CSF = NULL; Surface_CEff = NULL;
  Surface_CMx = NULL; Surface_CMy = NULL; Surface_CMz = NULL;

  /*--- Rotorcraft simulation array initialization ---*/

  CMerit_Inv = NULL;  CT_Inv = NULL;  CQ_Inv = NULL;

  /*--- Numerical methods array initialization ---*/
  
  iPoint_UndLapl = NULL;
  jPoint_UndLapl = NULL;
  Primitive = NULL; Primitive_i = NULL; Primitive_j = NULL;
  CharacPrimVar = NULL;
  Smatrix = NULL; Cvector = NULL;
  Preconditioner = NULL;

  /*--- Fixed CL mode initialization (cauchy criteria) ---*/

  Cauchy_Value = 0;
  Cauchy_Func = 0;
  Old_Func = 0;
  New_Func = 0;
  Cauchy_Counter = 0;
  Cauchy_Serie = NULL;
  
  /*--- Fluid model pointer initialization ---*/

  FluidModel = NULL;

  /*--- Set the gamma value ---*/
  
  Gamma = config->GetGamma();
  Gamma_Minus_One = Gamma - 1.0;
  
  /*--- Define geometry constants in the solver structure.
   * Incompressible flow, primitive variables (P, vx, vy, vz, T, rho, beta, lamMu, EddyMu, Kt_eff, Cp, Cv) ---*/
  
  nDim = geometry->GetnDim();
  
  nVar = nDim+2; nPrimVar = nDim+9; nPrimVarGrad = nDim+4;

  /*--- Initialize nVarGrad for deallocation ---*/
  
  nVarGrad = nPrimVarGrad;
  
  nMarker      = config->GetnMarker_All();
  nPoint       = geometry->GetnPoint();
  nPointDomain = geometry->GetnPointDomain();
 
  /*--- Store the number of vertices on each marker for deallocation later ---*/

  nVertex = new unsigned long[nMarker];
  for (iMarker = 0; iMarker < nMarker; iMarker++) 
    nVertex[iMarker] = geometry->nVertex[iMarker];
 
  /*--- Perform the non-dimensionalization for the flow equations using the
   specified reference values. ---*/
  
  SetNondimensionalization(config, iMesh);
  
  /*--- Allocate the node variables ---*/
  
  node = new CVariable*[nPoint];
  
  /*--- Define some auxiliary vectors related to the residual ---*/
  
  Residual      = new su2double[nVar]; for (iVar = 0; iVar < nVar; iVar++) Residual[iVar]     = 0.0;
  Residual_RMS  = new su2double[nVar]; for (iVar = 0; iVar < nVar; iVar++) Residual_RMS[iVar] = 0.0;
  Residual_Max  = new su2double[nVar]; for (iVar = 0; iVar < nVar; iVar++) Residual_Max[iVar] = 0.0;
  Res_Conv      = new su2double[nVar]; for (iVar = 0; iVar < nVar; iVar++) Res_Conv[iVar]     = 0.0;
  Res_Visc      = new su2double[nVar]; for (iVar = 0; iVar < nVar; iVar++) Res_Visc[iVar]     = 0.0;
  Res_Sour      = new su2double[nVar]; for (iVar = 0; iVar < nVar; iVar++) Res_Sour[iVar]     = 0.0;
  
  /*--- Define some structures for locating max residuals ---*/
  
  Point_Max = new unsigned long[nVar];
  for (iVar = 0; iVar < nVar; iVar++) Point_Max[iVar] = 0;
  
  Point_Max_Coord = new su2double*[nVar];
  for (iVar = 0; iVar < nVar; iVar++) {
    Point_Max_Coord[iVar] = new su2double[nDim];
    for (iDim = 0; iDim < nDim; iDim++) Point_Max_Coord[iVar][iDim] = 0.0;
  }
  
  /*--- Define some auxiliary vectors related to the solution ---*/
  
  Solution   = new su2double[nVar]; for (iVar = 0; iVar < nVar; iVar++) Solution[iVar]   = 0.0;
  Solution_i = new su2double[nVar]; for (iVar = 0; iVar < nVar; iVar++) Solution_i[iVar] = 0.0;
  Solution_j = new su2double[nVar]; for (iVar = 0; iVar < nVar; iVar++) Solution_j[iVar] = 0.0;
  
  /*--- Define some auxiliary vectors related to the geometry ---*/
  
  Vector   = new su2double[nDim]; for (iDim = 0; iDim < nDim; iDim++) Vector[iDim]   = 0.0;
  Vector_i = new su2double[nDim]; for (iDim = 0; iDim < nDim; iDim++) Vector_i[iDim] = 0.0;
  Vector_j = new su2double[nDim]; for (iDim = 0; iDim < nDim; iDim++) Vector_j[iDim] = 0.0;
  
  /*--- Define some auxiliary vectors related to the primitive solution ---*/
  
  Primitive   = new su2double[nPrimVar]; for (iVar = 0; iVar < nPrimVar; iVar++) Primitive[iVar]   = 0.0;
  Primitive_i = new su2double[nPrimVar]; for (iVar = 0; iVar < nPrimVar; iVar++) Primitive_i[iVar] = 0.0;
  Primitive_j = new su2double[nPrimVar]; for (iVar = 0; iVar < nPrimVar; iVar++) Primitive_j[iVar] = 0.0;
  
  /*--- Define some auxiliary vectors related to the undivided lapalacian ---*/
  
  if (config->GetKind_ConvNumScheme_Flow() == SPACE_CENTERED) {
    iPoint_UndLapl = new su2double [nPoint];
    jPoint_UndLapl = new su2double [nPoint];
  }

  Preconditioner = new su2double* [nVar];
  for (iVar = 0; iVar < nVar; iVar ++)
    Preconditioner[iVar] = new su2double[nVar];

  /*--- Initialize the solution and right-hand side vectors for storing
   the residuals and updating the solution (always needed even for
   explicit schemes). ---*/
  
  LinSysSol.Initialize(nPoint, nPointDomain, nVar, 0.0);
  LinSysRes.Initialize(nPoint, nPointDomain, nVar, 0.0);
  
  /*--- Jacobians and vector structures for implicit computations ---*/
  
  if (config->GetKind_TimeIntScheme_Flow() == EULER_IMPLICIT) {
    
    Jacobian_i = new su2double* [nVar];
    Jacobian_j = new su2double* [nVar];
    for (iVar = 0; iVar < nVar; iVar++) {
      Jacobian_i[iVar] = new su2double [nVar];
      Jacobian_j[iVar] = new su2double [nVar];
    }
    
    if (rank == MASTER_NODE) cout << "Initialize Jacobian structure (Euler). MG level: " << iMesh <<"." << endl;
    Jacobian.Initialize(nPoint, nPointDomain, nVar, nVar, true, geometry, config);
    
    if ((config->GetKind_Linear_Solver_Prec() == LINELET) ||
        (config->GetKind_Linear_Solver() == SMOOTHER_LINELET)) {
      nLineLets = Jacobian.BuildLineletPreconditioner(geometry, config);
      if (rank == MASTER_NODE) cout << "Compute linelet structure. " << nLineLets << " elements in each line (average)." << endl;
    }
    
  }
  
  else {
    if (rank == MASTER_NODE) cout << "Explicit scheme. No Jacobian structure (Euler). MG level: " << iMesh <<"." << endl;
  }
  
  /*--- Define some auxiliary vectors for computing flow variable
   gradients by least squares, S matrix := inv(R)*traspose(inv(R)),
   c vector := transpose(WA)*(Wb) ---*/
  
  if (config->GetKind_Gradient_Method() == WEIGHTED_LEAST_SQUARES) {
    
    Smatrix = new su2double* [nDim];
    for (iDim = 0; iDim < nDim; iDim++)
      Smatrix[iDim] = new su2double [nDim];
    
    Cvector = new su2double* [nPrimVarGrad];
    for (iVar = 0; iVar < nPrimVarGrad; iVar++)
      Cvector[iVar] = new su2double [nDim];
    
  }

  /*--- Store the value of the characteristic primitive variables at the boundaries ---*/

  CharacPrimVar = new su2double** [nMarker];
  for (iMarker = 0; iMarker < nMarker; iMarker++) {
    CharacPrimVar[iMarker] = new su2double* [geometry->nVertex[iMarker]];
    for (iVertex = 0; iVertex < geometry->nVertex[iMarker]; iVertex++) {
      CharacPrimVar[iMarker][iVertex] = new su2double [nPrimVar];
      for (iVar = 0; iVar < nPrimVar; iVar++) {
        CharacPrimVar[iMarker][iVertex][iVar] = 0.0;
      }
    }
  }

  /*--- Force definition and coefficient arrays for all of the markers ---*/
  
  CPressure = new su2double* [nMarker];
  CPressureTarget = new su2double* [nMarker];
  for (iMarker = 0; iMarker < nMarker; iMarker++) {
    CPressure[iMarker] = new su2double [geometry->nVertex[iMarker]];
    CPressureTarget[iMarker] = new su2double [geometry->nVertex[iMarker]];
    for (iVertex = 0; iVertex < geometry->nVertex[iMarker]; iVertex++) {
      CPressure[iMarker][iVertex] = 0.0;
      CPressureTarget[iMarker][iVertex] = 0.0;
    }
  }
  
  /*--- Store the value of the Total Pressure at the inlet BC ---*/
  
  Inlet_Ttotal = new su2double* [nMarker];
  for (iMarker = 0; iMarker < nMarker; iMarker++) {
    Inlet_Ttotal[iMarker] = new su2double [geometry->nVertex[iMarker]];
    for (iVertex = 0; iVertex < geometry->nVertex[iMarker]; iVertex++) {
      Inlet_Ttotal[iMarker][iVertex] = 0;
    }
  }
  
  /*--- Store the value of the Total Temperature at the inlet BC ---*/
  
  Inlet_Ptotal = new su2double* [nMarker];
  for (iMarker = 0; iMarker < nMarker; iMarker++) {
    Inlet_Ptotal[iMarker] = new su2double [geometry->nVertex[iMarker]];
    for (iVertex = 0; iVertex < geometry->nVertex[iMarker]; iVertex++) {
      Inlet_Ptotal[iMarker][iVertex] = 0;
    }
  }
  
  /*--- Store the value of the Flow direction at the inlet BC ---*/
  
  Inlet_FlowDir = new su2double** [nMarker];
  for (iMarker = 0; iMarker < nMarker; iMarker++) {
    Inlet_FlowDir[iMarker] = new su2double* [geometry->nVertex[iMarker]];
    for (iVertex = 0; iVertex < geometry->nVertex[iMarker]; iVertex++) {
      Inlet_FlowDir[iMarker][iVertex] = new su2double [nDim];
      for (iDim = 0; iDim < nDim; iDim++) {
        Inlet_FlowDir[iMarker][iVertex][iDim] = 0;
      }
    }
  }
  
  /*--- Non-dimensional coefficients ---*/

  ForceInviscid  = new su2double[nDim];
  MomentInviscid = new su2double[3];
  CD_Inv         = new su2double[nMarker];
  CL_Inv         = new su2double[nMarker];
  CSF_Inv        = new su2double[nMarker];
  CMx_Inv        = new su2double[nMarker];
  CMy_Inv        = new su2double[nMarker];
  CMz_Inv        = new su2double[nMarker];
  CEff_Inv       = new su2double[nMarker];
  CFx_Inv        = new su2double[nMarker];
  CFy_Inv        = new su2double[nMarker];
  CFz_Inv        = new su2double[nMarker];
  CoPx_Inv       = new su2double[nMarker];
  CoPy_Inv       = new su2double[nMarker];
  CoPz_Inv       = new su2double[nMarker];

  ForceMomentum  = new su2double[nDim];
  MomentMomentum = new su2double[3];
  CD_Mnt         = new su2double[nMarker];
  CL_Mnt         = new su2double[nMarker];
  CSF_Mnt        = new su2double[nMarker];
  CMx_Mnt        = new su2double[nMarker];
  CMy_Mnt        = new su2double[nMarker];
  CMz_Mnt        = new su2double[nMarker];
  CEff_Mnt       = new su2double[nMarker];
  CFx_Mnt        = new su2double[nMarker];
  CFy_Mnt        = new su2double[nMarker];
  CFz_Mnt        = new su2double[nMarker];
  CoPx_Mnt       = new su2double[nMarker];
  CoPy_Mnt       = new su2double[nMarker];
  CoPz_Mnt       = new su2double[nMarker];

  Surface_CL_Inv   = new su2double[config->GetnMarker_Monitoring()];
  Surface_CD_Inv   = new su2double[config->GetnMarker_Monitoring()];
  Surface_CSF_Inv  = new su2double[config->GetnMarker_Monitoring()];
  Surface_CEff_Inv = new su2double[config->GetnMarker_Monitoring()];
  Surface_CFx_Inv  = new su2double[config->GetnMarker_Monitoring()];
  Surface_CFy_Inv  = new su2double[config->GetnMarker_Monitoring()];
  Surface_CFz_Inv  = new su2double[config->GetnMarker_Monitoring()];
  Surface_CMx_Inv  = new su2double[config->GetnMarker_Monitoring()];
  Surface_CMy_Inv  = new su2double[config->GetnMarker_Monitoring()];
  Surface_CMz_Inv  = new su2double[config->GetnMarker_Monitoring()];

  Surface_CL_Mnt   = new su2double[config->GetnMarker_Monitoring()];
  Surface_CD_Mnt   = new su2double[config->GetnMarker_Monitoring()];
  Surface_CSF_Mnt  = new su2double[config->GetnMarker_Monitoring()];
  Surface_CEff_Mnt = new su2double[config->GetnMarker_Monitoring()];
  Surface_CFx_Mnt  = new su2double[config->GetnMarker_Monitoring()];
  Surface_CFy_Mnt  = new su2double[config->GetnMarker_Monitoring()];
  Surface_CFz_Mnt  = new su2double[config->GetnMarker_Monitoring()];
  Surface_CMx_Mnt  = new su2double[config->GetnMarker_Monitoring()];
  Surface_CMy_Mnt  = new su2double[config->GetnMarker_Monitoring()];
  Surface_CMz_Mnt  = new su2double[config->GetnMarker_Monitoring()];

  Surface_CL   = new su2double[config->GetnMarker_Monitoring()];
  Surface_CD   = new su2double[config->GetnMarker_Monitoring()];
  Surface_CSF  = new su2double[config->GetnMarker_Monitoring()];
  Surface_CEff = new su2double[config->GetnMarker_Monitoring()];
  Surface_CFx  = new su2double[config->GetnMarker_Monitoring()];
  Surface_CFy  = new su2double[config->GetnMarker_Monitoring()];
  Surface_CFz  = new su2double[config->GetnMarker_Monitoring()];
  Surface_CMx  = new su2double[config->GetnMarker_Monitoring()];
  Surface_CMy  = new su2double[config->GetnMarker_Monitoring()];
  Surface_CMz  = new su2double[config->GetnMarker_Monitoring()];

  /*--- Rotorcraft coefficients ---*/

  CT_Inv           = new su2double[nMarker];
  CQ_Inv           = new su2double[nMarker];
  CMerit_Inv       = new su2double[nMarker];

  CT_Mnt           = new su2double[nMarker];
  CQ_Mnt           = new su2double[nMarker];
  CMerit_Mnt       = new su2double[nMarker];

  /*--- Init total coefficients ---*/

  Total_CD       = 0.0;    Total_CL           = 0.0;    Total_CSF            = 0.0;
  Total_CMx      = 0.0;    Total_CMy          = 0.0;    Total_CMz            = 0.0;
  Total_CoPx     = 0.0;    Total_CoPy         = 0.0;    Total_CoPz           = 0.0;
  Total_CEff     = 0.0;
  Total_CFx      = 0.0;    Total_CFy          = 0.0;    Total_CFz            = 0.0;
  Total_CT       = 0.0;    Total_CQ           = 0.0;    Total_CMerit         = 0.0;
  Total_MaxHeat  = 0.0;    Total_Heat         = 0.0;    Total_ComboObj       = 0.0;
  Total_CpDiff   = 0.0;    Total_HeatFluxDiff = 0.0;    Total_Custom_ObjFunc = 0.0;
  AoA_Prev       = 0.0;
  Total_CL_Prev  = 0.0;    Total_CD_Prev      = 0.0;
  Total_CMx_Prev = 0.0;    Total_CMy_Prev     = 0.0;     Total_CMz_Prev      = 0.0;

  /*--- Read farfield conditions ---*/

  Density_Inf     = config->GetDensity_FreeStreamND();
  Pressure_Inf    = config->GetPressure_FreeStreamND();
  Velocity_Inf    = config->GetVelocity_FreeStreamND();
  Temperature_Inf = config->GetTemperature_FreeStreamND();

  /*--- Initialize the secondary values for direct derivative approxiations ---*/
  
  switch(direct_diff){
    case NO_DERIVATIVE:
      /*--- Default ---*/
      break;
    case D_DENSITY:
      SU2_TYPE::SetDerivative(Density_Inf, 1.0);
      break;
    case D_PRESSURE:
      SU2_TYPE::SetDerivative(Pressure_Inf, 1.0);
      break;
    case D_TEMPERATURE:
      SU2_TYPE::SetDerivative(Temperature_Inf, 1.0);
      break;
    case D_MACH: case D_AOA:
    case D_SIDESLIP: case D_REYNOLDS:
    case D_TURB2LAM: case D_DESIGN:
      /*--- Already done in postprocessing of config ---*/
      break;
    default:
      break;
  }
  
  /*--- Initializate quantities for SlidingMesh Interface ---*/
  
  SlidingState       = new su2double*** [nMarker];
  SlidingStateNodes  = new int*         [nMarker];
  
  for (iMarker = 0; iMarker < nMarker; iMarker++){
    SlidingState[iMarker]      = NULL;
    SlidingStateNodes[iMarker] = NULL;

    if (config->GetMarker_All_KindBC(iMarker) == FLUID_INTERFACE){

      SlidingState[iMarker]       = new su2double**[geometry->GetnVertex(iMarker)];
      SlidingStateNodes[iMarker]  = new int        [geometry->GetnVertex(iMarker)];

      for (iPoint = 0; iPoint < geometry->GetnVertex(iMarker); iPoint++){
        SlidingState[iMarker][iPoint] = new su2double*[nPrimVar+1];

        SlidingStateNodes[iMarker][iPoint] = 0;
        for (iVar = 0; iVar < nPrimVar+1; iVar++)
          SlidingState[iMarker][iPoint][iVar] = NULL;
      }

    }
  }

  /*--- Initialize the cauchy critera array for fixed CL mode ---*/

  if (config->GetFixed_CL_Mode())
    Cauchy_Serie = new su2double [config->GetCauchy_Elems()+1];

  /*--- Initialize the solution to the far-field state everywhere. ---*/

  for (iPoint = 0; iPoint < nPoint; iPoint++)
    node[iPoint] = new CIncEulerVariable(Pressure_Inf, Velocity_Inf, Temperature_Inf, nDim, nVar, config);

  /*--- Initialize the BGS residuals in FSI problems. ---*/
  if (fsi || multizone){
    Residual_BGS      = new su2double[nVar];         for (iVar = 0; iVar < nVar; iVar++) Residual_RMS[iVar]  = 0.0;
    Residual_Max_BGS  = new su2double[nVar];         for (iVar = 0; iVar < nVar; iVar++) Residual_Max_BGS[iVar]  = 0.0;

    /*--- Define some structures for locating max residuals ---*/

    Point_Max_BGS       = new unsigned long[nVar];  for (iVar = 0; iVar < nVar; iVar++) Point_Max_BGS[iVar]  = 0;
    Point_Max_Coord_BGS = new su2double*[nVar];
    for (iVar = 0; iVar < nVar; iVar++) {
      Point_Max_Coord_BGS[iVar] = new su2double[nDim];
      for (iDim = 0; iDim < nDim; iDim++) Point_Max_Coord_BGS[iVar][iDim] = 0.0;
    }
  }

  /*--- Define solver parameters needed for execution of destructor ---*/

  if (config->GetKind_ConvNumScheme_Flow() == SPACE_CENTERED ) space_centered = true;
  else space_centered = false;

  if (config->GetKind_TimeIntScheme_Flow() == EULER_IMPLICIT) euler_implicit = true;
  else euler_implicit = false;

  if (config->GetKind_Gradient_Method() == WEIGHTED_LEAST_SQUARES) least_squares = true;
  else least_squares = false;

  /*--- Communicate and store volume and the number of neighbors for
   any dual CVs that lie on on periodic markers. ---*/
  
  for (unsigned short iPeriodic = 1; iPeriodic <= config->GetnMarker_Periodic()/2; iPeriodic++) {
    InitiatePeriodicComms(geometry, config, iPeriodic, PERIODIC_VOLUME);
    CompletePeriodicComms(geometry, config, iPeriodic, PERIODIC_VOLUME);
    InitiatePeriodicComms(geometry, config, iPeriodic, PERIODIC_NEIGHBORS);
    CompletePeriodicComms(geometry, config, iPeriodic, PERIODIC_NEIGHBORS);
  }
  SetImplicitPeriodic(euler_implicit);
  if (iMesh == MESH_0) SetRotatePeriodic(true);
  
  /*--- Perform the MPI communication of the solution ---*/

  InitiateComms(geometry, config, SOLUTION);
  CompleteComms(geometry, config, SOLUTION);
  
}

CIncEulerSolver::~CIncEulerSolver(void) {

  unsigned short iMarker, iVar;
  unsigned long iVertex;

  /*--- Array deallocation ---*/

  if (CD_Inv  != NULL)  delete [] CD_Inv;
  if (CL_Inv  != NULL)  delete [] CL_Inv;
  if (CSF_Inv != NULL)  delete [] CSF_Inv;
  if (CMx_Inv != NULL)  delete [] CMx_Inv;
  if (CMy_Inv != NULL)  delete [] CMy_Inv;
  if (CMz_Inv != NULL)  delete [] CMz_Inv;
  if (CFx_Inv != NULL)  delete [] CFx_Inv;
  if (CFy_Inv != NULL)  delete [] CFy_Inv;
  if (CFz_Inv != NULL)  delete [] CFz_Inv;
  if (CoPx_Inv != NULL) delete [] CoPx_Inv;
  if (CoPy_Inv != NULL) delete [] CoPy_Inv;
  if (CoPz_Inv != NULL) delete [] CoPz_Inv;

  if (Surface_CL_Inv   != NULL) delete [] Surface_CL_Inv;
  if (Surface_CD_Inv   != NULL) delete [] Surface_CD_Inv;
  if (Surface_CSF_Inv  != NULL) delete [] Surface_CSF_Inv;
  if (Surface_CEff_Inv != NULL) delete [] Surface_CEff_Inv;
  if (Surface_CFx_Inv  != NULL) delete [] Surface_CFx_Inv;
  if (Surface_CFy_Inv  != NULL) delete [] Surface_CFy_Inv;
  if (Surface_CFz_Inv  != NULL) delete [] Surface_CFz_Inv;
  if (Surface_CMx_Inv  != NULL) delete [] Surface_CMx_Inv;
  if (Surface_CMy_Inv  != NULL) delete [] Surface_CMy_Inv;
  if (Surface_CMz_Inv  != NULL) delete [] Surface_CMz_Inv;

  if (CD_Mnt  != NULL)  delete [] CD_Mnt;
  if (CL_Mnt  != NULL)  delete [] CL_Mnt;
  if (CSF_Mnt != NULL)  delete [] CSF_Mnt;
  if (CMx_Mnt != NULL)  delete [] CMx_Mnt;
  if (CMy_Mnt != NULL)  delete [] CMy_Mnt;
  if (CMz_Mnt != NULL)  delete [] CMz_Mnt;
  if (CFx_Mnt != NULL)  delete [] CFx_Mnt;
  if (CFy_Mnt != NULL)  delete [] CFy_Mnt;
  if (CFz_Mnt != NULL)  delete [] CFz_Mnt;
  if (CoPx_Mnt != NULL) delete [] CoPx_Mnt;
  if (CoPy_Mnt != NULL) delete [] CoPy_Mnt;
  if (CoPz_Mnt != NULL) delete [] CoPz_Mnt;

  if (Surface_CL_Mnt   != NULL) delete [] Surface_CL_Mnt;
  if (Surface_CD_Mnt   != NULL) delete [] Surface_CD_Mnt;
  if (Surface_CSF_Mnt  != NULL) delete [] Surface_CSF_Mnt;
  if (Surface_CEff_Mnt != NULL) delete [] Surface_CEff_Mnt;
  if (Surface_CFx_Mnt  != NULL) delete [] Surface_CFx_Mnt;
  if (Surface_CFy_Mnt  != NULL) delete [] Surface_CFy_Mnt;
  if (Surface_CFz_Mnt  != NULL) delete [] Surface_CFz_Mnt;
  if (Surface_CMx_Mnt  != NULL) delete [] Surface_CMx_Mnt;
  if (Surface_CMy_Mnt  != NULL) delete [] Surface_CMy_Mnt;
  if (Surface_CMz_Mnt  != NULL) delete [] Surface_CMz_Mnt;

  if (Surface_CL   != NULL) delete [] Surface_CL;
  if (Surface_CD   != NULL) delete [] Surface_CD;
  if (Surface_CSF  != NULL) delete [] Surface_CSF;
  if (Surface_CEff != NULL) delete [] Surface_CEff;
  if (Surface_CFx  != NULL) delete [] Surface_CFx;
  if (Surface_CFy  != NULL) delete [] Surface_CFy;
  if (Surface_CFz  != NULL) delete [] Surface_CFz;
  if (Surface_CMx  != NULL) delete [] Surface_CMx;
  if (Surface_CMy  != NULL) delete [] Surface_CMy;
  if (Surface_CMz  != NULL) delete [] Surface_CMz;
  
  if (CEff_Inv   != NULL) delete [] CEff_Inv;
  if (CMerit_Inv != NULL) delete [] CMerit_Inv;
  if (CT_Inv     != NULL) delete [] CT_Inv;
  if (CQ_Inv     != NULL) delete [] CQ_Inv;

  if (CEff_Mnt   != NULL) delete [] CEff_Mnt;
  if (CMerit_Mnt != NULL) delete [] CMerit_Mnt;
  if (CT_Mnt     != NULL) delete [] CT_Mnt;
  if (CQ_Mnt     != NULL) delete [] CQ_Mnt;

  if (ForceInviscid  != NULL) delete [] ForceInviscid;
  if (MomentInviscid != NULL) delete [] MomentInviscid;
  if (ForceMomentum  != NULL) delete [] ForceMomentum;
  if (MomentMomentum != NULL) delete [] MomentMomentum;

  if (Primitive   != NULL) delete [] Primitive;
  if (Primitive_i != NULL) delete [] Primitive_i;
  if (Primitive_j != NULL) delete [] Primitive_j;

  if (Preconditioner != NULL) {
    for (iVar = 0; iVar < nVar; iVar ++)
      delete [] Preconditioner[iVar];
    delete [] Preconditioner;
  }

  if (CPressure != NULL) {
    for (iMarker = 0; iMarker < nMarker; iMarker++)
      delete [] CPressure[iMarker];
    delete [] CPressure;
  }
  
  if (CPressureTarget != NULL) {
    for (iMarker = 0; iMarker < nMarker; iMarker++)
      delete [] CPressureTarget[iMarker];
    delete [] CPressureTarget;
  }

  if (CharacPrimVar != NULL) {
    for (iMarker = 0; iMarker < nMarker; iMarker++) {
      for (iVertex = 0; iVertex<nVertex[iMarker]; iVertex++)
        delete [] CharacPrimVar[iMarker][iVertex];
      delete [] CharacPrimVar[iMarker];
    }
    delete [] CharacPrimVar;
  }

  if (SlidingState != NULL) {
    for (iMarker = 0; iMarker < nMarker; iMarker++) {
      if ( SlidingState[iMarker] != NULL ) {
        for (iVertex = 0; iVertex < nVertex[iMarker]; iVertex++)
          if ( SlidingState[iMarker][iVertex] != NULL ){
            for (iVar = 0; iVar < nPrimVar+1; iVar++)
              delete [] SlidingState[iMarker][iVertex][iVar];
            delete [] SlidingState[iMarker][iVertex];
          }
        delete [] SlidingState[iMarker];
      }
    }
    delete [] SlidingState;
  }
  
  if ( SlidingStateNodes != NULL ){
    for (iMarker = 0; iMarker < nMarker; iMarker++){
        if (SlidingStateNodes[iMarker] != NULL)
            delete [] SlidingStateNodes[iMarker];  
    }
    delete [] SlidingStateNodes;
  }

  if (Inlet_Ttotal != NULL) {
    for (iMarker = 0; iMarker < nMarker; iMarker++)
      if (Inlet_Ttotal[iMarker] != NULL)
        delete [] Inlet_Ttotal[iMarker];
    delete [] Inlet_Ttotal;
  }
  
  if (Inlet_Ptotal != NULL) {
    for (iMarker = 0; iMarker < nMarker; iMarker++)
      if (Inlet_Ptotal[iMarker] != NULL)
        delete [] Inlet_Ptotal[iMarker];
    delete [] Inlet_Ptotal;
  }
  
  if (Inlet_FlowDir != NULL) {
    for (iMarker = 0; iMarker < nMarker; iMarker++) {
      if (Inlet_FlowDir[iMarker] != NULL) {
        for (iVertex = 0; iVertex < nVertex[iMarker]; iVertex++)
          delete [] Inlet_FlowDir[iMarker][iVertex];
        delete [] Inlet_FlowDir[iMarker];
      }
    }
    delete [] Inlet_FlowDir;
  }
  
  if (nVertex!=NULL) delete [] nVertex;

  if (HeatFlux != NULL) {
    for (iMarker = 0; iMarker < nMarker; iMarker++) {
      delete [] HeatFlux[iMarker];
    }
    delete [] HeatFlux;
  }
  
  if (HeatFluxTarget != NULL) {
    for (iMarker = 0; iMarker < nMarker; iMarker++) {
      delete [] HeatFluxTarget[iMarker];
    }
    delete [] HeatFluxTarget;
  }
  
  if (YPlus != NULL) {
    for (iMarker = 0; iMarker < nMarker; iMarker++) {
      delete [] YPlus[iMarker];
    }
    delete [] YPlus;
  }
  
  if (Cauchy_Serie != NULL) delete [] Cauchy_Serie;
  
  if (FluidModel != NULL) delete FluidModel;
}

void CIncEulerSolver::SetNondimensionalization(CConfig *config, unsigned short iMesh) {
  
  su2double Temperature_FreeStream = 0.0,  ModVel_FreeStream = 0.0,Energy_FreeStream = 0.0,
  ModVel_FreeStreamND = 0.0, Omega_FreeStream = 0.0, Omega_FreeStreamND = 0.0, Viscosity_FreeStream = 0.0,
  Density_FreeStream = 0.0, Pressure_FreeStream = 0.0, Pressure_Thermodynamic = 0.0, Tke_FreeStream = 0.0,
  Length_Ref = 0.0, Density_Ref = 0.0, Pressure_Ref = 0.0, Temperature_Ref = 0.0, Velocity_Ref = 0.0, Time_Ref = 0.0,
  Gas_Constant_Ref = 0.0, Omega_Ref = 0.0, Force_Ref = 0.0, Viscosity_Ref = 0.0, Conductivity_Ref = 0.0, Heat_Flux_Ref = 0.0, Energy_Ref= 0.0, Pressure_FreeStreamND = 0.0, Pressure_ThermodynamicND = 0.0, Density_FreeStreamND = 0.0,
  Temperature_FreeStreamND = 0.0, Gas_ConstantND = 0.0, Specific_Heat_CpND = 0.0, Specific_Heat_CvND = 0.0, Thermal_Expansion_CoeffND = 0.0,
  Velocity_FreeStreamND[3] = {0.0, 0.0, 0.0}, Viscosity_FreeStreamND = 0.0,
  Tke_FreeStreamND = 0.0, Energy_FreeStreamND = 0.0,
  Total_UnstTimeND = 0.0, Delta_UnstTimeND = 0.0;
  
  unsigned short iDim, iVar;
  
  /*--- Local variables ---*/
  
  su2double Mach     = config->GetMach();
  su2double Reynolds = config->GetReynolds();
  
  bool unsteady      = (config->GetUnsteady_Simulation() != NO);
  bool viscous       = config->GetViscous();
  bool grid_movement = config->GetGrid_Movement();
  bool turbulent     = ((config->GetKind_Solver() == RANS) ||
                        (config->GetKind_Solver() == DISC_ADJ_RANS));
  bool tkeNeeded     = ((turbulent) && (config->GetKind_Turb_Model() == SST));
  bool energy        = config->GetEnergy_Equation();
  bool boussinesq    = (config->GetKind_DensityModel() == BOUSSINESQ);

  /*--- Compute dimensional free-stream values. ---*/

  Density_FreeStream     = config->GetInc_Density_Init();     config->SetDensity_FreeStream(Density_FreeStream);
  Temperature_FreeStream = config->GetInc_Temperature_Init(); config->SetTemperature_FreeStream(Temperature_FreeStream);
  Pressure_FreeStream    = 0.0; config->SetPressure_FreeStream(Pressure_FreeStream);

  ModVel_FreeStream   = 0.0;
  for (iDim = 0; iDim < nDim; iDim++) {
    ModVel_FreeStream += config->GetInc_Velocity_Init()[iDim]*config->GetInc_Velocity_Init()[iDim];
    config->SetVelocity_FreeStream(config->GetInc_Velocity_Init()[iDim],iDim);
  }
  ModVel_FreeStream = sqrt(ModVel_FreeStream); config->SetModVel_FreeStream(ModVel_FreeStream);

  /*--- Depending on the density model chosen, select a fluid model. ---*/

  switch (config->GetKind_FluidModel()) {

    case CONSTANT_DENSITY:

      FluidModel = new CConstantDensity(Density_FreeStream, config->GetSpecific_Heat_Cp());
      FluidModel->SetTDState_T(Temperature_FreeStream);
      break;

    case INC_IDEAL_GAS:

      config->SetGas_Constant(UNIVERSAL_GAS_CONSTANT/(config->GetMolecular_Weight()/1000.0));
      Pressure_Thermodynamic = Density_FreeStream*Temperature_FreeStream*config->GetGas_Constant();
      FluidModel = new CIncIdealGas(config->GetSpecific_Heat_Cp(), config->GetGas_Constant(), Pressure_Thermodynamic);
      FluidModel->SetTDState_T(Temperature_FreeStream);
      Pressure_Thermodynamic = FluidModel->GetPressure();
      config->SetPressure_Thermodynamic(Pressure_Thermodynamic);
      break;
      
    case INC_IDEAL_GAS_POLY:
      
      config->SetGas_Constant(UNIVERSAL_GAS_CONSTANT/(config->GetMolecular_Weight()/1000.0));
      Pressure_Thermodynamic = Density_FreeStream*Temperature_FreeStream*config->GetGas_Constant();
      FluidModel = new CIncIdealGasPolynomial(config->GetGas_Constant(), Pressure_Thermodynamic);
      if (viscous) {
        /*--- Variable Cp model via polynomial. ---*/
        for (iVar = 0; iVar < config->GetnPolyCoeffs(); iVar++)
          config->SetCp_PolyCoeffND(config->GetCp_PolyCoeff(iVar), iVar);
        FluidModel->SetCpModel(config);
      }
      FluidModel->SetTDState_T(Temperature_FreeStream);
      Pressure_Thermodynamic = FluidModel->GetPressure();
      config->SetPressure_Thermodynamic(Pressure_Thermodynamic);
      break;

    default:

      SU2_MPI::Error("Fluid model not implemented for incompressible solver.", CURRENT_FUNCTION);
      break;
  }

  if (viscous) {

    /*--- The dimensional viscosity is needed to determine the free-stream conditions.
      To accomplish this, simply set the non-dimensional coefficients to the
      dimensional ones. This will be overruled later.---*/

    config->SetMu_RefND(config->GetMu_Ref());
    config->SetMu_Temperature_RefND(config->GetMu_Temperature_Ref());
    config->SetMu_SND(config->GetMu_S());
    config->SetMu_ConstantND(config->GetMu_Constant());
    
    for (iVar = 0; iVar < config->GetnPolyCoeffs(); iVar++)
      config->SetMu_PolyCoeffND(config->GetMu_PolyCoeff(iVar), iVar);

    /*--- Use the fluid model to compute the dimensional viscosity/conductivity. ---*/

    FluidModel->SetLaminarViscosityModel(config);
    Viscosity_FreeStream = FluidModel->GetLaminarViscosity();
    config->SetViscosity_FreeStream(Viscosity_FreeStream);

    Reynolds = Density_FreeStream*ModVel_FreeStream/Viscosity_FreeStream; config->SetReynolds(Reynolds);

    /*--- Turbulence kinetic energy ---*/

    Tke_FreeStream  = 3.0/2.0*(ModVel_FreeStream*ModVel_FreeStream*config->GetTurbulenceIntensity_FreeStream()*config->GetTurbulenceIntensity_FreeStream());

  }

  /*--- The non-dim. scheme for incompressible flows uses the following ref. values:
     Reference length      = 1 m (fixed by default, grid in meters)
     Reference density     = liquid density or freestream (input)
     Reference velocity    = liquid velocity or freestream (input)
     Reference temperature = liquid temperature or freestream (input)
     Reference pressure    = Reference density * Reference velocity * Reference velocity
     Reference viscosity   = Reference Density * Reference velocity * Reference length
     This is the same non-dim. scheme as in the compressible solver.
     Note that the Re and Re Length are not used as part of initialization. ---*/

  if (config->GetRef_Inc_NonDim() == DIMENSIONAL) {
    Density_Ref     = 1.0;
    Velocity_Ref    = 1.0;
    Temperature_Ref = 1.0;
    Pressure_Ref    = 1.0;
  }
  else if (config->GetRef_Inc_NonDim() == INITIAL_VALUES) {
    Density_Ref     = Density_FreeStream;
    Velocity_Ref    = ModVel_FreeStream;
    Temperature_Ref = Temperature_FreeStream;
    Pressure_Ref    = Density_Ref*Velocity_Ref*Velocity_Ref;
  } 
  else if (config->GetRef_Inc_NonDim() == REFERENCE_VALUES) {
    Density_Ref     = config->GetInc_Density_Ref();
    Velocity_Ref    = config->GetInc_Velocity_Ref();
    Temperature_Ref = config->GetInc_Temperature_Ref();
    Pressure_Ref    = Density_Ref*Velocity_Ref*Velocity_Ref;
  }
  config->SetDensity_Ref(Density_Ref);
  config->SetVelocity_Ref(Velocity_Ref);
  config->SetTemperature_Ref(Temperature_Ref);
  config->SetPressure_Ref(Pressure_Ref);

  /*--- More derived reference values ---*/
  
  Length_Ref       = 1.0;                                                config->SetLength_Ref(Length_Ref);
  Time_Ref         = Length_Ref/Velocity_Ref;                            config->SetTime_Ref(Time_Ref);
  Omega_Ref        = Velocity_Ref/Length_Ref;                            config->SetOmega_Ref(Omega_Ref);
  Force_Ref        = Velocity_Ref*Velocity_Ref/Length_Ref;               config->SetForce_Ref(Force_Ref);
  Heat_Flux_Ref    = Density_Ref*Velocity_Ref*Velocity_Ref*Velocity_Ref; config->SetHeat_Flux_Ref(Heat_Flux_Ref);
  Gas_Constant_Ref = Velocity_Ref*Velocity_Ref/Temperature_Ref;          config->SetGas_Constant_Ref(Gas_Constant_Ref);
  Viscosity_Ref    = Density_Ref*Velocity_Ref*Length_Ref;                config->SetViscosity_Ref(Viscosity_Ref);
  Conductivity_Ref = Viscosity_Ref*Gas_Constant_Ref;                     config->SetConductivity_Ref(Conductivity_Ref);

  /*--- Get the freestream energy. Only useful if energy equation is active. ---*/

  Energy_FreeStream = FluidModel->GetStaticEnergy() + 0.5*ModVel_FreeStream*ModVel_FreeStream;
  config->SetEnergy_FreeStream(Energy_FreeStream);
  if (tkeNeeded) { Energy_FreeStream += Tke_FreeStream; }; config->SetEnergy_FreeStream(Energy_FreeStream);

  /*--- Compute Mach number ---*/

  if (config->GetKind_FluidModel() == CONSTANT_DENSITY) {
    Mach = ModVel_FreeStream / sqrt(config->GetBulk_Modulus()/Density_FreeStream);
  } else {
    Mach = 0.0;
  }
  config->SetMach(Mach);

  /*--- Divide by reference values, to compute the non-dimensional free-stream values ---*/
  
  Pressure_FreeStreamND = Pressure_FreeStream/config->GetPressure_Ref(); config->SetPressure_FreeStreamND(Pressure_FreeStreamND);
  Pressure_ThermodynamicND = Pressure_Thermodynamic/config->GetPressure_Ref(); config->SetPressure_ThermodynamicND(Pressure_ThermodynamicND);
  Density_FreeStreamND  = Density_FreeStream/config->GetDensity_Ref();   config->SetDensity_FreeStreamND(Density_FreeStreamND);
  
  for (iDim = 0; iDim < nDim; iDim++) {
    Velocity_FreeStreamND[iDim] = config->GetVelocity_FreeStream()[iDim]/Velocity_Ref; config->SetVelocity_FreeStreamND(Velocity_FreeStreamND[iDim], iDim);
  }

  Temperature_FreeStreamND = Temperature_FreeStream/config->GetTemperature_Ref(); config->SetTemperature_FreeStreamND(Temperature_FreeStreamND);
  Gas_ConstantND      = config->GetGas_Constant()/Gas_Constant_Ref;    config->SetGas_ConstantND(Gas_ConstantND);
  Specific_Heat_CpND  = config->GetSpecific_Heat_Cp()/Gas_Constant_Ref; config->SetSpecific_Heat_CpND(Specific_Heat_CpND);
  
  /*--- We assume that Cp = Cv for our incompressible fluids. ---*/
  Specific_Heat_CvND  = config->GetSpecific_Heat_Cp()/Gas_Constant_Ref; config->SetSpecific_Heat_CvND(Specific_Heat_CvND);
  
  Thermal_Expansion_CoeffND = config->GetThermal_Expansion_Coeff()*config->GetTemperature_Ref(); config->SetThermal_Expansion_CoeffND(Thermal_Expansion_CoeffND);

  ModVel_FreeStreamND = 0.0;
  for (iDim = 0; iDim < nDim; iDim++) ModVel_FreeStreamND += Velocity_FreeStreamND[iDim]*Velocity_FreeStreamND[iDim];
  ModVel_FreeStreamND    = sqrt(ModVel_FreeStreamND); config->SetModVel_FreeStreamND(ModVel_FreeStreamND);
  
  Viscosity_FreeStreamND = Viscosity_FreeStream / Viscosity_Ref;   config->SetViscosity_FreeStreamND(Viscosity_FreeStreamND);
  
  Tke_FreeStream  = 3.0/2.0*(ModVel_FreeStream*ModVel_FreeStream*config->GetTurbulenceIntensity_FreeStream()*config->GetTurbulenceIntensity_FreeStream());
  config->SetTke_FreeStream(Tke_FreeStream);
  
  Tke_FreeStreamND  = 3.0/2.0*(ModVel_FreeStreamND*ModVel_FreeStreamND*config->GetTurbulenceIntensity_FreeStream()*config->GetTurbulenceIntensity_FreeStream());
  config->SetTke_FreeStreamND(Tke_FreeStreamND);
  
  Omega_FreeStream = Density_FreeStream*Tke_FreeStream/(Viscosity_FreeStream*config->GetTurb2LamViscRatio_FreeStream());
  config->SetOmega_FreeStream(Omega_FreeStream);
  
  Omega_FreeStreamND = Density_FreeStreamND*Tke_FreeStreamND/(Viscosity_FreeStreamND*config->GetTurb2LamViscRatio_FreeStream());
  config->SetOmega_FreeStreamND(Omega_FreeStreamND);
 
  /*--- Delete the original (dimensional) FluidModel object. No fluid is used for inscompressible cases. ---*/
  
  delete FluidModel;

  switch (config->GetKind_FluidModel()) {
      
    case CONSTANT_DENSITY:
      FluidModel = new CConstantDensity(Density_FreeStreamND, Specific_Heat_CpND);
      FluidModel->SetTDState_T(Temperature_FreeStreamND);
      break;

    case INC_IDEAL_GAS:
      FluidModel = new CIncIdealGas(Specific_Heat_CpND, Gas_ConstantND, Pressure_ThermodynamicND);
      FluidModel->SetTDState_T(Temperature_FreeStreamND);
      break;
      
    case INC_IDEAL_GAS_POLY:
      FluidModel = new CIncIdealGasPolynomial(Gas_ConstantND, Pressure_ThermodynamicND);
      if (viscous) {
        /*--- Variable Cp model via polynomial. ---*/
        config->SetCp_PolyCoeffND(config->GetCp_PolyCoeff(0)/Gas_Constant_Ref, 0);
        for (iVar = 1; iVar < config->GetnPolyCoeffs(); iVar++)
          config->SetCp_PolyCoeffND(config->GetCp_PolyCoeff(iVar)*pow(Temperature_Ref,iVar)/Gas_Constant_Ref, iVar);
        FluidModel->SetCpModel(config);
      }
      FluidModel->SetTDState_T(Temperature_FreeStreamND);
      break;
      
  }
  
  Energy_FreeStreamND = FluidModel->GetStaticEnergy() + 0.5*ModVel_FreeStreamND*ModVel_FreeStreamND;
  
  if (viscous) {
    
    /*--- Constant viscosity model ---*/

    config->SetMu_ConstantND(config->GetMu_Constant()/Viscosity_Ref);
    
    /*--- Sutherland's model ---*/
    
    config->SetMu_RefND(config->GetMu_Ref()/Viscosity_Ref);
    config->SetMu_SND(config->GetMu_S()/config->GetTemperature_Ref());
    config->SetMu_Temperature_RefND(config->GetMu_Temperature_Ref()/config->GetTemperature_Ref());
    
    /*--- Viscosity model via polynomial. ---*/

    config->SetMu_PolyCoeffND(config->GetMu_PolyCoeff(0)/Viscosity_Ref, 0);
    for (iVar = 1; iVar < config->GetnPolyCoeffs(); iVar++)
      config->SetMu_PolyCoeffND(config->GetMu_PolyCoeff(iVar)*pow(Temperature_Ref,iVar)/Viscosity_Ref, iVar);
    
    /*--- Constant thermal conductivity model ---*/

    config->SetKt_ConstantND(config->GetKt_Constant()/Conductivity_Ref);
    
    /*--- Conductivity model via polynomial. ---*/

    config->SetKt_PolyCoeffND(config->GetKt_PolyCoeff(0)/Conductivity_Ref, 0);
    for (iVar = 1; iVar < config->GetnPolyCoeffs(); iVar++)
      config->SetKt_PolyCoeffND(config->GetKt_PolyCoeff(iVar)*pow(Temperature_Ref,iVar)/Conductivity_Ref, iVar);
    
    /*--- Set up the transport property models. ---*/

    FluidModel->SetLaminarViscosityModel(config);
    FluidModel->SetThermalConductivityModel(config);
    
  }

  if (tkeNeeded) { Energy_FreeStreamND += Tke_FreeStreamND; };  config->SetEnergy_FreeStreamND(Energy_FreeStreamND);
  
  Energy_Ref = Energy_FreeStream/Energy_FreeStreamND; config->SetEnergy_Ref(Energy_Ref);
  
  Total_UnstTimeND = config->GetTotal_UnstTime() / Time_Ref;    config->SetTotal_UnstTimeND(Total_UnstTimeND);
  Delta_UnstTimeND = config->GetDelta_UnstTime() / Time_Ref;    config->SetDelta_UnstTimeND(Delta_UnstTimeND);
  
  /*--- Write output to the console if this is the master node and first domain ---*/
  
  if ((rank == MASTER_NODE) && (iMesh == MESH_0)) {
    
    cout.precision(6);

    if (config->GetRef_Inc_NonDim() == DIMENSIONAL) {
      cout << "Incompressible flow: rho_ref, vel_ref, temp_ref, p_ref" << endl;
      cout << "are set to 1.0 in order to perform a dimensional calculation." << endl;
      if (grid_movement) cout << "Force coefficients computed using MACH_MOTION." << endl;
      else cout << "Force coefficients computed using initial values." << endl;
    }
    else if (config->GetRef_Inc_NonDim() == INITIAL_VALUES) {
      cout << "Incompressible flow: rho_ref, vel_ref, and temp_ref" << endl;
      cout << "are based on the initial values, p_ref = rho_ref*vel_ref^2." << endl;
      if (grid_movement) cout << "Force coefficients computed using MACH_MOTION." << endl;
      else cout << "Force coefficients computed using initial values." << endl;
    } 
    else if (config->GetRef_Inc_NonDim() == REFERENCE_VALUES) {
      cout << "Incompressible flow: rho_ref, vel_ref, and temp_ref" << endl;
      cout << "are user-provided reference values, p_ref = rho_ref*vel_ref^2." << endl;
      if (grid_movement) cout << "Force coefficients computed using MACH_MOTION." << endl;
      else cout << "Force coefficients computed using reference values." << endl;
    }
    cout << "The reference area for force coeffs. is " << config->GetRefArea() << " m^2." << endl;
    cout << "The reference length for force coeffs. is " << config->GetRefLength() << " m." << endl;

    cout << "The pressure is decomposed into thermodynamic and dynamic components." << endl;
    cout << "The initial value of the dynamic pressure is 0." << endl;

    cout << "Mach number: "<< config->GetMach();
    if (config->GetKind_FluidModel() == CONSTANT_DENSITY) {
      cout << ", computed using the Bulk modulus." << endl;
    } else {
      cout << ", computed using fluid speed of sound." << endl;
    }

    cout << "For external flows, the initial state is imposed at the far-field." << endl;
    cout << "Angle of attack (deg): "<< config->GetAoA() << ", computed using the initial velocity." << endl;
    cout << "Side slip angle (deg): "<< config->GetAoS() << ", computed using the initial velocity." << endl;

    if (viscous) { 
      cout << "Reynolds number per meter: " << config->GetReynolds() << ", computed using initial values."<< endl;
      cout << "Reynolds number is a byproduct of inputs only (not used internally)." << endl;
    }
    cout << "SI units only. The grid should be dimensional (meters)." << endl;
    
    switch (config->GetKind_DensityModel()) {
      
      case CONSTANT:
        if (energy) cout << "Energy equation is active and decoupled." << endl;
        else cout << "No energy equation." << endl;
        break;

      case BOUSSINESQ:
        if (energy) cout << "Energy equation is active and coupled through Boussinesq approx." << endl;
        break;

      case VARIABLE:
        if (energy) cout << "Energy equation is active and coupled for variable density." << endl;
        break;

    }
    
    stringstream NonDimTableOut, ModelTableOut;
    stringstream Unit;  
    
    cout << endl;
    PrintingToolbox::CTablePrinter ModelTable(&ModelTableOut);
    ModelTableOut <<"-- Models:"<< endl;

    ModelTable.AddColumn("Viscosity Model", 25);
    ModelTable.AddColumn("Conductivity Model", 26);
    ModelTable.AddColumn("Fluid Model", 25);
    ModelTable.SetAlign(PrintingToolbox::CTablePrinter::RIGHT);
    ModelTable.PrintHeader();
    
    PrintingToolbox::CTablePrinter NonDimTable(&NonDimTableOut);    
    NonDimTable.AddColumn("Name", 22);
    NonDimTable.AddColumn("Dim. value", 14);
    NonDimTable.AddColumn("Ref. value", 14);
    NonDimTable.AddColumn("Unit", 10);
    NonDimTable.AddColumn("Non-dim. value", 14);
    NonDimTable.SetAlign(PrintingToolbox::CTablePrinter::RIGHT);
    
    NonDimTableOut <<"-- Fluid properties:"<< endl;
    
    NonDimTable.PrintHeader();
    
    if (viscous){
      
      switch(config->GetKind_ViscosityModel()){
      case CONSTANT_VISCOSITY:
        ModelTable << "CONSTANT_VISCOSITY";
        if      (config->GetSystemMeasurements() == SI) Unit << "N.s/m^2";
        else if (config->GetSystemMeasurements() == US) Unit << "lbf.s/ft^2";
        NonDimTable << "Viscosity" << config->GetMu_Constant() << config->GetMu_Constant()/config->GetMu_ConstantND() << Unit.str() << config->GetMu_ConstantND();
        Unit.str("");
        NonDimTable.PrintFooter();
        break;

      case SUTHERLAND:
        ModelTable << "SUTHERLAND";        
        if      (config->GetSystemMeasurements() == SI) Unit << "N.s/m^2";
        else if (config->GetSystemMeasurements() == US) Unit << "lbf.s/ft^2";
        NonDimTable << "Ref. Viscosity" <<  config->GetMu_Ref() <<  config->GetViscosity_Ref() << Unit.str() << config->GetMu_RefND();
        Unit.str("");
        if      (config->GetSystemMeasurements() == SI) Unit << "K";
        else if (config->GetSystemMeasurements() == US) Unit << "R";
        NonDimTable << "Sutherland Temp." << config->GetMu_Temperature_Ref() <<  config->GetTemperature_Ref() << Unit.str() << config->GetMu_Temperature_RefND();
        Unit.str("");
        if      (config->GetSystemMeasurements() == SI) Unit << "K";
        else if (config->GetSystemMeasurements() == US) Unit << "R";
        NonDimTable << "Sutherland Const." << config->GetMu_S() << config->GetTemperature_Ref() << Unit.str() << config->GetMu_SND();
        Unit.str("");
        NonDimTable.PrintFooter();
        break;
        
      case POLYNOMIAL_VISCOSITY:
        ModelTable << "POLYNOMIAL_VISCOSITY";
        for (iVar = 0; iVar < config->GetnPolyCoeffs(); iVar++) {
          stringstream ss;
          ss << iVar;
          if (config->GetMu_PolyCoeff(iVar) != 0.0)
            NonDimTable << "Mu(T) Poly. Coeff. " + ss.str()  << config->GetMu_PolyCoeff(iVar) << config->GetMu_PolyCoeff(iVar)/config->GetMu_PolyCoeffND(iVar) << "-" << config->GetMu_PolyCoeffND(iVar);
        }
        Unit.str("");
        NonDimTable.PrintFooter();        
        break;
      }

      switch(config->GetKind_ConductivityModel()){
      case CONSTANT_PRANDTL:
        ModelTable << "CONSTANT_PRANDTL";
        NonDimTable << "Prandtl (Lam.)"  << "-" << "-" << "-" << config->GetPrandtl_Lam();         
        Unit.str("");
        NonDimTable << "Prandtl (Turb.)" << "-" << "-" << "-" << config->GetPrandtl_Turb();         
        Unit.str("");
        NonDimTable.PrintFooter();
        break;
        
      case CONSTANT_CONDUCTIVITY:
        ModelTable << "CONSTANT_CONDUCTIVITY";
        Unit << "W/m^2.K";
        NonDimTable << "Molecular Cond." << config->GetKt_Constant() << config->GetKt_Constant()/config->GetKt_ConstantND() << Unit.str() << config->GetKt_ConstantND();         
        Unit.str("");
        NonDimTable.PrintFooter();
        break;
        
      case POLYNOMIAL_CONDUCTIVITY:
        ModelTable << "POLYNOMIAL_CONDUCTIVITY";
        for (iVar = 0; iVar < config->GetnPolyCoeffs(); iVar++) {
          stringstream ss;
          ss << iVar;
          if (config->GetKt_PolyCoeff(iVar) != 0.0)
            NonDimTable << "Kt(T) Poly. Coeff. " + ss.str()  << config->GetKt_PolyCoeff(iVar) << config->GetKt_PolyCoeff(iVar)/config->GetKt_PolyCoeffND(iVar) << "-" << config->GetKt_PolyCoeffND(iVar);
        }
        Unit.str("");
        NonDimTable.PrintFooter();  
        break;
      }
    } else {
      ModelTable << "-" << "-";
    }
    
    switch (config->GetKind_FluidModel()){
    case CONSTANT_DENSITY:
      ModelTable << "CONSTANT_DENSITY";
      if (energy){
        Unit << "N.m/kg.K";
        NonDimTable << "Spec. Heat (Cp)" << config->GetSpecific_Heat_Cp() << config->GetSpecific_Heat_Cp()/config->GetSpecific_Heat_CpND() << Unit.str() << config->GetSpecific_Heat_CpND();         
        Unit.str("");
      }
      if (boussinesq){
        Unit << "K^-1";
        NonDimTable << "Thermal Exp." << config->GetThermal_Expansion_Coeff() << config->GetThermal_Expansion_Coeff()/config->GetThermal_Expansion_CoeffND() << Unit.str() <<  config->GetThermal_Expansion_CoeffND();         
        Unit.str("");
      }
      Unit << "Pa";
      NonDimTable << "Bulk Modulus" << config->GetBulk_Modulus() << 1.0 << Unit.str() <<  config->GetBulk_Modulus();         
      Unit.str("");
      NonDimTable.PrintFooter();
      break;
      
    case INC_IDEAL_GAS:
      ModelTable << "INC_IDEAL_GAS";      
      Unit << "N.m/kg.K";
      NonDimTable << "Spec. Heat (Cp)" << config->GetSpecific_Heat_Cp() << config->GetSpecific_Heat_Cp()/config->GetSpecific_Heat_CpND() << Unit.str() << config->GetSpecific_Heat_CpND();         
      Unit.str("");
      Unit << "g/mol";
      NonDimTable << "Molecular weight" << config->GetMolecular_Weight()<< 1.0 << Unit.str() << config->GetMolecular_Weight();         
      Unit.str("");
      Unit << "N.m/kg.K";
      NonDimTable << "Gas Constant" << config->GetGas_Constant() << config->GetGas_Constant_Ref() << Unit.str() << config->GetGas_ConstantND();         
      Unit.str("");
      Unit << "Pa";
      NonDimTable << "Therm. Pressure" << config->GetPressure_Thermodynamic() << config->GetPressure_Ref() << Unit.str() << config->GetPressure_ThermodynamicND();         
      Unit.str("");
      NonDimTable.PrintFooter();
      break;
      
    case INC_IDEAL_GAS_POLY:
      ModelTable << "INC_IDEAL_GAS_POLY";             
      Unit.str("");
      Unit << "g/mol";
      NonDimTable << "Molecular weight" << config->GetMolecular_Weight()<< 1.0 << Unit.str() << config->GetMolecular_Weight();         
      Unit.str("");
      Unit << "N.m/kg.K";
      NonDimTable << "Gas Constant" << config->GetGas_Constant() << config->GetGas_Constant_Ref() << Unit.str() << config->GetGas_ConstantND();         
      Unit.str("");
      Unit << "Pa";
      NonDimTable << "Therm. Pressure" << config->GetPressure_Thermodynamic() << config->GetPressure_Ref() << Unit.str() << config->GetPressure_ThermodynamicND();         
      Unit.str("");
      for (iVar = 0; iVar < config->GetnPolyCoeffs(); iVar++) {
        stringstream ss;
        ss << iVar;
        if (config->GetCp_PolyCoeff(iVar) != 0.0)
          NonDimTable << "Cp(T) Poly. Coeff. " + ss.str()  << config->GetCp_PolyCoeff(iVar) << config->GetCp_PolyCoeff(iVar)/config->GetCp_PolyCoeffND(iVar) << "-" << config->GetCp_PolyCoeffND(iVar);
      }
      Unit.str("");
      NonDimTable.PrintFooter();
      break;
      
    }

    
    NonDimTableOut <<"-- Initial and free-stream conditions:"<< endl;
    NonDimTable.PrintHeader();

    if      (config->GetSystemMeasurements() == SI) Unit << "Pa";
    else if (config->GetSystemMeasurements() == US) Unit << "psf";
    NonDimTable << "Dynamic Pressure" << config->GetPressure_FreeStream() << config->GetPressure_Ref() << Unit.str() << config->GetPressure_FreeStreamND();
    Unit.str("");
    if      (config->GetSystemMeasurements() == SI) Unit << "Pa";
    else if (config->GetSystemMeasurements() == US) Unit << "psf";
    NonDimTable << "Total Pressure" << config->GetPressure_FreeStream() + 0.5*config->GetDensity_FreeStream()*config->GetModVel_FreeStream()*config->GetModVel_FreeStream() 
                << config->GetPressure_Ref() << Unit.str() << config->GetPressure_FreeStreamND() + 0.5*config->GetDensity_FreeStreamND()*config->GetModVel_FreeStreamND()*config->GetModVel_FreeStreamND();
    Unit.str("");
    if      (config->GetSystemMeasurements() == SI) Unit << "kg/m^3";
    else if (config->GetSystemMeasurements() == US) Unit << "slug/ft^3";
    NonDimTable << "Density" << config->GetDensity_FreeStream() << config->GetDensity_Ref() << Unit.str() << config->GetDensity_FreeStreamND();
    Unit.str("");
    if (energy){
      if      (config->GetSystemMeasurements() == SI) Unit << "K";
      else if (config->GetSystemMeasurements() == US) Unit << "R";
      NonDimTable << "Temperature" << config->GetTemperature_FreeStream() << config->GetTemperature_Ref() << Unit.str() << config->GetTemperature_FreeStreamND();
      Unit.str("");
    }
    if      (config->GetSystemMeasurements() == SI) Unit << "m/s";
    else if (config->GetSystemMeasurements() == US) Unit << "ft/s";
    NonDimTable << "Velocity-X" << config->GetVelocity_FreeStream()[0] << config->GetVelocity_Ref() << Unit.str() << config->GetVelocity_FreeStreamND()[0];
    NonDimTable << "Velocity-Y" << config->GetVelocity_FreeStream()[1] << config->GetVelocity_Ref() << Unit.str() << config->GetVelocity_FreeStreamND()[1];
    if (nDim == 3){
      NonDimTable << "Velocity-Z" << config->GetVelocity_FreeStream()[2] << config->GetVelocity_Ref() << Unit.str() << config->GetVelocity_FreeStreamND()[2];
    }
    NonDimTable << "Velocity Magnitude" << config->GetModVel_FreeStream() << config->GetVelocity_Ref() << Unit.str() << config->GetModVel_FreeStreamND();
    Unit.str("");

    if (viscous){
      NonDimTable.PrintFooter();
      if      (config->GetSystemMeasurements() == SI) Unit << "N.s/m^2";
      else if (config->GetSystemMeasurements() == US) Unit << "lbf.s/ft^2";
      NonDimTable << "Viscosity" << config->GetViscosity_FreeStream() << config->GetViscosity_Ref() << Unit.str() << config->GetViscosity_FreeStreamND();
      Unit.str("");
      if      (config->GetSystemMeasurements() == SI) Unit << "W/m^2.K";
      else if (config->GetSystemMeasurements() == US) Unit << "lbf/ft.s.R";
      NonDimTable << "Conductivity" << "-" << config->GetConductivity_Ref() << Unit.str() << "-";
      Unit.str("");
      if (turbulent){
        if      (config->GetSystemMeasurements() == SI) Unit << "m^2/s^2";
        else if (config->GetSystemMeasurements() == US) Unit << "ft^2/s^2";
        NonDimTable << "Turb. Kin. Energy" << config->GetTke_FreeStream() << config->GetTke_FreeStream()/config->GetTke_FreeStreamND() << Unit.str() << config->GetTke_FreeStreamND();
        Unit.str("");
        if      (config->GetSystemMeasurements() == SI) Unit << "1/s";
        else if (config->GetSystemMeasurements() == US) Unit << "1/s";
        NonDimTable << "Spec. Dissipation" << config->GetOmega_FreeStream() << config->GetOmega_FreeStream()/config->GetOmega_FreeStreamND() << Unit.str() << config->GetOmega_FreeStreamND();
        Unit.str("");
      }
    }
    
    NonDimTable.PrintFooter();
    NonDimTable << "Mach Number" << "-" << "-" << "-" << config->GetMach();
    if (viscous){
      NonDimTable << "Reynolds Number" << "-" << "-" << "-" << config->GetReynolds();      
    }
    
    NonDimTable.PrintFooter();
    ModelTable.PrintFooter();

    if (unsteady){
      NonDimTable.PrintHeader();
      NonDimTableOut << "-- Unsteady conditions" << endl;
      NonDimTable << "Total Time" << config->GetTotal_UnstTime() << config->GetTime_Ref() << "s" << config->GetTotal_UnstTimeND();
      Unit.str("");
      NonDimTable << "Time Step" << config->GetDelta_UnstTime() << config->GetTime_Ref() << "s" << config->GetDelta_UnstTimeND();
      Unit.str("");
      NonDimTable.PrintFooter();
    }
    

    cout << ModelTableOut.str();
    cout << NonDimTableOut.str();
  }
  
  
  
}

void CIncEulerSolver::SetInitialCondition(CGeometry **geometry, CSolver ***solver_container, CConfig *config, unsigned long ExtIter) {
  
  unsigned long iPoint, Point_Fine;
  unsigned short iMesh, iChildren, iVar;
  su2double Area_Children, Area_Parent, *Solution_Fine, *Solution;
    
  bool restart   = (config->GetRestart() || config->GetRestart_Flow());
  bool rans      = ((config->GetKind_Solver() == RANS) ||
                    (config->GetKind_Solver() == ADJ_RANS) ||
                    (config->GetKind_Solver() == DISC_ADJ_RANS));
  bool dual_time = ((config->GetUnsteady_Simulation() == DT_STEPPING_1ST) ||
                    (config->GetUnsteady_Simulation() == DT_STEPPING_2ND));
  
  /*--- If restart solution, then interpolate the flow solution to
   all the multigrid levels, this is important with the dual time strategy ---*/
  
  if (restart && (ExtIter == 0)) {
    
    Solution = new su2double[nVar];
    for (iMesh = 1; iMesh <= config->GetnMGLevels(); iMesh++) {
      for (iPoint = 0; iPoint < geometry[iMesh]->GetnPoint(); iPoint++) {
        Area_Parent = geometry[iMesh]->node[iPoint]->GetVolume();
        for (iVar = 0; iVar < nVar; iVar++) Solution[iVar] = 0.0;
        for (iChildren = 0; iChildren < geometry[iMesh]->node[iPoint]->GetnChildren_CV(); iChildren++) {
          Point_Fine = geometry[iMesh]->node[iPoint]->GetChildren_CV(iChildren);
          Area_Children = geometry[iMesh-1]->node[Point_Fine]->GetVolume();
          Solution_Fine = solver_container[iMesh-1][FLOW_SOL]->node[Point_Fine]->GetSolution();
          for (iVar = 0; iVar < nVar; iVar++) {
            Solution[iVar] += Solution_Fine[iVar]*Area_Children/Area_Parent;
          }
        }
        solver_container[iMesh][FLOW_SOL]->node[iPoint]->SetSolution(Solution);
      }
      solver_container[iMesh][FLOW_SOL]->InitiateComms(geometry[iMesh], config, SOLUTION);
      solver_container[iMesh][FLOW_SOL]->CompleteComms(geometry[iMesh], config, SOLUTION);
    }
    delete [] Solution;
    
    /*--- Interpolate the turblence variable also, if needed ---*/
    
    if (rans) {
      
      unsigned short nVar_Turb = solver_container[MESH_0][TURB_SOL]->GetnVar();
      Solution = new su2double[nVar_Turb];
      for (iMesh = 1; iMesh <= config->GetnMGLevels(); iMesh++) {
        for (iPoint = 0; iPoint < geometry[iMesh]->GetnPoint(); iPoint++) {
          Area_Parent = geometry[iMesh]->node[iPoint]->GetVolume();
          for (iVar = 0; iVar < nVar_Turb; iVar++) Solution[iVar] = 0.0;
          for (iChildren = 0; iChildren < geometry[iMesh]->node[iPoint]->GetnChildren_CV(); iChildren++) {
            Point_Fine = geometry[iMesh]->node[iPoint]->GetChildren_CV(iChildren);
            Area_Children = geometry[iMesh-1]->node[Point_Fine]->GetVolume();
            Solution_Fine = solver_container[iMesh-1][TURB_SOL]->node[Point_Fine]->GetSolution();
            for (iVar = 0; iVar < nVar_Turb; iVar++) {
              Solution[iVar] += Solution_Fine[iVar]*Area_Children/Area_Parent;
            }
          }
          solver_container[iMesh][TURB_SOL]->node[iPoint]->SetSolution(Solution);
        }
        solver_container[iMesh][TURB_SOL]->InitiateComms(geometry[iMesh], config, SOLUTION_EDDY);
        solver_container[iMesh][TURB_SOL]->CompleteComms(geometry[iMesh], config, SOLUTION_EDDY);
        solver_container[iMesh][TURB_SOL]->Postprocessing(geometry[iMesh], solver_container[iMesh], config, iMesh);
      }
      delete [] Solution;
    }
    
  }
  
  /*--- The value of the solution for the first iteration of the dual time ---*/
  
  if (dual_time && (ExtIter == 0 || (restart && (long)ExtIter == config->GetUnst_RestartIter()))) {
    
    /*--- Push back the initial condition to previous solution containers
     for a 1st-order restart or when simply intitializing to freestream. ---*/
    
    for (iMesh = 0; iMesh <= config->GetnMGLevels(); iMesh++) {
      for (iPoint = 0; iPoint < geometry[iMesh]->GetnPoint(); iPoint++) {
        solver_container[iMesh][FLOW_SOL]->node[iPoint]->Set_Solution_time_n();
        solver_container[iMesh][FLOW_SOL]->node[iPoint]->Set_Solution_time_n1();
        if (rans) {
          solver_container[iMesh][TURB_SOL]->node[iPoint]->Set_Solution_time_n();
          solver_container[iMesh][TURB_SOL]->node[iPoint]->Set_Solution_time_n1();
        }
      }
    }
    
    if ((restart && (long)ExtIter == config->GetUnst_RestartIter()) &&
        (config->GetUnsteady_Simulation() == DT_STEPPING_2ND)) {
      
      /*--- Load an additional restart file for a 2nd-order restart ---*/
      
      solver_container[MESH_0][FLOW_SOL]->LoadRestart(geometry, solver_container, config, SU2_TYPE::Int(config->GetUnst_RestartIter()-1), true);
      
      /*--- Load an additional restart file for the turbulence model ---*/
      if (rans)
        solver_container[MESH_0][TURB_SOL]->LoadRestart(geometry, solver_container, config, SU2_TYPE::Int(config->GetUnst_RestartIter()-1), false);
      
      /*--- Push back this new solution to time level N. ---*/
      
      for (iMesh = 0; iMesh <= config->GetnMGLevels(); iMesh++) {
        for (iPoint = 0; iPoint < geometry[iMesh]->GetnPoint(); iPoint++) {
          solver_container[iMesh][FLOW_SOL]->node[iPoint]->Set_Solution_time_n();
          if (rans) {
            solver_container[iMesh][TURB_SOL]->node[iPoint]->Set_Solution_time_n();
          }
        }
      }
    }
  }
}

void CIncEulerSolver::Preprocessing(CGeometry *geometry, CSolver **solver_container, CConfig *config, unsigned short iMesh, unsigned short iRKStep, unsigned short RunTime_EqSystem, bool Output) {
  
  unsigned long ErrorCounter = 0;

  unsigned long ExtIter = config->GetExtIter();
  bool cont_adjoint     = config->GetContinuous_Adjoint();
  bool disc_adjoint     = config->GetDiscrete_Adjoint();
  bool implicit         = (config->GetKind_TimeIntScheme_Flow() == EULER_IMPLICIT);
  bool muscl            = (config->GetMUSCL_Flow() || (cont_adjoint && config->GetKind_ConvNumScheme_AdjFlow() == ROE));
  bool limiter          = ((config->GetKind_SlopeLimit_Flow() != NO_LIMITER) && (ExtIter <= config->GetLimiterIter()) && !(disc_adjoint && config->GetFrozen_Limiter_Disc()));
  bool center           = ((config->GetKind_ConvNumScheme_Flow() == SPACE_CENTERED) || (cont_adjoint && config->GetKind_ConvNumScheme_AdjFlow() == SPACE_CENTERED));
  bool center_jst       = center && (config->GetKind_Centered_Flow() == JST);
  bool fixed_cl         = config->GetFixed_CL_Mode();
  bool van_albada       = config->GetKind_SlopeLimit_Flow() == VAN_ALBADA_EDGE;
  bool outlet           = ((config->GetnMarker_Outlet() != 0));

  /*--- Update the angle of attack at the far-field for fixed CL calculations (only direct problem). ---*/
  
  if ((fixed_cl) && (!disc_adjoint) && (!cont_adjoint)) { SetFarfield_AoA(geometry, solver_container, config, iMesh, Output); }

  /*--- Set the primitive variables ---*/
  
  ErrorCounter = SetPrimitive_Variables(solver_container, config, Output);
  
  /*--- Upwind second order reconstruction ---*/
  
  if ((muscl && !center) && (iMesh == MESH_0) && !Output) {
    
    /*--- Gradient computation ---*/
    
    if (config->GetKind_Gradient_Method() == GREEN_GAUSS) {
      SetPrimitive_Gradient_GG(geometry, config);
    }
    if (config->GetKind_Gradient_Method() == WEIGHTED_LEAST_SQUARES) {
      SetPrimitive_Gradient_LS(geometry, config);
    }
    
    /*--- Limiter computation ---*/
    
    if ((limiter) && (iMesh == MESH_0) && !Output && !van_albada) {
      SetPrimitive_Limiter(geometry, config);
    }
    
  }
  
  /*--- Artificial dissipation ---*/
  
  if (center && !Output) {
    SetMax_Eigenvalue(geometry, config);
    if ((center_jst) && (iMesh == MESH_0)) {
      SetCentered_Dissipation_Sensor(geometry, config);
      SetUndivided_Laplacian(geometry, config);
    }
  }
  
  /*--- Update the beta value based on the maximum velocity. ---*/

  SetBeta_Parameter(geometry, solver_container, config, iMesh);
  
  /*--- Compute properties needed for mass flow BCs. ---*/
  
  if (outlet) GetOutlet_Properties(geometry, config, iMesh, Output);
  
  /*--- Compute integrated Heatflux and massflow, TK:: Euler equations not implemented yet, probalby wasted here ---*/

  if (config->GetKind_Streamwise_Periodic()) GetStreamwise_Periodic_Properties(geometry, config, iMesh, Output);

  /*--- Initialize the Jacobian matrices ---*/
  
  if (implicit && !disc_adjoint) Jacobian.SetValZero();

  /*--- Error message ---*/
  
  if (config->GetComm_Level() == COMM_FULL) {
#ifdef HAVE_MPI
    unsigned long MyErrorCounter = ErrorCounter; ErrorCounter = 0;
    SU2_MPI::Allreduce(&MyErrorCounter, &ErrorCounter, 1, MPI_UNSIGNED_LONG, MPI_SUM, MPI_COMM_WORLD);
#endif
    if (iMesh == MESH_0) config->SetNonphysical_Points(ErrorCounter);
  }
  
}

void CIncEulerSolver::Postprocessing(CGeometry *geometry, CSolver **solver_container, CConfig *config,
                                  unsigned short iMesh) { }

unsigned long CIncEulerSolver::SetPrimitive_Variables(CSolver **solver_container, CConfig *config, bool Output) {
  
  unsigned long iPoint, ErrorCounter = 0;
  bool physical = true;
  
  for (iPoint = 0; iPoint < nPoint; iPoint ++) {
    
    /*--- Initialize the non-physical points vector ---*/
    
    node[iPoint]->SetNon_Physical(false);
    
    /*--- Incompressible flow, primitive variables ---*/
    
    physical = node[iPoint]->SetPrimVar(FluidModel);

    /*--- Record any non-physical points. ---*/

    if (!physical) { node[iPoint]->SetNon_Physical(true); ErrorCounter++; }
    
    /*--- Initialize the convective, source and viscous residual vector ---*/
    
    if (!Output) LinSysRes.SetBlock_Zero(iPoint);
    
  }

  return ErrorCounter;
}

void CIncEulerSolver::SetTime_Step(CGeometry *geometry, CSolver **solver_container, CConfig *config,
                                unsigned short iMesh, unsigned long Iteration) {
  
  su2double *Normal, Area, Vol, Mean_SoundSpeed = 0.0, Mean_ProjVel = 0.0,
  Mean_BetaInc2, Lambda, Local_Delta_Time,
  Global_Delta_Time = 1E6, Global_Delta_UnstTimeND, ProjVel, ProjVel_i, ProjVel_j;
  
  unsigned long iEdge, iVertex, iPoint, jPoint;
  unsigned short iDim, iMarker;
  
  bool implicit      = (config->GetKind_TimeIntScheme_Flow() == EULER_IMPLICIT);
  bool grid_movement = config->GetGrid_Movement();
  bool time_steping  = config->GetUnsteady_Simulation() == TIME_STEPPING;
  bool dual_time     = ((config->GetUnsteady_Simulation() == DT_STEPPING_1ST) ||
                    (config->GetUnsteady_Simulation() == DT_STEPPING_2ND));
  
  Min_Delta_Time = 1.E6; Max_Delta_Time = 0.0;

  /*--- Set maximum inviscid eigenvalue to zero, and compute sound speed ---*/
  
  for (iPoint = 0; iPoint < nPointDomain; iPoint++)
    node[iPoint]->SetMax_Lambda_Inv(0.0);
  
  /*--- Loop interior edges ---*/
  
  for (iEdge = 0; iEdge < geometry->GetnEdge(); iEdge++) {
    
    /*--- Point identification, Normal vector and area ---*/
    
    iPoint = geometry->edge[iEdge]->GetNode(0);
    jPoint = geometry->edge[iEdge]->GetNode(1);
    
    Normal = geometry->edge[iEdge]->GetNormal();
    
    Area = 0.0;
    for (iDim = 0; iDim < nDim; iDim++) Area += Normal[iDim]*Normal[iDim];
    Area = sqrt(Area);
    
    /*--- Mean Values ---*/

    Mean_ProjVel    = 0.5 * (node[iPoint]->GetProjVel(Normal) + node[jPoint]->GetProjVel(Normal));
    Mean_BetaInc2   = 0.5 * (node[iPoint]->GetBetaInc2()      + node[jPoint]->GetBetaInc2());
    Mean_SoundSpeed = sqrt(Mean_BetaInc2*Area*Area);

    /*--- Adjustment for grid movement ---*/
    
    if (grid_movement) {
      su2double *GridVel_i = geometry->node[iPoint]->GetGridVel();
      su2double *GridVel_j = geometry->node[jPoint]->GetGridVel();
      ProjVel_i = 0.0; ProjVel_j = 0.0;
      for (iDim = 0; iDim < nDim; iDim++) {
        ProjVel_i += GridVel_i[iDim]*Normal[iDim];
        ProjVel_j += GridVel_j[iDim]*Normal[iDim];
      }
      Mean_ProjVel -= 0.5 * (ProjVel_i + ProjVel_j);
    }
    
    /*--- Inviscid contribution ---*/
    
    Lambda = fabs(Mean_ProjVel) + Mean_SoundSpeed;
    if (geometry->node[iPoint]->GetDomain()) node[iPoint]->AddMax_Lambda_Inv(Lambda);
    if (geometry->node[jPoint]->GetDomain()) node[jPoint]->AddMax_Lambda_Inv(Lambda);
    
  }
  
  /*--- Loop boundary edges ---*/
  
  for (iMarker = 0; iMarker < geometry->GetnMarker(); iMarker++) {
    if ((config->GetMarker_All_KindBC(iMarker) != INTERNAL_BOUNDARY) &&
        (config->GetMarker_All_KindBC(iMarker) != PERIODIC_BOUNDARY)) {
    for (iVertex = 0; iVertex < geometry->GetnVertex(iMarker); iVertex++) {
      
      /*--- Point identification, Normal vector and area ---*/
      
      iPoint = geometry->vertex[iMarker][iVertex]->GetNode();
      Normal = geometry->vertex[iMarker][iVertex]->GetNormal();
      
      Area = 0.0;
      for (iDim = 0; iDim < nDim; iDim++) Area += Normal[iDim]*Normal[iDim];
      Area = sqrt(Area);
      
      /*--- Mean Values ---*/

      Mean_ProjVel    = node[iPoint]->GetProjVel(Normal);
      Mean_BetaInc2   = node[iPoint]->GetBetaInc2();
      Mean_SoundSpeed = sqrt(Mean_BetaInc2*Area*Area);

      /*--- Adjustment for grid movement ---*/
      
      if (grid_movement) {
        su2double *GridVel = geometry->node[iPoint]->GetGridVel();
        ProjVel = 0.0;
        for (iDim = 0; iDim < nDim; iDim++)
          ProjVel += GridVel[iDim]*Normal[iDim];
        Mean_ProjVel -= ProjVel;
      }
      
      /*--- Inviscid contribution ---*/
      
      Lambda = fabs(Mean_ProjVel) + Mean_SoundSpeed;
      if (geometry->node[iPoint]->GetDomain()) {
        node[iPoint]->AddMax_Lambda_Inv(Lambda);
      }
      
    }
    }
  }
  
  /*--- Local time-stepping: each element uses their own speed for steady state 
   simulations or for pseudo time steps in a dual time simulation. ---*/
  
  for (iPoint = 0; iPoint < nPointDomain; iPoint++) {
    
    Vol = geometry->node[iPoint]->GetVolume();
    
    if (Vol != 0.0) {
      Local_Delta_Time  = config->GetCFL(iMesh)*Vol / node[iPoint]->GetMax_Lambda_Inv();
      Global_Delta_Time = min(Global_Delta_Time, Local_Delta_Time);
      Min_Delta_Time    = min(Min_Delta_Time, Local_Delta_Time);
      Max_Delta_Time    = max(Max_Delta_Time, Local_Delta_Time);
      if (Local_Delta_Time > config->GetMax_DeltaTime())
        Local_Delta_Time = config->GetMax_DeltaTime();
      node[iPoint]->SetDelta_Time(Local_Delta_Time);
    }
    else {
      node[iPoint]->SetDelta_Time(0.0);
    }
    
  }
  
  /*--- Compute the max and the min dt (in parallel) ---*/
  
  if (config->GetComm_Level() == COMM_FULL) {
#ifdef HAVE_MPI
    su2double rbuf_time, sbuf_time;
    sbuf_time = Min_Delta_Time;
    SU2_MPI::Reduce(&sbuf_time, &rbuf_time, 1, MPI_DOUBLE, MPI_MIN, MASTER_NODE, MPI_COMM_WORLD);
    SU2_MPI::Bcast(&rbuf_time, 1, MPI_DOUBLE, MASTER_NODE, MPI_COMM_WORLD);
    Min_Delta_Time = rbuf_time;
    
    sbuf_time = Max_Delta_Time;
    SU2_MPI::Reduce(&sbuf_time, &rbuf_time, 1, MPI_DOUBLE, MPI_MAX, MASTER_NODE, MPI_COMM_WORLD);
    SU2_MPI::Bcast(&rbuf_time, 1, MPI_DOUBLE, MASTER_NODE, MPI_COMM_WORLD);
    Max_Delta_Time = rbuf_time;
#endif
  }
  
  /*--- For time-accurate simulations use the minimum delta time of the whole mesh (global) ---*/
  
  if (time_steping) {
#ifdef HAVE_MPI
    su2double rbuf_time, sbuf_time;
    sbuf_time = Global_Delta_Time;
    SU2_MPI::Reduce(&sbuf_time, &rbuf_time, 1, MPI_DOUBLE, MPI_MIN, MASTER_NODE, MPI_COMM_WORLD);
    SU2_MPI::Bcast(&rbuf_time, 1, MPI_DOUBLE, MASTER_NODE, MPI_COMM_WORLD);
    Global_Delta_Time = rbuf_time;
#endif
    for (iPoint = 0; iPoint < nPointDomain; iPoint++){
      
      /*--- Sets the regular CFL equal to the unsteady CFL ---*/
      
      config->SetCFL(iMesh,config->GetUnst_CFL());
      
      /*--- If the unsteady CFL is set to zero, it uses the defined unsteady time step, otherwise
       it computes the time step based on the unsteady CFL ---*/
      
      if (config->GetCFL(iMesh) == 0.0){
        node[iPoint]->SetDelta_Time(config->GetDelta_UnstTime());
      } else {
        node[iPoint]->SetDelta_Time(Global_Delta_Time);
      }
    }
  }
  
  /*--- Recompute the unsteady time step for the dual time strategy
   if the unsteady CFL is diferent from 0 ---*/
  
  if ((dual_time) && (Iteration == 0) && (config->GetUnst_CFL() != 0.0) && (iMesh == MESH_0)) {
    Global_Delta_UnstTimeND = config->GetUnst_CFL()*Global_Delta_Time/config->GetCFL(iMesh);
    
#ifdef HAVE_MPI
    su2double rbuf_time, sbuf_time;
    sbuf_time = Global_Delta_UnstTimeND;
    SU2_MPI::Reduce(&sbuf_time, &rbuf_time, 1, MPI_DOUBLE, MPI_MIN, MASTER_NODE, MPI_COMM_WORLD);
    SU2_MPI::Bcast(&rbuf_time, 1, MPI_DOUBLE, MASTER_NODE, MPI_COMM_WORLD);
    Global_Delta_UnstTimeND = rbuf_time;
#endif
    config->SetDelta_UnstTimeND(Global_Delta_UnstTimeND);
  }
  
  /*--- The pseudo local time (explicit integration) cannot be greater than the physical time ---*/
  
  if (dual_time)
    for (iPoint = 0; iPoint < nPointDomain; iPoint++) {
      if (!implicit) {
        Local_Delta_Time = min((2.0/3.0)*config->GetDelta_UnstTimeND(), node[iPoint]->GetDelta_Time());
        node[iPoint]->SetDelta_Time(Local_Delta_Time);
      }
    }
  
}

void CIncEulerSolver::Centered_Residual(CGeometry *geometry, CSolver **solver_container, CNumerics *numerics,
                                     CConfig *config, unsigned short iMesh, unsigned short iRKStep) {
  
  unsigned long iEdge, iPoint, jPoint;
  
  bool implicit      = (config->GetKind_TimeIntScheme_Flow() == EULER_IMPLICIT);
  bool jst_scheme  = ((config->GetKind_Centered_Flow() == JST) && (iMesh == MESH_0));
  bool grid_movement = config->GetGrid_Movement();
  
  for (iEdge = 0; iEdge < geometry->GetnEdge(); iEdge++) {
    
    /*--- Points in edge, set normal vectors, and number of neighbors ---*/
    
    iPoint = geometry->edge[iEdge]->GetNode(0); jPoint = geometry->edge[iEdge]->GetNode(1);
    numerics->SetNormal(geometry->edge[iEdge]->GetNormal());
    numerics->SetNeighbor(geometry->node[iPoint]->GetnNeighbor(), geometry->node[jPoint]->GetnNeighbor());
    
    /*--- Set primitive variables w/o reconstruction ---*/
    
    numerics->SetPrimitive(node[iPoint]->GetPrimitive(), node[jPoint]->GetPrimitive());
    
    /*--- Set the largest convective eigenvalue ---*/
    
    numerics->SetLambda(node[iPoint]->GetLambda(), node[jPoint]->GetLambda());
    
    /*--- Set undivided laplacian and pressure-based sensor ---*/
    
    if (jst_scheme) {
      numerics->SetUndivided_Laplacian(node[iPoint]->GetUndivided_Laplacian(), node[jPoint]->GetUndivided_Laplacian());
      numerics->SetSensor(node[iPoint]->GetSensor(), node[jPoint]->GetSensor());
    }
    
    /*--- Grid movement ---*/
    
    if (grid_movement) {
      numerics->SetGridVel(geometry->node[iPoint]->GetGridVel(), geometry->node[jPoint]->GetGridVel());
    }
    
    /*--- Compute residuals, and Jacobians ---*/

    numerics->ComputeResidual(Res_Conv, Jacobian_i, Jacobian_j, config);
    
    /*--- Update convective and artificial dissipation residuals ---*/

    LinSysRes.AddBlock(iPoint, Res_Conv);
    LinSysRes.SubtractBlock(jPoint, Res_Conv);
    
    /*--- Store implicit contributions from the residual calculation. ---*/
    
    if (implicit) {
      Jacobian.AddBlock(iPoint, iPoint, Jacobian_i);
      Jacobian.AddBlock(iPoint, jPoint, Jacobian_j);
      Jacobian.SubtractBlock(jPoint, iPoint, Jacobian_i);
      Jacobian.SubtractBlock(jPoint, jPoint, Jacobian_j);
    }
  }
  
}

void CIncEulerSolver::Upwind_Residual(CGeometry *geometry, CSolver **solver_container, CNumerics *numerics,
                                   CConfig *config, unsigned short iMesh) {
  
  su2double **Gradient_i, **Gradient_j, Project_Grad_i, Project_Grad_j,
  *V_i, *V_j, *S_i, *S_j, *Limiter_i = NULL, *Limiter_j = NULL, Non_Physical = 1.0;
  
  unsigned long iEdge, iPoint, jPoint, counter_local = 0, counter_global = 0;
  unsigned short iDim, iVar;
  
  unsigned long ExtIter = config->GetExtIter();
  bool implicit         = (config->GetKind_TimeIntScheme_Flow() == EULER_IMPLICIT);
  bool muscl            = (config->GetMUSCL_Flow() && (iMesh == MESH_0));
  bool disc_adjoint     = config->GetDiscrete_Adjoint();
  bool limiter          = ((config->GetKind_SlopeLimit_Flow() != NO_LIMITER) && (ExtIter <= config->GetLimiterIter()) && !(disc_adjoint && config->GetFrozen_Limiter_Disc()));
  bool grid_movement    = config->GetGrid_Movement();
  bool van_albada       = config->GetKind_SlopeLimit_Flow() == VAN_ALBADA_EDGE;

  /*--- Loop over all the edges ---*/
  
  for (iEdge = 0; iEdge < geometry->GetnEdge(); iEdge++) {
    
    /*--- Points in edge and normal vectors ---*/
    
    iPoint = geometry->edge[iEdge]->GetNode(0); jPoint = geometry->edge[iEdge]->GetNode(1);
    numerics->SetNormal(geometry->edge[iEdge]->GetNormal());
    
    /*--- Grid movement ---*/
    
    if (grid_movement)
      numerics->SetGridVel(geometry->node[iPoint]->GetGridVel(), geometry->node[jPoint]->GetGridVel());
    
    /*--- Get primitive variables ---*/
    
    V_i = node[iPoint]->GetPrimitive(); V_j = node[jPoint]->GetPrimitive();
    S_i = node[iPoint]->GetSecondary(); S_j = node[jPoint]->GetSecondary();

    /*--- High order reconstruction using MUSCL strategy ---*/
    
    if (muscl) {
      
      for (iDim = 0; iDim < nDim; iDim++) {
        Vector_i[iDim] = 0.5*(geometry->node[jPoint]->GetCoord(iDim) - geometry->node[iPoint]->GetCoord(iDim));
        Vector_j[iDim] = 0.5*(geometry->node[iPoint]->GetCoord(iDim) - geometry->node[jPoint]->GetCoord(iDim));
      }
      
      Gradient_i = node[iPoint]->GetGradient_Primitive();
      Gradient_j = node[jPoint]->GetGradient_Primitive();
      if (limiter) {
        Limiter_i = node[iPoint]->GetLimiter_Primitive();
        Limiter_j = node[jPoint]->GetLimiter_Primitive();
      }
      
      for (iVar = 0; iVar < nPrimVarGrad; iVar++) {
        Project_Grad_i = 0.0; Project_Grad_j = 0.0;
        Non_Physical = node[iPoint]->GetNon_Physical()*node[jPoint]->GetNon_Physical();
        for (iDim = 0; iDim < nDim; iDim++) {
          Project_Grad_i += Vector_i[iDim]*Gradient_i[iVar][iDim]*Non_Physical;
          Project_Grad_j += Vector_j[iDim]*Gradient_j[iVar][iDim]*Non_Physical;
        }
        if (limiter) {
          if (van_albada){
            Limiter_i[iVar] = (V_j[iVar]-V_i[iVar])*(2.0*Project_Grad_i + V_j[iVar]-V_i[iVar])/(4*Project_Grad_i*Project_Grad_i+(V_j[iVar]-V_i[iVar])*(V_j[iVar]-V_i[iVar])+EPS);
            Limiter_j[iVar] = (V_j[iVar]-V_i[iVar])*(-2.0*Project_Grad_j + V_j[iVar]-V_i[iVar])/(4*Project_Grad_j*Project_Grad_j+(V_j[iVar]-V_i[iVar])*(V_j[iVar]-V_i[iVar])+EPS);
          }
          Primitive_i[iVar] = V_i[iVar] + Limiter_i[iVar]*Project_Grad_i;
          Primitive_j[iVar] = V_j[iVar] + Limiter_j[iVar]*Project_Grad_j;
        }
        else {
          Primitive_i[iVar] = V_i[iVar] + Project_Grad_i;
          Primitive_j[iVar] = V_j[iVar] + Project_Grad_j;
        }
      }

      for (iVar = nPrimVarGrad; iVar < nPrimVar; iVar++) {
        Primitive_i[iVar] = V_i[iVar];
        Primitive_j[iVar] = V_j[iVar];
      }

      numerics->SetPrimitive(Primitive_i, Primitive_j);
      
    } else {
      
      /*--- Set conservative variables without reconstruction ---*/
      
      numerics->SetPrimitive(V_i, V_j);
      numerics->SetSecondary(S_i, S_j);
      
    }
    
    /*--- Compute the residual ---*/
    
    numerics->ComputeResidual(Res_Conv, Jacobian_i, Jacobian_j, config);

    /*--- Update residual value ---*/
    
    LinSysRes.AddBlock(iPoint, Res_Conv);
    LinSysRes.SubtractBlock(jPoint, Res_Conv);
    
    /*--- Set implicit Jacobians ---*/
    
    if (implicit) {
      Jacobian.AddBlock(iPoint, iPoint, Jacobian_i);
      Jacobian.AddBlock(iPoint, jPoint, Jacobian_j);
      Jacobian.SubtractBlock(jPoint, iPoint, Jacobian_i);
      Jacobian.SubtractBlock(jPoint, jPoint, Jacobian_j);
    }
  }
  
  /*--- Warning message about non-physical reconstructions. ---*/
  
  if (config->GetComm_Level() == COMM_FULL) {
#ifdef HAVE_MPI
    SU2_MPI::Reduce(&counter_local, &counter_global, 1, MPI_UNSIGNED_LONG, MPI_SUM, MASTER_NODE, MPI_COMM_WORLD);
#else
    counter_global = counter_local;
#endif
    if (iMesh == MESH_0) config->SetNonphysical_Reconstr(counter_global);
  }
  
}

void CIncEulerSolver::Source_Residual(CGeometry *geometry, CSolver **solver_container, CNumerics *numerics, CNumerics *second_numerics, CConfig *config, unsigned short iMesh) {
  
  unsigned short iVar;
  unsigned long iPoint;
  
  bool implicit       = (config->GetKind_TimeIntScheme_Flow() == EULER_IMPLICIT);
  bool rotating_frame = config->GetRotating_Frame();
  bool axisymmetric   = config->GetAxisymmetric();
  bool body_force     = config->GetBody_Force();
  bool streamwise_periodic = config->GetKind_Streamwise_Periodic();
  bool boussinesq     = (config->GetKind_DensityModel() == BOUSSINESQ);
  bool viscous        = config->GetViscous();


  /*--- Initialize the source residual to zero ---*/

  for (iVar = 0; iVar < nVar; iVar++) Residual[iVar] = 0.0;

  if (body_force || streamwise_periodic) {
    
    /*--- Loop over all points ---*/
    
    for (iPoint = 0; iPoint < nPointDomain; iPoint++) {
      
      /*--- Load the conservative variables ---*/

      numerics->SetConservative(node[iPoint]->GetSolution(),
                                node[iPoint]->GetSolution());
                                
      numerics->SetPrimitive(node[iPoint]->GetPrimitive(), NULL);
      
      /*--- Set incompressible density  ---*/
      
      numerics->SetDensity(node[iPoint]->GetDensity(),
                           node[iPoint]->GetDensity());

      /*--- Load the volume of the dual mesh cell ---*/

      numerics->SetVolume(geometry->node[iPoint]->GetVolume());

      /*--- Compute the streamwise periodic source residual ---*/

      numerics->ComputeResidual(Residual, Jacobian_i, config);

      /*--- Add the source residual to the total ---*/
      
      LinSysRes.AddBlock(iPoint, Residual);
      
      /*--- Add the implicit Jacobian contribution ---*/
      
      if (implicit) Jacobian.AddBlock(iPoint, iPoint, Jacobian_i);
      
    }
  }

  if (boussinesq) {

    /*--- Loop over all points ---*/

    for (iPoint = 0; iPoint < nPointDomain; iPoint++) {

      /*--- Load the conservative variables ---*/

      numerics->SetConservative(node[iPoint]->GetSolution(),
                                node[iPoint]->GetSolution());

      /*--- Set incompressible density  ---*/
      
      numerics->SetDensity(node[iPoint]->GetDensity(),
                           node[iPoint]->GetDensity());

      /*--- Load the volume of the dual mesh cell ---*/

      numerics->SetVolume(geometry->node[iPoint]->GetVolume());

      /*--- Compute the rotating frame source residual ---*/

      numerics->ComputeResidual(Residual, config);

      /*--- Add the source residual to the total ---*/
      
      LinSysRes.AddBlock(iPoint, Residual);
      
    }
  }

  if (rotating_frame) {
    
    /*--- Loop over all points ---*/
    
    for (iPoint = 0; iPoint < nPointDomain; iPoint++) {
      
      /*--- Load the conservative variables ---*/
      
      numerics->SetConservative(node[iPoint]->GetSolution(),
                                node[iPoint]->GetSolution());
      
      /*--- Load the volume of the dual mesh cell ---*/
      
      numerics->SetVolume(geometry->node[iPoint]->GetVolume());
      
      /*--- Compute the rotating frame source residual ---*/
      
      numerics->ComputeResidual(Residual, Jacobian_i, config);
      
      /*--- Add the source residual to the total ---*/
      
      LinSysRes.AddBlock(iPoint, Residual);
      
      /*--- Add the implicit Jacobian contribution ---*/
      
      if (implicit) Jacobian.AddBlock(iPoint, iPoint, Jacobian_i);
      
    }
  }
  
  if (axisymmetric) {
    
    /*--- Zero out Jacobian structure ---*/

    if (implicit) {
      for (iVar = 0; iVar < nVar; iVar ++)
        for (unsigned short jVar = 0; jVar < nVar; jVar ++)
          Jacobian_i[iVar][jVar] = 0.0;
    }

    /*--- For viscous problems, we need an additional gradient. ---*/

    if (viscous) {

      su2double AuxVar, Total_Viscosity, yCoord, yVelocity;

      for (iPoint = 0; iPoint < nPoint; iPoint++) {

        yCoord          = geometry->node[iPoint]->GetCoord(1);
        yVelocity       = node[iPoint]->GetVelocity(1);
        Total_Viscosity = (node[iPoint]->GetLaminarViscosity() +
                           node[iPoint]->GetEddyViscosity());

        if (yCoord > EPS) {
          AuxVar = Total_Viscosity*yVelocity/yCoord;
        } else {
          AuxVar = 0.0;
        }

        /*--- Set the auxilairy variable for this node. ---*/

        node[iPoint]->SetAuxVar(AuxVar);

      }

      /*--- Compute the auxiliary variable gradient with GG or WLS. ---*/

      if (config->GetKind_Gradient_Method() == GREEN_GAUSS) {
        SetAuxVar_Gradient_GG(geometry, config);
      }
      if (config->GetKind_Gradient_Method() == WEIGHTED_LEAST_SQUARES) {
        SetAuxVar_Gradient_LS(geometry, config);
      }
      
    }
    
    /*--- loop over points ---*/
    
    for (iPoint = 0; iPoint < nPointDomain; iPoint++) {
      
      /*--- Conservative variables w/o reconstruction ---*/

      numerics->SetPrimitive(node[iPoint]->GetPrimitive(), NULL);

      /*--- Set incompressible density  ---*/
      
      numerics->SetDensity(node[iPoint]->GetDensity(),
                           node[iPoint]->GetDensity());

      /*--- Set control volume ---*/
      
      numerics->SetVolume(geometry->node[iPoint]->GetVolume());
      
      /*--- Set y coordinate ---*/
      
      numerics->SetCoord(geometry->node[iPoint]->GetCoord(),
                         geometry->node[iPoint]->GetCoord());

      /*--- If viscous, we need gradients for extra terms. ---*/

      if (viscous) {

        /*--- Gradient of the primitive variables ---*/

        numerics->SetPrimVarGradient(node[iPoint]->GetGradient_Primitive(), NULL);

        /*--- Load the aux variable gradient that we already computed. ---*/

        numerics->SetAuxVarGrad(node[iPoint]->GetAuxVarGradient(), NULL);
        
      }

      /*--- Compute Source term Residual ---*/
      
      numerics->ComputeResidual(Residual, Jacobian_i, config);
      
      /*--- Add Residual ---*/
      
      LinSysRes.AddBlock(iPoint, Residual);
      
      /*--- Implicit part ---*/
      
      if (implicit) Jacobian.AddBlock(iPoint, iPoint, Jacobian_i);
      
    }
  }
  
}

void CIncEulerSolver::Source_Template(CGeometry *geometry, CSolver **solver_container, CNumerics *numerics,
                                   CConfig *config, unsigned short iMesh) {
  
  /* This method should be used to call any new source terms for a particular problem*/
  /* This method calls the new child class in CNumerics, where the new source term should be implemented.  */
  
  /* Next we describe how to get access to some important quanties for this method */
  /* Access to all points in the current geometric mesh by saying: nPointDomain */
  /* Get the vector of conservative variables at some point iPoint = node[iPoint]->GetSolution() */
  /* Get the volume (or area in 2D) associated with iPoint = node[iPoint]->GetVolume() */
  /* Get the vector of geometric coordinates of point iPoint = node[iPoint]->GetCoord() */
  
}

void CIncEulerSolver::SetMax_Eigenvalue(CGeometry *geometry, CConfig *config) {
  
  su2double *Normal, Area, Mean_SoundSpeed = 0.0, Mean_ProjVel = 0.0,
  Mean_BetaInc2, Lambda, ProjVel, ProjVel_i, ProjVel_j, *GridVel, *GridVel_i, *GridVel_j;
  
  unsigned long iEdge, iVertex, iPoint, jPoint;
  unsigned short iDim, iMarker;

  bool grid_movement = config->GetGrid_Movement();

  /*--- Set maximum inviscid eigenvalue to zero, and compute sound speed ---*/
  
  for (iPoint = 0; iPoint < nPointDomain; iPoint++) {
    node[iPoint]->SetLambda(0.0);
  }
  
  /*--- Loop interior edges ---*/
  
  for (iEdge = 0; iEdge < geometry->GetnEdge(); iEdge++) {
    
    /*--- Point identification, Normal vector and area ---*/
    
    iPoint = geometry->edge[iEdge]->GetNode(0);
    jPoint = geometry->edge[iEdge]->GetNode(1);
    
    Normal = geometry->edge[iEdge]->GetNormal();
    Area = 0.0;
    for (iDim = 0; iDim < nDim; iDim++) Area += Normal[iDim]*Normal[iDim];
    Area = sqrt(Area);
    
    /*--- Mean Values ---*/

    Mean_ProjVel    = 0.5 * (node[iPoint]->GetProjVel(Normal) + node[jPoint]->GetProjVel(Normal));
    Mean_BetaInc2   = 0.5 * (node[iPoint]->GetBetaInc2()      + node[jPoint]->GetBetaInc2());
    Mean_SoundSpeed = sqrt(Mean_BetaInc2*Area*Area);

    /*--- Adjustment for grid movement ---*/
    
    if (grid_movement) {
      GridVel_i = geometry->node[iPoint]->GetGridVel();
      GridVel_j = geometry->node[jPoint]->GetGridVel();
      ProjVel_i = 0.0; ProjVel_j =0.0;
      for (iDim = 0; iDim < nDim; iDim++) {
        ProjVel_i += GridVel_i[iDim]*Normal[iDim];
        ProjVel_j += GridVel_j[iDim]*Normal[iDim];
      }
      Mean_ProjVel -= 0.5 * (ProjVel_i + ProjVel_j);
    }
    
    /*--- Inviscid contribution ---*/
    
    Lambda = fabs(Mean_ProjVel) + Mean_SoundSpeed;
    if (geometry->node[iPoint]->GetDomain()) node[iPoint]->AddLambda(Lambda);
    if (geometry->node[jPoint]->GetDomain()) node[jPoint]->AddLambda(Lambda);
    
  }
  
  /*--- Loop boundary edges ---*/
  
  for (iMarker = 0; iMarker < geometry->GetnMarker(); iMarker++) {
    if ((config->GetMarker_All_KindBC(iMarker) != INTERNAL_BOUNDARY) &&
        (config->GetMarker_All_KindBC(iMarker) != PERIODIC_BOUNDARY)) {
    for (iVertex = 0; iVertex < geometry->GetnVertex(iMarker); iVertex++) {
      
      /*--- Point identification, Normal vector and area ---*/
      
      iPoint = geometry->vertex[iMarker][iVertex]->GetNode();
      Normal = geometry->vertex[iMarker][iVertex]->GetNormal();
      Area = 0.0;
      for (iDim = 0; iDim < nDim; iDim++) Area += Normal[iDim]*Normal[iDim];
      Area = sqrt(Area);
      
      /*--- Mean Values ---*/
      
      Mean_ProjVel    = node[iPoint]->GetProjVel(Normal);
      Mean_BetaInc2   = node[iPoint]->GetBetaInc2();
      Mean_SoundSpeed = sqrt(Mean_BetaInc2*Area*Area);
      
      /*--- Adjustment for grid movement ---*/
      
      if (grid_movement) {
        GridVel = geometry->node[iPoint]->GetGridVel();
        ProjVel = 0.0;
        for (iDim = 0; iDim < nDim; iDim++)
          ProjVel += GridVel[iDim]*Normal[iDim];
        Mean_ProjVel -= ProjVel;
      }
      
      /*--- Inviscid contribution ---*/
      
      Lambda = fabs(Mean_ProjVel) + Mean_SoundSpeed;
      if (geometry->node[iPoint]->GetDomain()) {
        node[iPoint]->AddLambda(Lambda);
      }
      
    }
    }
  }
  
  /*--- Correct the eigenvalue values across any periodic boundaries. ---*/

  for (unsigned short iPeriodic = 1; iPeriodic <= config->GetnMarker_Periodic()/2; iPeriodic++) {
    InitiatePeriodicComms(geometry, config, iPeriodic, PERIODIC_MAX_EIG);
    CompletePeriodicComms(geometry, config, iPeriodic, PERIODIC_MAX_EIG);
  }
  
  /*--- MPI parallelization ---*/
  
  InitiateComms(geometry, config, MAX_EIGENVALUE);
  CompleteComms(geometry, config, MAX_EIGENVALUE);
  
}

void CIncEulerSolver::SetUndivided_Laplacian(CGeometry *geometry, CConfig *config) {
  
  unsigned long iPoint, jPoint, iEdge;
  su2double *Diff;
  unsigned short iVar;
  bool boundary_i, boundary_j;
  
  Diff = new su2double[nVar];
  
  for (iPoint = 0; iPoint < nPointDomain; iPoint++)
    node[iPoint]->SetUnd_LaplZero();
  
  for (iEdge = 0; iEdge < geometry->GetnEdge(); iEdge++) {
    
    iPoint = geometry->edge[iEdge]->GetNode(0);
    jPoint = geometry->edge[iEdge]->GetNode(1);
    
    /*--- Solution differences ---*/
    
    for (iVar = 0; iVar < nVar; iVar++)
      Diff[iVar] = node[iPoint]->GetSolution(iVar) - node[jPoint]->GetSolution(iVar);
    
    boundary_i = geometry->node[iPoint]->GetPhysicalBoundary();
    boundary_j = geometry->node[jPoint]->GetPhysicalBoundary();
    
    /*--- Both points inside the domain, or both in the boundary ---*/
    
    if ((!boundary_i && !boundary_j) || (boundary_i && boundary_j)) {
      if (geometry->node[iPoint]->GetDomain()) node[iPoint]->SubtractUnd_Lapl(Diff);
      if (geometry->node[jPoint]->GetDomain()) node[jPoint]->AddUnd_Lapl(Diff);
    }
    
    /*--- iPoint inside the domain, jPoint on the boundary ---*/
    
    if (!boundary_i && boundary_j)
      if (geometry->node[iPoint]->GetDomain()) node[iPoint]->SubtractUnd_Lapl(Diff);
    
    /*--- jPoint inside the domain, iPoint on the boundary ---*/
    
    if (boundary_i && !boundary_j)
      if (geometry->node[jPoint]->GetDomain()) node[jPoint]->AddUnd_Lapl(Diff);
    
  }
  
  /*--- Correct the Laplacian values across any periodic boundaries. ---*/

  for (unsigned short iPeriodic = 1; iPeriodic <= config->GetnMarker_Periodic()/2; iPeriodic++) {
    InitiatePeriodicComms(geometry, config, iPeriodic, PERIODIC_LAPLACIAN);
    CompletePeriodicComms(geometry, config, iPeriodic, PERIODIC_LAPLACIAN);
  }
  
  /*--- MPI parallelization ---*/
  
  InitiateComms(geometry, config, UNDIVIDED_LAPLACIAN);
  CompleteComms(geometry, config, UNDIVIDED_LAPLACIAN);
  
  delete [] Diff;
  
}

void CIncEulerSolver::SetCentered_Dissipation_Sensor(CGeometry *geometry, CConfig *config) {
  
  unsigned long iEdge, iPoint, jPoint;
  su2double Pressure_i = 0.0, Pressure_j = 0.0;
  bool boundary_i, boundary_j;
  
  /*--- Reset variables to store the undivided pressure ---*/
  
  for (iPoint = 0; iPoint < nPointDomain; iPoint++) {
    iPoint_UndLapl[iPoint] = 0.0;
    jPoint_UndLapl[iPoint] = 0.0;
  }
  
  /*--- Evaluate the pressure sensor ---*/
  
  for (iEdge = 0; iEdge < geometry->GetnEdge(); iEdge++) {
    
    iPoint = geometry->edge[iEdge]->GetNode(0);
    jPoint = geometry->edge[iEdge]->GetNode(1);
    
    /*--- Get the pressure, or density for incompressible solvers ---*/

    Pressure_i = node[iPoint]->GetDensity();
    Pressure_j = node[jPoint]->GetDensity();

    boundary_i = geometry->node[iPoint]->GetPhysicalBoundary();
    boundary_j = geometry->node[jPoint]->GetPhysicalBoundary();
    
    /*--- Both points inside the domain, or both on the boundary ---*/
    
    if ((!boundary_i && !boundary_j) || (boundary_i && boundary_j)) {
      
      if (geometry->node[iPoint]->GetDomain()) {
        iPoint_UndLapl[iPoint] += (Pressure_j - Pressure_i);
        jPoint_UndLapl[iPoint] += (Pressure_i + Pressure_j);
      }
      
      if (geometry->node[jPoint]->GetDomain()) {
        iPoint_UndLapl[jPoint] += (Pressure_i - Pressure_j);
        jPoint_UndLapl[jPoint] += (Pressure_i + Pressure_j);
      }
      
    }
    
    /*--- iPoint inside the domain, jPoint on the boundary ---*/
    
    if (!boundary_i && boundary_j)
      if (geometry->node[iPoint]->GetDomain()) {
        iPoint_UndLapl[iPoint] += (Pressure_j - Pressure_i);
        jPoint_UndLapl[iPoint] += (Pressure_i + Pressure_j);
      }
    
    /*--- jPoint inside the domain, iPoint on the boundary ---*/
    
    if (boundary_i && !boundary_j)
      if (geometry->node[jPoint]->GetDomain()) {
        iPoint_UndLapl[jPoint] += (Pressure_i - Pressure_j);
        jPoint_UndLapl[jPoint] += (Pressure_i + Pressure_j);
      }
    
  }
  
  /*--- Correct the sensor values across any periodic boundaries. ---*/

  for (unsigned short iPeriodic = 1; iPeriodic <= config->GetnMarker_Periodic()/2; iPeriodic++) {
    InitiatePeriodicComms(geometry, config, iPeriodic, PERIODIC_SENSOR);
    CompletePeriodicComms(geometry, config, iPeriodic, PERIODIC_SENSOR);
  }
  
  /*--- Set pressure switch for each point ---*/
  
  for (iPoint = 0; iPoint < nPointDomain; iPoint++)
    node[iPoint]->SetSensor(fabs(iPoint_UndLapl[iPoint]) / jPoint_UndLapl[iPoint]);
  
  /*--- MPI parallelization ---*/
  
  InitiateComms(geometry, config, SENSOR);
  CompleteComms(geometry, config, SENSOR);
  
}

void CIncEulerSolver::Pressure_Forces(CGeometry *geometry, CConfig *config) {

  unsigned long iVertex, iPoint;
  unsigned short iDim, iMarker, Boundary, Monitoring, iMarker_Monitoring;
  su2double Pressure = 0.0, *Normal = NULL, MomentDist[3] = {0.0,0.0,0.0}, *Coord,
  factor, RefVel2 = 0.0, RefDensity = 0.0, RefPressure,
  Force[3] = {0.0,0.0,0.0};
  su2double MomentX_Force[3] = {0.0,0.0,0.0}, MomentY_Force[3] = {0.0,0.0,0.0}, MomentZ_Force[3] = {0.0,0.0,0.0};
  su2double AxiFactor;

  bool axisymmetric = config->GetAxisymmetric();

  string Marker_Tag, Monitoring_Tag;

#ifdef HAVE_MPI
  su2double MyAllBound_CD_Inv, MyAllBound_CL_Inv, MyAllBound_CSF_Inv, MyAllBound_CMx_Inv, MyAllBound_CMy_Inv, MyAllBound_CMz_Inv, MyAllBound_CoPx_Inv, MyAllBound_CoPy_Inv, MyAllBound_CoPz_Inv, MyAllBound_CFx_Inv, MyAllBound_CFy_Inv, MyAllBound_CFz_Inv, MyAllBound_CT_Inv, MyAllBound_CQ_Inv, *MySurface_CL_Inv = NULL, *MySurface_CD_Inv = NULL, *MySurface_CSF_Inv = NULL, *MySurface_CEff_Inv = NULL, *MySurface_CFx_Inv = NULL, *MySurface_CFy_Inv = NULL, *MySurface_CFz_Inv = NULL, *MySurface_CMx_Inv = NULL, *MySurface_CMy_Inv = NULL, *MySurface_CMz_Inv = NULL;
#endif

  su2double Alpha     = config->GetAoA()*PI_NUMBER/180.0;
  su2double Beta      = config->GetAoS()*PI_NUMBER/180.0;
  su2double RefArea   = config->GetRefArea();
  su2double RefLength = config->GetRefLength();

  su2double *Origin = NULL;
  if (config->GetnMarker_Monitoring() != 0){
    Origin = config->GetRefOriginMoment(0);
  }

  /*--- Evaluate reference values for non-dimensionalization.
   For dimensional or non-dim based on initial values, use
   the far-field state (inf). For a custom non-dim based
   on user-provided reference values, use the ref values
   to compute the forces. ---*/

  if ((config->GetRef_Inc_NonDim() == DIMENSIONAL) || 
      (config->GetRef_Inc_NonDim() == INITIAL_VALUES)) {
    RefDensity  = Density_Inf;
    RefVel2 = 0.0;
    for (iDim = 0; iDim < nDim; iDim++)
      RefVel2  += Velocity_Inf[iDim]*Velocity_Inf[iDim];
  }
  else if (config->GetRef_Inc_NonDim() == REFERENCE_VALUES) {
    RefDensity = config->GetInc_Density_Ref();
    RefVel2    = config->GetInc_Velocity_Ref()*config->GetInc_Velocity_Ref();
  }

  /*--- Reference pressure is always the far-field value. ---*/

  RefPressure = Pressure_Inf;

  /*--- Compute factor for force coefficients. ---*/

  factor = 1.0 / (0.5*RefDensity*RefArea*RefVel2);

  /*-- Variables initialization ---*/

  Total_CD   = 0.0; Total_CL  = 0.0; Total_CSF = 0.0; Total_CEff = 0.0;
  Total_CMx  = 0.0; Total_CMy = 0.0; Total_CMz = 0.0;
  Total_CoPx = 0.0; Total_CoPy = 0.0;  Total_CoPz = 0.0;
  Total_CFx  = 0.0; Total_CFy = 0.0; Total_CFz = 0.0;
  Total_CT   = 0.0; Total_CQ  = 0.0; Total_CMerit = 0.0;
  Total_Heat = 0.0; Total_MaxHeat = 0.0;

  AllBound_CD_Inv   = 0.0; AllBound_CL_Inv  = 0.0;  AllBound_CSF_Inv    = 0.0;
  AllBound_CMx_Inv  = 0.0; AllBound_CMy_Inv = 0.0;  AllBound_CMz_Inv    = 0.0;
  AllBound_CoPx_Inv = 0.0; AllBound_CoPy_Inv = 0.0; AllBound_CoPz_Inv = 0.0;
  AllBound_CFx_Inv  = 0.0; AllBound_CFy_Inv = 0.0;  AllBound_CFz_Inv    = 0.0;
  AllBound_CT_Inv   = 0.0; AllBound_CQ_Inv  = 0.0;  AllBound_CMerit_Inv = 0.0;
  AllBound_CEff_Inv = 0.0;

  for (iMarker_Monitoring = 0; iMarker_Monitoring < config->GetnMarker_Monitoring(); iMarker_Monitoring++) {
    Surface_CL_Inv[iMarker_Monitoring]  = 0.0; Surface_CD_Inv[iMarker_Monitoring]   = 0.0;
    Surface_CSF_Inv[iMarker_Monitoring] = 0.0; Surface_CEff_Inv[iMarker_Monitoring] = 0.0;
    Surface_CFx_Inv[iMarker_Monitoring] = 0.0; Surface_CFy_Inv[iMarker_Monitoring]  = 0.0;
    Surface_CFz_Inv[iMarker_Monitoring] = 0.0; Surface_CMx_Inv[iMarker_Monitoring]  = 0.0;
    Surface_CMy_Inv[iMarker_Monitoring] = 0.0; Surface_CMz_Inv[iMarker_Monitoring]  = 0.0;
    
    Surface_CL[iMarker_Monitoring]  = 0.0; Surface_CD[iMarker_Monitoring]   = 0.0;
    Surface_CSF[iMarker_Monitoring] = 0.0; Surface_CEff[iMarker_Monitoring] = 0.0;
    Surface_CFx[iMarker_Monitoring] = 0.0; Surface_CFy[iMarker_Monitoring]  = 0.0;
    Surface_CFz[iMarker_Monitoring] = 0.0; Surface_CMx[iMarker_Monitoring]  = 0.0;
    Surface_CMy[iMarker_Monitoring] = 0.0; Surface_CMz[iMarker_Monitoring]  = 0.0;
  }

  /*--- Loop over the Euler and Navier-Stokes markers ---*/

  for (iMarker = 0; iMarker < nMarker; iMarker++) {

    Boundary   = config->GetMarker_All_KindBC(iMarker);
    Monitoring = config->GetMarker_All_Monitoring(iMarker);

    /*--- Obtain the origin for the moment computation for a particular marker ---*/

    if (Monitoring == YES) {
      for (iMarker_Monitoring = 0; iMarker_Monitoring < config->GetnMarker_Monitoring(); iMarker_Monitoring++) {
        Monitoring_Tag = config->GetMarker_Monitoring_TagBound(iMarker_Monitoring);
        Marker_Tag = config->GetMarker_All_TagBound(iMarker);
        if (Marker_Tag == Monitoring_Tag)
          Origin = config->GetRefOriginMoment(iMarker_Monitoring);
      }
    }

    if ((Boundary == EULER_WALL) || (Boundary == HEAT_FLUX) ||
        (Boundary == ISOTHERMAL) || (Boundary == NEARFIELD_BOUNDARY) ||
        (Boundary == CHT_WALL_INTERFACE) ||
        (Boundary == INLET_FLOW) || (Boundary == OUTLET_FLOW) ||
        (Boundary == ACTDISK_INLET) || (Boundary == ACTDISK_OUTLET)||
        (Boundary == ENGINE_INFLOW) || (Boundary == ENGINE_EXHAUST)) {

      /*--- Forces initialization at each Marker ---*/

      CD_Inv[iMarker]   = 0.0; CL_Inv[iMarker]  = 0.0;  CSF_Inv[iMarker]    = 0.0;
      CMx_Inv[iMarker]  = 0.0; CMy_Inv[iMarker] = 0.0;  CMz_Inv[iMarker]    = 0.0;
      CoPx_Inv[iMarker] = 0.0; CoPy_Inv[iMarker] = 0.0; CoPz_Inv[iMarker] = 0.0;
      CFx_Inv[iMarker]  = 0.0; CFy_Inv[iMarker] = 0.0;  CFz_Inv[iMarker]    = 0.0;
      CT_Inv[iMarker]   = 0.0; CQ_Inv[iMarker]  = 0.0;  CMerit_Inv[iMarker] = 0.0;
      CEff_Inv[iMarker] = 0.0;

      for (iDim = 0; iDim < nDim; iDim++) ForceInviscid[iDim] = 0.0;
      MomentInviscid[0] = 0.0; MomentInviscid[1] = 0.0; MomentInviscid[2] = 0.0;
      MomentX_Force[0] = 0.0; MomentX_Force[1] = 0.0; MomentX_Force[2] = 0.0;
      MomentY_Force[0] = 0.0; MomentY_Force[1] = 0.0; MomentY_Force[2] = 0.0;
      MomentZ_Force[0] = 0.0; MomentZ_Force[1] = 0.0; MomentZ_Force[2] = 0.0;

      /*--- Loop over the vertices to compute the forces ---*/

      for (iVertex = 0; iVertex < geometry->GetnVertex(iMarker); iVertex++) {

        iPoint = geometry->vertex[iMarker][iVertex]->GetNode();

        Pressure = node[iPoint]->GetPressure();

        CPressure[iMarker][iVertex] = (Pressure - RefPressure)*factor*RefArea;

        /*--- Note that the pressure coefficient is computed at the
         halo cells (for visualization purposes), but not the forces ---*/

        if ( (geometry->node[iPoint]->GetDomain()) && (Monitoring == YES) ) {

          Normal = geometry->vertex[iMarker][iVertex]->GetNormal();
          Coord = geometry->node[iPoint]->GetCoord();

          for (iDim = 0; iDim < nDim; iDim++) {
            MomentDist[iDim] = Coord[iDim] - Origin[iDim];
          }

          /*--- Axisymmetric simulations ---*/

          if (axisymmetric) AxiFactor = 2.0*PI_NUMBER*geometry->node[iPoint]->GetCoord(1);
          else AxiFactor = 1.0;

          /*--- Force computation, note the minus sign due to the
           orientation of the normal (outward) ---*/

          for (iDim = 0; iDim < nDim; iDim++) {
            Force[iDim] = -(Pressure - Pressure_Inf) * Normal[iDim] * factor * AxiFactor;
            ForceInviscid[iDim] += Force[iDim];
          }

          /*--- Moment with respect to the reference axis ---*/

          if (nDim == 3) {
            MomentInviscid[0] += (Force[2]*MomentDist[1]-Force[1]*MomentDist[2])/RefLength;
            MomentX_Force[1]  += (-Force[1]*Coord[2]);
            MomentX_Force[2]  += (Force[2]*Coord[1]);

            MomentInviscid[1] += (Force[0]*MomentDist[2]-Force[2]*MomentDist[0])/RefLength;
            MomentY_Force[2]  += (-Force[2]*Coord[0]);
            MomentY_Force[0]  += (Force[0]*Coord[2]);
          }
          MomentInviscid[2] += (Force[1]*MomentDist[0]-Force[0]*MomentDist[1])/RefLength;
          MomentZ_Force[0]  += (-Force[0]*Coord[1]);
          MomentZ_Force[1]  += (Force[1]*Coord[0]);
        }

      }

      /*--- Project forces and store the non-dimensional coefficients ---*/

      if (Monitoring == YES) {

        if (Boundary != NEARFIELD_BOUNDARY) {
          if (nDim == 2) {
            CD_Inv[iMarker]  =  ForceInviscid[0]*cos(Alpha) + ForceInviscid[1]*sin(Alpha);
            CL_Inv[iMarker]  = -ForceInviscid[0]*sin(Alpha) + ForceInviscid[1]*cos(Alpha);
            CEff_Inv[iMarker]   = CL_Inv[iMarker] / (CD_Inv[iMarker]+EPS);
            CMz_Inv[iMarker]    = MomentInviscid[2];
            CoPx_Inv[iMarker]   = MomentZ_Force[1];
            CoPy_Inv[iMarker]   = -MomentZ_Force[0];
            CFx_Inv[iMarker]    = ForceInviscid[0];
            CFy_Inv[iMarker]    = ForceInviscid[1];
            CT_Inv[iMarker]     = -CFx_Inv[iMarker];
            CQ_Inv[iMarker]     = -CMz_Inv[iMarker];
            CMerit_Inv[iMarker] = CT_Inv[iMarker] / (CQ_Inv[iMarker] + EPS);
          }
          if (nDim == 3) {
            CD_Inv[iMarker]      =  ForceInviscid[0]*cos(Alpha)*cos(Beta) + ForceInviscid[1]*sin(Beta) + ForceInviscid[2]*sin(Alpha)*cos(Beta);
            CL_Inv[iMarker]      = -ForceInviscid[0]*sin(Alpha) + ForceInviscid[2]*cos(Alpha);
            CSF_Inv[iMarker] = -ForceInviscid[0]*sin(Beta)*cos(Alpha) + ForceInviscid[1]*cos(Beta) - ForceInviscid[2]*sin(Beta)*sin(Alpha);
            CEff_Inv[iMarker]       = CL_Inv[iMarker] / (CD_Inv[iMarker] + EPS);
            CMx_Inv[iMarker]        = MomentInviscid[0];
            CMy_Inv[iMarker]        = MomentInviscid[1];
            CMz_Inv[iMarker]        = MomentInviscid[2];
            CoPx_Inv[iMarker]    = -MomentY_Force[0];
            CoPz_Inv[iMarker]    = MomentY_Force[2];
            CFx_Inv[iMarker]        = ForceInviscid[0];
            CFy_Inv[iMarker]        = ForceInviscid[1];
            CFz_Inv[iMarker]        = ForceInviscid[2];
            CT_Inv[iMarker]         = -CFz_Inv[iMarker];
            CQ_Inv[iMarker]         = -CMz_Inv[iMarker];
            CMerit_Inv[iMarker]     = CT_Inv[iMarker] / (CQ_Inv[iMarker] + EPS);
          }

          AllBound_CD_Inv     += CD_Inv[iMarker];
          AllBound_CL_Inv     += CL_Inv[iMarker];
          AllBound_CSF_Inv    += CSF_Inv[iMarker];
          AllBound_CEff_Inv    = AllBound_CL_Inv / (AllBound_CD_Inv + EPS);
          AllBound_CMx_Inv    += CMx_Inv[iMarker];
          AllBound_CMy_Inv    += CMy_Inv[iMarker];
          AllBound_CMz_Inv    += CMz_Inv[iMarker];
          AllBound_CoPx_Inv   += CoPx_Inv[iMarker];
          AllBound_CoPy_Inv   += CoPy_Inv[iMarker];
          AllBound_CoPz_Inv   += CoPz_Inv[iMarker];
          AllBound_CFx_Inv    += CFx_Inv[iMarker];
          AllBound_CFy_Inv    += CFy_Inv[iMarker];
          AllBound_CFz_Inv    += CFz_Inv[iMarker];
          AllBound_CT_Inv     += CT_Inv[iMarker];
          AllBound_CQ_Inv     += CQ_Inv[iMarker];
          AllBound_CMerit_Inv  = AllBound_CT_Inv / (AllBound_CQ_Inv + EPS);

          /*--- Compute the coefficients per surface ---*/

          for (iMarker_Monitoring = 0; iMarker_Monitoring < config->GetnMarker_Monitoring(); iMarker_Monitoring++) {
            Monitoring_Tag = config->GetMarker_Monitoring_TagBound(iMarker_Monitoring);
            Marker_Tag = config->GetMarker_All_TagBound(iMarker);
            if (Marker_Tag == Monitoring_Tag) {
              Surface_CL_Inv[iMarker_Monitoring]   += CL_Inv[iMarker];
              Surface_CD_Inv[iMarker_Monitoring]   += CD_Inv[iMarker];
              Surface_CSF_Inv[iMarker_Monitoring]  += CSF_Inv[iMarker];
              Surface_CEff_Inv[iMarker_Monitoring]  = CL_Inv[iMarker] / (CD_Inv[iMarker] + EPS);
              Surface_CFx_Inv[iMarker_Monitoring]  += CFx_Inv[iMarker];
              Surface_CFy_Inv[iMarker_Monitoring]  += CFy_Inv[iMarker];
              Surface_CFz_Inv[iMarker_Monitoring]  += CFz_Inv[iMarker];
              Surface_CMx_Inv[iMarker_Monitoring]  += CMx_Inv[iMarker];
              Surface_CMy_Inv[iMarker_Monitoring]  += CMy_Inv[iMarker];
              Surface_CMz_Inv[iMarker_Monitoring]  += CMz_Inv[iMarker];
            }
          }

        }

      }

    }
  }

#ifdef HAVE_MPI

  /*--- Add AllBound information using all the nodes ---*/

  MyAllBound_CD_Inv        = AllBound_CD_Inv;        AllBound_CD_Inv = 0.0;
  MyAllBound_CL_Inv        = AllBound_CL_Inv;        AllBound_CL_Inv = 0.0;
  MyAllBound_CSF_Inv   = AllBound_CSF_Inv;   AllBound_CSF_Inv = 0.0;
  AllBound_CEff_Inv = 0.0;
  MyAllBound_CMx_Inv          = AllBound_CMx_Inv;          AllBound_CMx_Inv = 0.0;
  MyAllBound_CMy_Inv          = AllBound_CMy_Inv;          AllBound_CMy_Inv = 0.0;
  MyAllBound_CMz_Inv          = AllBound_CMz_Inv;          AllBound_CMz_Inv = 0.0;
  MyAllBound_CoPx_Inv          = AllBound_CoPx_Inv;          AllBound_CoPx_Inv = 0.0;
  MyAllBound_CoPy_Inv          = AllBound_CoPy_Inv;          AllBound_CoPy_Inv = 0.0;
  MyAllBound_CoPz_Inv          = AllBound_CoPz_Inv;          AllBound_CoPz_Inv = 0.0;
  MyAllBound_CFx_Inv          = AllBound_CFx_Inv;          AllBound_CFx_Inv = 0.0;
  MyAllBound_CFy_Inv          = AllBound_CFy_Inv;          AllBound_CFy_Inv = 0.0;
  MyAllBound_CFz_Inv          = AllBound_CFz_Inv;          AllBound_CFz_Inv = 0.0;
  MyAllBound_CT_Inv           = AllBound_CT_Inv;           AllBound_CT_Inv = 0.0;
  MyAllBound_CQ_Inv           = AllBound_CQ_Inv;           AllBound_CQ_Inv = 0.0;
  AllBound_CMerit_Inv = 0.0;

  if (config->GetComm_Level() == COMM_FULL) {
    SU2_MPI::Allreduce(&MyAllBound_CD_Inv, &AllBound_CD_Inv, 1, MPI_DOUBLE, MPI_SUM, MPI_COMM_WORLD);
    SU2_MPI::Allreduce(&MyAllBound_CL_Inv, &AllBound_CL_Inv, 1, MPI_DOUBLE, MPI_SUM, MPI_COMM_WORLD);
    SU2_MPI::Allreduce(&MyAllBound_CSF_Inv, &AllBound_CSF_Inv, 1, MPI_DOUBLE, MPI_SUM, MPI_COMM_WORLD);
    AllBound_CEff_Inv = AllBound_CL_Inv / (AllBound_CD_Inv + EPS);
    SU2_MPI::Allreduce(&MyAllBound_CMx_Inv, &AllBound_CMx_Inv, 1, MPI_DOUBLE, MPI_SUM, MPI_COMM_WORLD);
    SU2_MPI::Allreduce(&MyAllBound_CMy_Inv, &AllBound_CMy_Inv, 1, MPI_DOUBLE, MPI_SUM, MPI_COMM_WORLD);
    SU2_MPI::Allreduce(&MyAllBound_CMz_Inv, &AllBound_CMz_Inv, 1, MPI_DOUBLE, MPI_SUM, MPI_COMM_WORLD);
    SU2_MPI::Allreduce(&MyAllBound_CoPx_Inv, &AllBound_CoPx_Inv, 1, MPI_DOUBLE, MPI_SUM, MPI_COMM_WORLD);
    SU2_MPI::Allreduce(&MyAllBound_CoPy_Inv, &AllBound_CoPy_Inv, 1, MPI_DOUBLE, MPI_SUM, MPI_COMM_WORLD);
    SU2_MPI::Allreduce(&MyAllBound_CoPz_Inv, &AllBound_CoPz_Inv, 1, MPI_DOUBLE, MPI_SUM, MPI_COMM_WORLD);
    SU2_MPI::Allreduce(&MyAllBound_CFx_Inv, &AllBound_CFx_Inv, 1, MPI_DOUBLE, MPI_SUM, MPI_COMM_WORLD);
    SU2_MPI::Allreduce(&MyAllBound_CFy_Inv, &AllBound_CFy_Inv, 1, MPI_DOUBLE, MPI_SUM, MPI_COMM_WORLD);
    SU2_MPI::Allreduce(&MyAllBound_CFz_Inv, &AllBound_CFz_Inv, 1, MPI_DOUBLE, MPI_SUM, MPI_COMM_WORLD);
    SU2_MPI::Allreduce(&MyAllBound_CT_Inv, &AllBound_CT_Inv, 1, MPI_DOUBLE, MPI_SUM, MPI_COMM_WORLD);
    SU2_MPI::Allreduce(&MyAllBound_CQ_Inv, &AllBound_CQ_Inv, 1, MPI_DOUBLE, MPI_SUM, MPI_COMM_WORLD);
    AllBound_CMerit_Inv = AllBound_CT_Inv / (AllBound_CQ_Inv + EPS);
  }
  
  /*--- Add the forces on the surfaces using all the nodes ---*/

  MySurface_CL_Inv      = new su2double[config->GetnMarker_Monitoring()];
  MySurface_CD_Inv      = new su2double[config->GetnMarker_Monitoring()];
  MySurface_CSF_Inv = new su2double[config->GetnMarker_Monitoring()];
  MySurface_CEff_Inv       = new su2double[config->GetnMarker_Monitoring()];
  MySurface_CFx_Inv        = new su2double[config->GetnMarker_Monitoring()];
  MySurface_CFy_Inv        = new su2double[config->GetnMarker_Monitoring()];
  MySurface_CFz_Inv        = new su2double[config->GetnMarker_Monitoring()];
  MySurface_CMx_Inv        = new su2double[config->GetnMarker_Monitoring()];
  MySurface_CMy_Inv        = new su2double[config->GetnMarker_Monitoring()];
  MySurface_CMz_Inv        = new su2double[config->GetnMarker_Monitoring()];

  for (iMarker_Monitoring = 0; iMarker_Monitoring < config->GetnMarker_Monitoring(); iMarker_Monitoring++) {
    MySurface_CL_Inv[iMarker_Monitoring]      = Surface_CL_Inv[iMarker_Monitoring];
    MySurface_CD_Inv[iMarker_Monitoring]      = Surface_CD_Inv[iMarker_Monitoring];
    MySurface_CSF_Inv[iMarker_Monitoring] = Surface_CSF_Inv[iMarker_Monitoring];
    MySurface_CEff_Inv[iMarker_Monitoring]       = Surface_CEff_Inv[iMarker_Monitoring];
    MySurface_CFx_Inv[iMarker_Monitoring]        = Surface_CFx_Inv[iMarker_Monitoring];
    MySurface_CFy_Inv[iMarker_Monitoring]        = Surface_CFy_Inv[iMarker_Monitoring];
    MySurface_CFz_Inv[iMarker_Monitoring]        = Surface_CFz_Inv[iMarker_Monitoring];
    MySurface_CMx_Inv[iMarker_Monitoring]        = Surface_CMx_Inv[iMarker_Monitoring];
    MySurface_CMy_Inv[iMarker_Monitoring]        = Surface_CMy_Inv[iMarker_Monitoring];
    MySurface_CMz_Inv[iMarker_Monitoring]        = Surface_CMz_Inv[iMarker_Monitoring];

    Surface_CL_Inv[iMarker_Monitoring]      = 0.0;
    Surface_CD_Inv[iMarker_Monitoring]      = 0.0;
    Surface_CSF_Inv[iMarker_Monitoring] = 0.0;
    Surface_CEff_Inv[iMarker_Monitoring]       = 0.0;
    Surface_CFx_Inv[iMarker_Monitoring]        = 0.0;
    Surface_CFy_Inv[iMarker_Monitoring]        = 0.0;
    Surface_CFz_Inv[iMarker_Monitoring]        = 0.0;
    Surface_CMx_Inv[iMarker_Monitoring]        = 0.0;
    Surface_CMy_Inv[iMarker_Monitoring]        = 0.0;
    Surface_CMz_Inv[iMarker_Monitoring]        = 0.0;
  }

  if (config->GetComm_Level() == COMM_FULL) {
    SU2_MPI::Allreduce(MySurface_CL_Inv, Surface_CL_Inv, config->GetnMarker_Monitoring(), MPI_DOUBLE, MPI_SUM, MPI_COMM_WORLD);
    SU2_MPI::Allreduce(MySurface_CD_Inv, Surface_CD_Inv, config->GetnMarker_Monitoring(), MPI_DOUBLE, MPI_SUM, MPI_COMM_WORLD);
    SU2_MPI::Allreduce(MySurface_CSF_Inv, Surface_CSF_Inv, config->GetnMarker_Monitoring(), MPI_DOUBLE, MPI_SUM, MPI_COMM_WORLD);
    for (iMarker_Monitoring = 0; iMarker_Monitoring < config->GetnMarker_Monitoring(); iMarker_Monitoring++)
      Surface_CEff_Inv[iMarker_Monitoring] = Surface_CL_Inv[iMarker_Monitoring] / (Surface_CD_Inv[iMarker_Monitoring] + EPS);
    SU2_MPI::Allreduce(MySurface_CFx_Inv, Surface_CFx_Inv, config->GetnMarker_Monitoring(), MPI_DOUBLE, MPI_SUM, MPI_COMM_WORLD);
    SU2_MPI::Allreduce(MySurface_CFy_Inv, Surface_CFy_Inv, config->GetnMarker_Monitoring(), MPI_DOUBLE, MPI_SUM, MPI_COMM_WORLD);
    SU2_MPI::Allreduce(MySurface_CFz_Inv, Surface_CFz_Inv, config->GetnMarker_Monitoring(), MPI_DOUBLE, MPI_SUM, MPI_COMM_WORLD);
    SU2_MPI::Allreduce(MySurface_CMx_Inv, Surface_CMx_Inv, config->GetnMarker_Monitoring(), MPI_DOUBLE, MPI_SUM, MPI_COMM_WORLD);
    SU2_MPI::Allreduce(MySurface_CMy_Inv, Surface_CMy_Inv, config->GetnMarker_Monitoring(), MPI_DOUBLE, MPI_SUM, MPI_COMM_WORLD);
    SU2_MPI::Allreduce(MySurface_CMz_Inv, Surface_CMz_Inv, config->GetnMarker_Monitoring(), MPI_DOUBLE, MPI_SUM, MPI_COMM_WORLD);
  }
  
  delete [] MySurface_CL_Inv; delete [] MySurface_CD_Inv; delete [] MySurface_CSF_Inv;
  delete [] MySurface_CEff_Inv;  delete [] MySurface_CFx_Inv;   delete [] MySurface_CFy_Inv;
  delete [] MySurface_CFz_Inv;   delete [] MySurface_CMx_Inv;   delete [] MySurface_CMy_Inv;
  delete [] MySurface_CMz_Inv;

#endif

  /*--- Update the total coefficients (note that all the nodes have the same value) ---*/

  Total_CD            = AllBound_CD_Inv;
  Total_CL            = AllBound_CL_Inv;
  Total_CSF           = AllBound_CSF_Inv;
  Total_CEff          = Total_CL / (Total_CD + EPS);
  Total_CMx           = AllBound_CMx_Inv;
  Total_CMy           = AllBound_CMy_Inv;
  Total_CMz           = AllBound_CMz_Inv;
  Total_CoPx          = AllBound_CoPx_Inv;
  Total_CoPy          = AllBound_CoPy_Inv;
  Total_CoPz          = AllBound_CoPz_Inv;
  Total_CFx           = AllBound_CFx_Inv;
  Total_CFy           = AllBound_CFy_Inv;
  Total_CFz           = AllBound_CFz_Inv;
  Total_CT            = AllBound_CT_Inv;
  Total_CQ            = AllBound_CQ_Inv;
  Total_CMerit        = Total_CT / (Total_CQ + EPS);

  /*--- Update the total coefficients per surface (note that all the nodes have the same value)---*/

  for (iMarker_Monitoring = 0; iMarker_Monitoring < config->GetnMarker_Monitoring(); iMarker_Monitoring++) {
    Surface_CL[iMarker_Monitoring]      = Surface_CL_Inv[iMarker_Monitoring];
    Surface_CD[iMarker_Monitoring]      = Surface_CD_Inv[iMarker_Monitoring];
    Surface_CSF[iMarker_Monitoring] = Surface_CSF_Inv[iMarker_Monitoring];
    Surface_CEff[iMarker_Monitoring]       = Surface_CL_Inv[iMarker_Monitoring] / (Surface_CD_Inv[iMarker_Monitoring] + EPS);
    Surface_CFx[iMarker_Monitoring]        = Surface_CFx_Inv[iMarker_Monitoring];
    Surface_CFy[iMarker_Monitoring]        = Surface_CFy_Inv[iMarker_Monitoring];
    Surface_CFz[iMarker_Monitoring]        = Surface_CFz_Inv[iMarker_Monitoring];
    Surface_CMx[iMarker_Monitoring]        = Surface_CMx_Inv[iMarker_Monitoring];
    Surface_CMy[iMarker_Monitoring]        = Surface_CMy_Inv[iMarker_Monitoring];
    Surface_CMz[iMarker_Monitoring]        = Surface_CMz_Inv[iMarker_Monitoring];
  }

}

void CIncEulerSolver::Momentum_Forces(CGeometry *geometry, CConfig *config) {

  unsigned long iVertex, iPoint;
  unsigned short iDim, iMarker, Boundary, Monitoring, iMarker_Monitoring;
  su2double *Normal = NULL, MomentDist[3] = {0.0,0.0,0.0}, *Coord, Area,
  factor, RefVel2 = 0.0, RefDensity = 0.0,
  Force[3] = {0.0,0.0,0.0}, Velocity[3], MassFlow, Density;
  string Marker_Tag, Monitoring_Tag;
  su2double MomentX_Force[3] = {0.0,0.0,0.0}, MomentY_Force[3] = {0.0,0.0,0.0}, MomentZ_Force[3] = {0.0,0.0,0.0};
  su2double AxiFactor;

#ifdef HAVE_MPI
  su2double MyAllBound_CD_Mnt, MyAllBound_CL_Mnt, MyAllBound_CSF_Mnt,
  MyAllBound_CMx_Mnt, MyAllBound_CMy_Mnt, MyAllBound_CMz_Mnt,
  MyAllBound_CoPx_Mnt, MyAllBound_CoPy_Mnt, MyAllBound_CoPz_Mnt,
  MyAllBound_CFx_Mnt, MyAllBound_CFy_Mnt, MyAllBound_CFz_Mnt, MyAllBound_CT_Mnt,
  MyAllBound_CQ_Mnt,
  *MySurface_CL_Mnt = NULL, *MySurface_CD_Mnt = NULL, *MySurface_CSF_Mnt = NULL,
  *MySurface_CEff_Mnt = NULL, *MySurface_CFx_Mnt = NULL, *MySurface_CFy_Mnt = NULL,
  *MySurface_CFz_Mnt = NULL,
  *MySurface_CMx_Mnt = NULL, *MySurface_CMy_Mnt = NULL,  *MySurface_CMz_Mnt = NULL;
#endif

  su2double Alpha     = config->GetAoA()*PI_NUMBER/180.0;
  su2double Beta      = config->GetAoS()*PI_NUMBER/180.0;
  su2double RefArea   = config->GetRefArea();
  su2double RefLength = config->GetRefLength();
  su2double *Origin = NULL;
  if (config->GetnMarker_Monitoring() != 0){
    Origin = config->GetRefOriginMoment(0);
  }
  bool axisymmetric          = config->GetAxisymmetric();

  /*--- Evaluate reference values for non-dimensionalization.
   For dimensional or non-dim based on initial values, use
   the far-field state (inf). For a custom non-dim based
   on user-provided reference values, use the ref values
   to compute the forces. ---*/

  if ((config->GetRef_Inc_NonDim() == DIMENSIONAL) || 
      (config->GetRef_Inc_NonDim() == INITIAL_VALUES)) {
    RefDensity  = Density_Inf;
    RefVel2 = 0.0;
    for (iDim = 0; iDim < nDim; iDim++)
      RefVel2  += Velocity_Inf[iDim]*Velocity_Inf[iDim];
  }
  else if (config->GetRef_Inc_NonDim() == REFERENCE_VALUES) {
    RefDensity = config->GetInc_Density_Ref();
    RefVel2    = config->GetInc_Velocity_Ref()*config->GetInc_Velocity_Ref();
  }

  /*--- Compute factor for force coefficients. ---*/

  factor = 1.0 / (0.5*RefDensity*RefArea*RefVel2);

  /*-- Variables initialization ---*/

  AllBound_CD_Mnt = 0.0;        AllBound_CL_Mnt = 0.0; AllBound_CSF_Mnt = 0.0;
  AllBound_CMx_Mnt = 0.0;          AllBound_CMy_Mnt = 0.0;   AllBound_CMz_Mnt = 0.0;
  AllBound_CoPx_Mnt = 0.0;          AllBound_CoPy_Mnt = 0.0;   AllBound_CoPz_Mnt = 0.0;
  AllBound_CFx_Mnt = 0.0;          AllBound_CFy_Mnt = 0.0;   AllBound_CFz_Mnt = 0.0;
  AllBound_CT_Mnt = 0.0;           AllBound_CQ_Mnt = 0.0;    AllBound_CMerit_Mnt = 0.0;
  AllBound_CEff_Mnt = 0.0;

  for (iMarker_Monitoring = 0; iMarker_Monitoring < config->GetnMarker_Monitoring(); iMarker_Monitoring++) {
    Surface_CL_Mnt[iMarker_Monitoring]      = 0.0; Surface_CD_Mnt[iMarker_Monitoring]      = 0.0;
    Surface_CSF_Mnt[iMarker_Monitoring] = 0.0; Surface_CEff_Mnt[iMarker_Monitoring]       = 0.0;
    Surface_CFx_Mnt[iMarker_Monitoring]        = 0.0; Surface_CFy_Mnt[iMarker_Monitoring]        = 0.0;
    Surface_CFz_Mnt[iMarker_Monitoring]        = 0.0;
    Surface_CMx_Mnt[iMarker_Monitoring]        = 0.0; Surface_CMy_Mnt[iMarker_Monitoring]        = 0.0; Surface_CMz_Mnt[iMarker_Monitoring]        = 0.0;
  }

  /*--- Loop over the Inlet / Outlet Markers  ---*/

  for (iMarker = 0; iMarker < nMarker; iMarker++) {

    Boundary   = config->GetMarker_All_KindBC(iMarker);
    Monitoring = config->GetMarker_All_Monitoring(iMarker);

    /*--- Obtain the origin for the moment computation for a particular marker ---*/

    if (Monitoring == YES) {
      for (iMarker_Monitoring = 0; iMarker_Monitoring < config->GetnMarker_Monitoring(); iMarker_Monitoring++) {
        Monitoring_Tag = config->GetMarker_Monitoring_TagBound(iMarker_Monitoring);
        Marker_Tag = config->GetMarker_All_TagBound(iMarker);
        if (Marker_Tag == Monitoring_Tag)
          Origin = config->GetRefOriginMoment(iMarker_Monitoring);
      }
    }

    if ((Boundary == INLET_FLOW) || (Boundary == OUTLET_FLOW) ||
        (Boundary == ACTDISK_INLET) || (Boundary == ACTDISK_OUTLET)||
        (Boundary == ENGINE_INFLOW) || (Boundary == ENGINE_EXHAUST)) {

      /*--- Forces initialization at each Marker ---*/

      CD_Mnt[iMarker] = 0.0;        CL_Mnt[iMarker] = 0.0; CSF_Mnt[iMarker] = 0.0;
      CMx_Mnt[iMarker] = 0.0;          CMy_Mnt[iMarker] = 0.0;   CMz_Mnt[iMarker] = 0.0;
      CFx_Mnt[iMarker] = 0.0;          CFy_Mnt[iMarker] = 0.0;   CFz_Mnt[iMarker] = 0.0;
      CoPx_Mnt[iMarker] = 0.0;         CoPy_Mnt[iMarker] = 0.0;  CoPz_Mnt[iMarker] = 0.0;
      CT_Mnt[iMarker] = 0.0;           CQ_Mnt[iMarker] = 0.0;    CMerit_Mnt[iMarker] = 0.0;
      CEff_Mnt[iMarker] = 0.0;

      for (iDim = 0; iDim < nDim; iDim++) ForceMomentum[iDim] = 0.0;
      MomentMomentum[0] = 0.0; MomentMomentum[1] = 0.0; MomentMomentum[2] = 0.0;
      MomentX_Force[0] = 0.0; MomentX_Force[1] = 0.0; MomentX_Force[2] = 0.0;
      MomentY_Force[0] = 0.0; MomentY_Force[1] = 0.0; MomentY_Force[2] = 0.0;
      MomentZ_Force[0] = 0.0; MomentZ_Force[1] = 0.0; MomentZ_Force[2] = 0.0;

      /*--- Loop over the vertices to compute the forces ---*/

      for (iVertex = 0; iVertex < geometry->GetnVertex(iMarker); iVertex++) {

        iPoint = geometry->vertex[iMarker][iVertex]->GetNode();

        /*--- Note that the pressure coefficient is computed at the
         halo cells (for visualization purposes), but not the forces ---*/

        if ( (geometry->node[iPoint]->GetDomain()) && (Monitoring == YES) ) {

          Normal = geometry->vertex[iMarker][iVertex]->GetNormal();
          Coord = geometry->node[iPoint]->GetCoord();
          Density   = node[iPoint]->GetDensity();

          Area = 0.0;
          for (iDim = 0; iDim < nDim; iDim++)
            Area += Normal[iDim]*Normal[iDim];
          Area = sqrt(Area);

          MassFlow = 0.0;
          for (iDim = 0; iDim < nDim; iDim++) {
            Velocity[iDim]   = node[iPoint]->GetVelocity(iDim);
            MomentDist[iDim] = Coord[iDim] - Origin[iDim];
            MassFlow -= Normal[iDim]*Velocity[iDim]*Density;
          }

          /*--- Axisymmetric simulations ---*/

          if (axisymmetric) AxiFactor = 2.0*PI_NUMBER*geometry->node[iPoint]->GetCoord(1);
          else AxiFactor = 1.0;

          /*--- Force computation, note the minus sign due to the
           orientation of the normal (outward) ---*/

          for (iDim = 0; iDim < nDim; iDim++) {
            Force[iDim] = MassFlow * Velocity[iDim] * factor * AxiFactor;
            ForceMomentum[iDim] += Force[iDim];
          }

          /*--- Moment with respect to the reference axis ---*/

          if (iDim == 3) {
            MomentMomentum[0] += (Force[2]*MomentDist[1]-Force[1]*MomentDist[2])/RefLength;
            MomentX_Force[1]  += (-Force[1]*Coord[2]);
            MomentX_Force[2]  += (Force[2]*Coord[1]);

            MomentMomentum[1] += (Force[0]*MomentDist[2]-Force[2]*MomentDist[0])/RefLength;
            MomentY_Force[2]  += (-Force[2]*Coord[0]);
            MomentY_Force[0]  += (Force[0]*Coord[2]);
          }
          MomentMomentum[2] += (Force[1]*MomentDist[0]-Force[0]*MomentDist[1])/RefLength;
          MomentZ_Force[0]  += (-Force[0]*Coord[1]);
          MomentZ_Force[1]  += (Force[1]*Coord[0]);

        }

      }

      /*--- Project forces and store the non-dimensional coefficients ---*/

      if (Monitoring == YES) {

        if (nDim == 2) {
          CD_Mnt[iMarker]  =  ForceMomentum[0]*cos(Alpha) + ForceMomentum[1]*sin(Alpha);
          CL_Mnt[iMarker]  = -ForceMomentum[0]*sin(Alpha) + ForceMomentum[1]*cos(Alpha);
          CEff_Mnt[iMarker]   = CL_Mnt[iMarker] / (CD_Mnt[iMarker]+EPS);
          CMz_Mnt[iMarker]    = MomentInviscid[2];
          CFx_Mnt[iMarker]    = ForceMomentum[0];
          CFy_Mnt[iMarker]    = ForceMomentum[1];
          CoPx_Mnt[iMarker]   = MomentZ_Force[1];
          CoPy_Mnt[iMarker]   = -MomentZ_Force[0];
          CT_Mnt[iMarker]     = -CFx_Mnt[iMarker];
          CQ_Mnt[iMarker]     = -CMz_Mnt[iMarker];
          CMerit_Mnt[iMarker] = CT_Mnt[iMarker] / (CQ_Mnt[iMarker] + EPS);
        }
        if (nDim == 3) {
          CD_Mnt[iMarker]      =  ForceMomentum[0]*cos(Alpha)*cos(Beta) + ForceMomentum[1]*sin(Beta) + ForceMomentum[2]*sin(Alpha)*cos(Beta);
          CL_Mnt[iMarker]      = -ForceMomentum[0]*sin(Alpha) + ForceMomentum[2]*cos(Alpha);
          CSF_Mnt[iMarker] = -ForceMomentum[0]*sin(Beta)*cos(Alpha) + ForceMomentum[1]*cos(Beta) - ForceMomentum[2]*sin(Beta)*sin(Alpha);
          CEff_Mnt[iMarker]       = CL_Mnt[iMarker] / (CD_Mnt[iMarker] + EPS);
          CMx_Mnt[iMarker]        = MomentInviscid[0];
          CMy_Mnt[iMarker]        = MomentInviscid[1];
          CMz_Mnt[iMarker]        = MomentInviscid[2];
          CFx_Mnt[iMarker]        = ForceMomentum[0];
          CFy_Mnt[iMarker]        = ForceMomentum[1];
          CFz_Mnt[iMarker]        = ForceMomentum[2];
          CoPx_Mnt[iMarker]       = -MomentY_Force[0];
          CoPz_Mnt[iMarker]       =  MomentY_Force[2];
          CT_Mnt[iMarker]         = -CFz_Mnt[iMarker];
          CQ_Mnt[iMarker]         = -CMz_Mnt[iMarker];
          CMerit_Mnt[iMarker]     = CT_Mnt[iMarker] / (CQ_Mnt[iMarker] + EPS);
        }

        AllBound_CD_Mnt        += CD_Mnt[iMarker];
        AllBound_CL_Mnt        += CL_Mnt[iMarker];
        AllBound_CSF_Mnt   += CSF_Mnt[iMarker];
        AllBound_CEff_Mnt          = AllBound_CL_Mnt / (AllBound_CD_Mnt + EPS);
        AllBound_CMx_Mnt          += CMx_Mnt[iMarker];
        AllBound_CMy_Mnt          += CMy_Mnt[iMarker];
        AllBound_CMz_Mnt          += CMz_Mnt[iMarker];
        AllBound_CFx_Mnt          += CFx_Mnt[iMarker];
        AllBound_CFy_Mnt          += CFy_Mnt[iMarker];
        AllBound_CFz_Mnt          += CFz_Mnt[iMarker];
        AllBound_CoPx_Mnt         += CoPx_Mnt[iMarker];
        AllBound_CoPy_Mnt         += CoPy_Mnt[iMarker];
        AllBound_CoPz_Mnt         += CoPz_Mnt[iMarker];
        AllBound_CT_Mnt           += CT_Mnt[iMarker];
        AllBound_CQ_Mnt           += CQ_Mnt[iMarker];
        AllBound_CMerit_Mnt        += AllBound_CT_Mnt / (AllBound_CQ_Mnt + EPS);

        /*--- Compute the coefficients per surface ---*/

        for (iMarker_Monitoring = 0; iMarker_Monitoring < config->GetnMarker_Monitoring(); iMarker_Monitoring++) {
          Monitoring_Tag = config->GetMarker_Monitoring_TagBound(iMarker_Monitoring);
          Marker_Tag = config->GetMarker_All_TagBound(iMarker);
          if (Marker_Tag == Monitoring_Tag) {
            Surface_CL_Mnt[iMarker_Monitoring]      += CL_Mnt[iMarker];
            Surface_CD_Mnt[iMarker_Monitoring]      += CD_Mnt[iMarker];
            Surface_CSF_Mnt[iMarker_Monitoring] += CSF_Mnt[iMarker];
            Surface_CEff_Mnt[iMarker_Monitoring]        = CL_Mnt[iMarker] / (CD_Mnt[iMarker] + EPS);
            Surface_CFx_Mnt[iMarker_Monitoring]        += CFx_Mnt[iMarker];
            Surface_CFy_Mnt[iMarker_Monitoring]        += CFy_Mnt[iMarker];
            Surface_CFz_Mnt[iMarker_Monitoring]        += CFz_Mnt[iMarker];
            Surface_CMx_Mnt[iMarker_Monitoring]        += CMx_Mnt[iMarker];
            Surface_CMy_Mnt[iMarker_Monitoring]        += CMy_Mnt[iMarker];
            Surface_CMz_Mnt[iMarker_Monitoring]        += CMz_Mnt[iMarker];
          }
        }

      }


    }
  }

#ifdef HAVE_MPI

  /*--- Add AllBound information using all the nodes ---*/

  MyAllBound_CD_Mnt        = AllBound_CD_Mnt;        AllBound_CD_Mnt = 0.0;
  MyAllBound_CL_Mnt        = AllBound_CL_Mnt;        AllBound_CL_Mnt = 0.0;
  MyAllBound_CSF_Mnt   = AllBound_CSF_Mnt;   AllBound_CSF_Mnt = 0.0;
  AllBound_CEff_Mnt = 0.0;
  MyAllBound_CMx_Mnt          = AllBound_CMx_Mnt;          AllBound_CMx_Mnt = 0.0;
  MyAllBound_CMy_Mnt          = AllBound_CMy_Mnt;          AllBound_CMy_Mnt = 0.0;
  MyAllBound_CMz_Mnt          = AllBound_CMz_Mnt;          AllBound_CMz_Mnt = 0.0;
  MyAllBound_CFx_Mnt          = AllBound_CFx_Mnt;          AllBound_CFx_Mnt = 0.0;
  MyAllBound_CFy_Mnt          = AllBound_CFy_Mnt;          AllBound_CFy_Mnt = 0.0;
  MyAllBound_CFz_Mnt          = AllBound_CFz_Mnt;          AllBound_CFz_Mnt = 0.0;
  MyAllBound_CoPx_Mnt         = AllBound_CoPx_Mnt;         AllBound_CoPx_Mnt = 0.0;
  MyAllBound_CoPy_Mnt         = AllBound_CoPy_Mnt;         AllBound_CoPy_Mnt = 0.0;
  MyAllBound_CoPz_Mnt         = AllBound_CoPz_Mnt;         AllBound_CoPz_Mnt = 0.0;
  MyAllBound_CT_Mnt           = AllBound_CT_Mnt;           AllBound_CT_Mnt = 0.0;
  MyAllBound_CQ_Mnt           = AllBound_CQ_Mnt;           AllBound_CQ_Mnt = 0.0;
  AllBound_CMerit_Mnt = 0.0;

  if (config->GetComm_Level() == COMM_FULL) {
    SU2_MPI::Allreduce(&MyAllBound_CD_Mnt, &AllBound_CD_Mnt, 1, MPI_DOUBLE, MPI_SUM, MPI_COMM_WORLD);
    SU2_MPI::Allreduce(&MyAllBound_CL_Mnt, &AllBound_CL_Mnt, 1, MPI_DOUBLE, MPI_SUM, MPI_COMM_WORLD);
    SU2_MPI::Allreduce(&MyAllBound_CSF_Mnt, &AllBound_CSF_Mnt, 1, MPI_DOUBLE, MPI_SUM, MPI_COMM_WORLD);
    AllBound_CEff_Mnt = AllBound_CL_Mnt / (AllBound_CD_Mnt + EPS);
    SU2_MPI::Allreduce(&MyAllBound_CMx_Mnt, &AllBound_CMx_Mnt, 1, MPI_DOUBLE, MPI_SUM, MPI_COMM_WORLD);
    SU2_MPI::Allreduce(&MyAllBound_CMy_Mnt, &AllBound_CMy_Mnt, 1, MPI_DOUBLE, MPI_SUM, MPI_COMM_WORLD);
    SU2_MPI::Allreduce(&MyAllBound_CMz_Mnt, &AllBound_CMz_Mnt, 1, MPI_DOUBLE, MPI_SUM, MPI_COMM_WORLD);
    SU2_MPI::Allreduce(&MyAllBound_CFx_Mnt, &AllBound_CFx_Mnt, 1, MPI_DOUBLE, MPI_SUM, MPI_COMM_WORLD);
    SU2_MPI::Allreduce(&MyAllBound_CFy_Mnt, &AllBound_CFy_Mnt, 1, MPI_DOUBLE, MPI_SUM, MPI_COMM_WORLD);
    SU2_MPI::Allreduce(&MyAllBound_CFz_Mnt, &AllBound_CFz_Mnt, 1, MPI_DOUBLE, MPI_SUM, MPI_COMM_WORLD);
    SU2_MPI::Allreduce(&MyAllBound_CoPx_Mnt, &AllBound_CoPx_Mnt, 1, MPI_DOUBLE, MPI_SUM, MPI_COMM_WORLD);
    SU2_MPI::Allreduce(&MyAllBound_CoPy_Mnt, &AllBound_CoPy_Mnt, 1, MPI_DOUBLE, MPI_SUM, MPI_COMM_WORLD);
    SU2_MPI::Allreduce(&MyAllBound_CoPz_Mnt, &AllBound_CoPz_Mnt, 1, MPI_DOUBLE, MPI_SUM, MPI_COMM_WORLD);
    SU2_MPI::Allreduce(&MyAllBound_CT_Mnt, &AllBound_CT_Mnt, 1, MPI_DOUBLE, MPI_SUM, MPI_COMM_WORLD);
    SU2_MPI::Allreduce(&MyAllBound_CQ_Mnt, &AllBound_CQ_Mnt, 1, MPI_DOUBLE, MPI_SUM, MPI_COMM_WORLD);
    AllBound_CMerit_Mnt = AllBound_CT_Mnt / (AllBound_CQ_Mnt + EPS);
  }
  
  /*--- Add the forces on the surfaces using all the nodes ---*/

  MySurface_CL_Mnt      = new su2double[config->GetnMarker_Monitoring()];
  MySurface_CD_Mnt      = new su2double[config->GetnMarker_Monitoring()];
  MySurface_CSF_Mnt = new su2double[config->GetnMarker_Monitoring()];
  MySurface_CEff_Mnt       = new su2double[config->GetnMarker_Monitoring()];
  MySurface_CFx_Mnt        = new su2double[config->GetnMarker_Monitoring()];
  MySurface_CFy_Mnt        = new su2double[config->GetnMarker_Monitoring()];
  MySurface_CFz_Mnt        = new su2double[config->GetnMarker_Monitoring()];
  MySurface_CMx_Mnt        = new su2double[config->GetnMarker_Monitoring()];
  MySurface_CMy_Mnt        = new su2double[config->GetnMarker_Monitoring()];
  MySurface_CMz_Mnt        = new su2double[config->GetnMarker_Monitoring()];

  for (iMarker_Monitoring = 0; iMarker_Monitoring < config->GetnMarker_Monitoring(); iMarker_Monitoring++) {
    MySurface_CL_Mnt[iMarker_Monitoring]      = Surface_CL_Mnt[iMarker_Monitoring];
    MySurface_CD_Mnt[iMarker_Monitoring]      = Surface_CD_Mnt[iMarker_Monitoring];
    MySurface_CSF_Mnt[iMarker_Monitoring] = Surface_CSF_Mnt[iMarker_Monitoring];
    MySurface_CEff_Mnt[iMarker_Monitoring]       = Surface_CEff_Mnt[iMarker_Monitoring];
    MySurface_CFx_Mnt[iMarker_Monitoring]        = Surface_CFx_Mnt[iMarker_Monitoring];
    MySurface_CFy_Mnt[iMarker_Monitoring]        = Surface_CFy_Mnt[iMarker_Monitoring];
    MySurface_CFz_Mnt[iMarker_Monitoring]        = Surface_CFz_Mnt[iMarker_Monitoring];
    MySurface_CMx_Mnt[iMarker_Monitoring]        = Surface_CMx_Mnt[iMarker_Monitoring];
    MySurface_CMy_Mnt[iMarker_Monitoring]        = Surface_CMy_Mnt[iMarker_Monitoring];
    MySurface_CMz_Mnt[iMarker_Monitoring]        = Surface_CMz_Mnt[iMarker_Monitoring];

    Surface_CL_Mnt[iMarker_Monitoring]      = 0.0;
    Surface_CD_Mnt[iMarker_Monitoring]      = 0.0;
    Surface_CSF_Mnt[iMarker_Monitoring] = 0.0;
    Surface_CEff_Mnt[iMarker_Monitoring]       = 0.0;
    Surface_CFx_Mnt[iMarker_Monitoring]        = 0.0;
    Surface_CFy_Mnt[iMarker_Monitoring]        = 0.0;
    Surface_CFz_Mnt[iMarker_Monitoring]        = 0.0;
    Surface_CMx_Mnt[iMarker_Monitoring]        = 0.0;
    Surface_CMy_Mnt[iMarker_Monitoring]        = 0.0;
    Surface_CMz_Mnt[iMarker_Monitoring]        = 0.0;
  }

  if (config->GetComm_Level() == COMM_FULL) {
    SU2_MPI::Allreduce(MySurface_CL_Mnt, Surface_CL_Mnt, config->GetnMarker_Monitoring(), MPI_DOUBLE, MPI_SUM, MPI_COMM_WORLD);
    SU2_MPI::Allreduce(MySurface_CD_Mnt, Surface_CD_Mnt, config->GetnMarker_Monitoring(), MPI_DOUBLE, MPI_SUM, MPI_COMM_WORLD);
    SU2_MPI::Allreduce(MySurface_CSF_Mnt, Surface_CSF_Mnt, config->GetnMarker_Monitoring(), MPI_DOUBLE, MPI_SUM, MPI_COMM_WORLD);
    for (iMarker_Monitoring = 0; iMarker_Monitoring < config->GetnMarker_Monitoring(); iMarker_Monitoring++)
      Surface_CEff_Mnt[iMarker_Monitoring] = Surface_CL_Mnt[iMarker_Monitoring] / (Surface_CD_Mnt[iMarker_Monitoring] + EPS);
    SU2_MPI::Allreduce(MySurface_CFx_Mnt, Surface_CFx_Mnt, config->GetnMarker_Monitoring(), MPI_DOUBLE, MPI_SUM, MPI_COMM_WORLD);
    SU2_MPI::Allreduce(MySurface_CFy_Mnt, Surface_CFy_Mnt, config->GetnMarker_Monitoring(), MPI_DOUBLE, MPI_SUM, MPI_COMM_WORLD);
    SU2_MPI::Allreduce(MySurface_CFz_Mnt, Surface_CFz_Mnt, config->GetnMarker_Monitoring(), MPI_DOUBLE, MPI_SUM, MPI_COMM_WORLD);
    SU2_MPI::Allreduce(MySurface_CMx_Mnt, Surface_CMx_Mnt, config->GetnMarker_Monitoring(), MPI_DOUBLE, MPI_SUM, MPI_COMM_WORLD);
    SU2_MPI::Allreduce(MySurface_CMy_Mnt, Surface_CMy_Mnt, config->GetnMarker_Monitoring(), MPI_DOUBLE, MPI_SUM, MPI_COMM_WORLD);
    SU2_MPI::Allreduce(MySurface_CMz_Mnt, Surface_CMz_Mnt, config->GetnMarker_Monitoring(), MPI_DOUBLE, MPI_SUM, MPI_COMM_WORLD);
  }
  
  delete [] MySurface_CL_Mnt; delete [] MySurface_CD_Mnt; delete [] MySurface_CSF_Mnt;
  delete [] MySurface_CEff_Mnt;  delete [] MySurface_CFx_Mnt;   delete [] MySurface_CFy_Mnt;
  delete [] MySurface_CFz_Mnt;
  delete [] MySurface_CMx_Mnt;   delete [] MySurface_CMy_Mnt;  delete [] MySurface_CMz_Mnt;

#endif

  /*--- Update the total coefficients (note that all the nodes have the same value) ---*/

  Total_CD            += AllBound_CD_Mnt;
  Total_CL            += AllBound_CL_Mnt;
  Total_CSF           += AllBound_CSF_Mnt;
  Total_CEff          = Total_CL / (Total_CD + EPS);
  Total_CMx           += AllBound_CMx_Mnt;
  Total_CMy           += AllBound_CMy_Mnt;
  Total_CMz           += AllBound_CMz_Mnt;
  Total_CFx           += AllBound_CFx_Mnt;
  Total_CFy           += AllBound_CFy_Mnt;
  Total_CFz           += AllBound_CFz_Mnt;
  Total_CoPx          += AllBound_CoPx_Mnt;
  Total_CoPy          += AllBound_CoPy_Mnt;
  Total_CoPz          += AllBound_CoPz_Mnt;
  Total_CT            += AllBound_CT_Mnt;
  Total_CQ            += AllBound_CQ_Mnt;
  Total_CMerit        = Total_CT / (Total_CQ + EPS);

  /*--- Update the total coefficients per surface (note that all the nodes have the same value)---*/

  for (iMarker_Monitoring = 0; iMarker_Monitoring < config->GetnMarker_Monitoring(); iMarker_Monitoring++) {
    Surface_CL[iMarker_Monitoring]   += Surface_CL_Mnt[iMarker_Monitoring];
    Surface_CD[iMarker_Monitoring]   += Surface_CD_Mnt[iMarker_Monitoring];
    Surface_CSF[iMarker_Monitoring]  += Surface_CSF_Mnt[iMarker_Monitoring];
    Surface_CEff[iMarker_Monitoring] += Surface_CL_Mnt[iMarker_Monitoring] / (Surface_CD_Mnt[iMarker_Monitoring] + EPS);
    Surface_CFx[iMarker_Monitoring]  += Surface_CFx_Mnt[iMarker_Monitoring];
    Surface_CFy[iMarker_Monitoring]  += Surface_CFy_Mnt[iMarker_Monitoring];
    Surface_CFz[iMarker_Monitoring]  += Surface_CFz_Mnt[iMarker_Monitoring];
    Surface_CMx[iMarker_Monitoring]  += Surface_CMx_Mnt[iMarker_Monitoring];
    Surface_CMy[iMarker_Monitoring]  += Surface_CMy_Mnt[iMarker_Monitoring];
    Surface_CMz[iMarker_Monitoring]  += Surface_CMz_Mnt[iMarker_Monitoring];
  }

}

void CIncEulerSolver::ExplicitRK_Iteration(CGeometry *geometry, CSolver **solver_container,
                                        CConfig *config, unsigned short iRKStep) {
  
  su2double *Residual, *Res_TruncError, Vol, Delta, Res;
  unsigned short iVar, jVar;
  unsigned long iPoint;
  
  su2double RK_AlphaCoeff = config->Get_Alpha_RKStep(iRKStep);
  bool adjoint = config->GetContinuous_Adjoint();
  
  for (iVar = 0; iVar < nVar; iVar++) {
    SetRes_RMS(iVar, 0.0);
    SetRes_Max(iVar, 0.0, 0);
  }
  
  /*--- Update the solution ---*/
  
  for (iPoint = 0; iPoint < nPointDomain; iPoint++) {
    Vol = (geometry->node[iPoint]->GetVolume() +
           geometry->node[iPoint]->GetPeriodicVolume());
    Delta = node[iPoint]->GetDelta_Time() / Vol;

    Res_TruncError = node[iPoint]->GetResTruncError();
    Residual = LinSysRes.GetBlock(iPoint);

    if (!adjoint) {
      SetPreconditioner(config, iPoint);
      for (iVar = 0; iVar < nVar; iVar ++ ) {
        Res = 0.0;
        for (jVar = 0; jVar < nVar; jVar ++ )
          Res += Preconditioner[iVar][jVar]*(Residual[jVar] + Res_TruncError[jVar]);
        node[iPoint]->AddSolution(iVar, -Res*Delta*RK_AlphaCoeff);
        AddRes_RMS(iVar, Res*Res);
        AddRes_Max(iVar, fabs(Res), geometry->node[iPoint]->GetGlobalIndex(), geometry->node[iPoint]->GetCoord());
      }
    }
  }
  
  /*--- MPI solution ---*/
  
  InitiateComms(geometry, config, SOLUTION);
  CompleteComms(geometry, config, SOLUTION);
  
  /*--- Compute the root mean square residual ---*/
  
  SetResidual_RMS(geometry, config);
  
}

void CIncEulerSolver::ExplicitEuler_Iteration(CGeometry *geometry, CSolver **solver_container, CConfig *config) {
  
  su2double *local_Residual, *local_Res_TruncError, Vol, Delta, Res;
  unsigned short iVar, jVar;
  unsigned long iPoint;
  
  bool adjoint = config->GetContinuous_Adjoint();
  
  for (iVar = 0; iVar < nVar; iVar++) {
    SetRes_RMS(iVar, 0.0);
    SetRes_Max(iVar, 0.0, 0);
  }
  
  /*--- Update the solution ---*/
  
  for (iPoint = 0; iPoint < nPointDomain; iPoint++) {
    Vol = (geometry->node[iPoint]->GetVolume() +
           geometry->node[iPoint]->GetPeriodicVolume());
    Delta = node[iPoint]->GetDelta_Time() / Vol;
    
    local_Res_TruncError = node[iPoint]->GetResTruncError();
    local_Residual = LinSysRes.GetBlock(iPoint);


    if (!adjoint) {
      SetPreconditioner(config, iPoint);
      for (iVar = 0; iVar < nVar; iVar ++ ) {
        Res = 0.0;
        for (jVar = 0; jVar < nVar; jVar ++ )
          Res += Preconditioner[iVar][jVar]*(local_Residual[jVar] + local_Res_TruncError[jVar]);
        node[iPoint]->AddSolution(iVar, -Res*Delta);
        AddRes_RMS(iVar, Res*Res);
        AddRes_Max(iVar, fabs(Res), geometry->node[iPoint]->GetGlobalIndex(), geometry->node[iPoint]->GetCoord());
      }
    }
  }
  
  /*--- MPI solution ---*/
  
  InitiateComms(geometry, config, SOLUTION);
  CompleteComms(geometry, config, SOLUTION);
  
  /*--- Compute the root mean square residual ---*/
  
  SetResidual_RMS(geometry, config);
  
}

void CIncEulerSolver::ImplicitEuler_Iteration(CGeometry *geometry, CSolver **solver_container, CConfig *config) {
  
  unsigned short iVar, jVar;
  unsigned long iPoint, total_index, IterLinSol = 0;
  su2double Delta, *local_Res_TruncError, Vol;
  
  bool adjoint = config->GetContinuous_Adjoint();
  
  /*--- Set maximum residual to zero ---*/
  
  for (iVar = 0; iVar < nVar; iVar++) {
    SetRes_RMS(iVar, 0.0);
    SetRes_Max(iVar, 0.0, 0);
  }
  
  /*--- Build implicit system ---*/
  
  for (iPoint = 0; iPoint < nPointDomain; iPoint++) {
    
    /*--- Read the residual ---*/
    
    local_Res_TruncError = node[iPoint]->GetResTruncError();
    
    /*--- Read the volume ---*/
    
    Vol = (geometry->node[iPoint]->GetVolume() +
           geometry->node[iPoint]->GetPeriodicVolume());
    
    /*--- Apply the preconditioner and add to the diagonal. ---*/
    
    if (node[iPoint]->GetDelta_Time() != 0.0) {
      Delta = Vol / node[iPoint]->GetDelta_Time();
      SetPreconditioner(config, iPoint);
      for (iVar = 0; iVar < nVar; iVar ++ ) {
        for (jVar = 0; jVar < nVar; jVar ++ ) {
          Preconditioner[iVar][jVar] = Delta*Preconditioner[iVar][jVar];
        }
      }
      Jacobian.AddBlock(iPoint, iPoint, Preconditioner);
    } else {
      Jacobian.SetVal2Diag(iPoint, 1.0);
      for (iVar = 0; iVar < nVar; iVar++) {
        total_index = iPoint*nVar + iVar;
        LinSysRes[total_index] = 0.0;
        local_Res_TruncError[iVar] = 0.0;
      }
    }

    /*--- Right hand side of the system (-Residual) and initial guess (x = 0) ---*/
    
    for (iVar = 0; iVar < nVar; iVar++) {
      total_index = iPoint*nVar + iVar;
      LinSysRes[total_index] = - (LinSysRes[total_index] + local_Res_TruncError[iVar]);
      LinSysSol[total_index] = 0.0;
      AddRes_RMS(iVar, LinSysRes[total_index]*LinSysRes[total_index]);
      AddRes_Max(iVar, fabs(LinSysRes[total_index]), geometry->node[iPoint]->GetGlobalIndex(), geometry->node[iPoint]->GetCoord());
    }
    
  }
  
  /*--- Initialize residual and solution at the ghost points ---*/
  
  for (iPoint = nPointDomain; iPoint < nPoint; iPoint++) {
    for (iVar = 0; iVar < nVar; iVar++) {
      total_index = iPoint*nVar + iVar;
      LinSysRes[total_index] = 0.0;
      LinSysSol[total_index] = 0.0;
    }
  }
  
  /*--- Solve or smooth the linear system ---*/
  
  IterLinSol = System.Solve(Jacobian, LinSysRes, LinSysSol, geometry, config);
  
  /*--- The the number of iterations of the linear solver ---*/
  
  SetIterLinSolver(IterLinSol);
  
  /*--- Update solution (system written in terms of increments) ---*/
  
  if (!adjoint) {
    for (iPoint = 0; iPoint < nPointDomain; iPoint++) {
      for (iVar = 0; iVar < nVar; iVar++) {
        node[iPoint]->AddSolution(iVar, config->GetRelaxation_Factor_Flow()*LinSysSol[iPoint*nVar+iVar]);
      }
    }
  }
  
  for (unsigned short iPeriodic = 1; iPeriodic <= config->GetnMarker_Periodic()/2; iPeriodic++) {
    InitiatePeriodicComms(geometry, config, iPeriodic, PERIODIC_IMPLICIT);
    CompletePeriodicComms(geometry, config, iPeriodic, PERIODIC_IMPLICIT);
  }
  
  /*--- MPI solution ---*/
  
  InitiateComms(geometry, config, SOLUTION);
  CompleteComms(geometry, config, SOLUTION);
  
  /*--- Compute the root mean square residual ---*/
  
  SetResidual_RMS(geometry, config);
  
}

void CIncEulerSolver::SetPrimitive_Gradient_GG(CGeometry *geometry, CConfig *config) {
  unsigned long iPoint, jPoint, iEdge, iVertex;
  unsigned short iDim, iVar, iMarker;
  su2double *PrimVar_Vertex, *PrimVar_i, *PrimVar_j, PrimVar_Average,
  Partial_Gradient, Partial_Res, *Normal, Vol;
  
  /*--- Incompressible flow, primitive variables nDim+4, (P, vx, vy, vz, T, rho, beta) ---*/
  
  PrimVar_Vertex = new su2double [nPrimVarGrad];
  PrimVar_i = new su2double [nPrimVarGrad];
  PrimVar_j = new su2double [nPrimVarGrad];
  
  /*--- Set Gradient_Primitive to zero ---*/
  for (iPoint = 0; iPoint < nPointDomain; iPoint++)
    node[iPoint]->SetGradient_PrimitiveZero(nPrimVarGrad);
  
  /*--- Loop interior edges ---*/
  for (iEdge = 0; iEdge < geometry->GetnEdge(); iEdge++) {
    iPoint = geometry->edge[iEdge]->GetNode(0);
    jPoint = geometry->edge[iEdge]->GetNode(1);
    
    for (iVar = 0; iVar < nPrimVarGrad; iVar++) {
      PrimVar_i[iVar] = node[iPoint]->GetPrimitive(iVar);
      PrimVar_j[iVar] = node[jPoint]->GetPrimitive(iVar);
    }
    
    Normal = geometry->edge[iEdge]->GetNormal();
    for (iVar = 0; iVar < nPrimVarGrad; iVar++) {
      PrimVar_Average =  0.5 * ( PrimVar_i[iVar] + PrimVar_j[iVar] );
      for (iDim = 0; iDim < nDim; iDim++) {
        Partial_Res = PrimVar_Average*Normal[iDim];
        if (geometry->node[iPoint]->GetDomain())
          node[iPoint]->AddGradient_Primitive(iVar, iDim, Partial_Res);
        if (geometry->node[jPoint]->GetDomain())
          node[jPoint]->SubtractGradient_Primitive(iVar, iDim, Partial_Res);
      }
    }
  }
  
  /*--- Loop boundary edges ---*/
  for (iMarker = 0; iMarker < geometry->GetnMarker(); iMarker++) {
    if ((config->GetMarker_All_KindBC(iMarker) != INTERNAL_BOUNDARY) &&
       (config->GetMarker_All_KindBC(iMarker) != PERIODIC_BOUNDARY)) {
    for (iVertex = 0; iVertex < geometry->GetnVertex(iMarker); iVertex++) {
      iPoint = geometry->vertex[iMarker][iVertex]->GetNode();
      if (geometry->node[iPoint]->GetDomain()) {
        
        for (iVar = 0; iVar < nPrimVarGrad; iVar++)
          PrimVar_Vertex[iVar] = node[iPoint]->GetPrimitive(iVar);
        
        Normal = geometry->vertex[iMarker][iVertex]->GetNormal();
        for (iVar = 0; iVar < nPrimVarGrad; iVar++)
          for (iDim = 0; iDim < nDim; iDim++) {
            Partial_Res = PrimVar_Vertex[iVar]*Normal[iDim];
            node[iPoint]->SubtractGradient_Primitive(iVar, iDim, Partial_Res);
          }
      }
    }
    }
  }
  
  /*--- Correct the gradient values across any periodic boundaries. ---*/

  for (unsigned short iPeriodic = 1; iPeriodic <= config->GetnMarker_Periodic()/2; iPeriodic++) {
    InitiatePeriodicComms(geometry, config, iPeriodic, PERIODIC_PRIM_GG);
    CompletePeriodicComms(geometry, config, iPeriodic, PERIODIC_PRIM_GG);
  }
  
  /*--- Update gradient value ---*/
  for (iPoint = 0; iPoint < nPointDomain; iPoint++) {
    
    /*--- Get the volume, which may include periodic components. ---*/
    
    Vol = (geometry->node[iPoint]->GetVolume() +
           geometry->node[iPoint]->GetPeriodicVolume());
    
    for (iVar = 0; iVar < nPrimVarGrad; iVar++) {
      for (iDim = 0; iDim < nDim; iDim++) {
        Partial_Gradient = node[iPoint]->GetGradient_Primitive(iVar, iDim)/Vol;
        node[iPoint]->SetGradient_Primitive(iVar, iDim, Partial_Gradient);
      }
    }
  }
  
  /*--- Communicate the gradient values via MPI. ---*/
  
  InitiateComms(geometry, config, PRIMITIVE_GRADIENT);
  CompleteComms(geometry, config, PRIMITIVE_GRADIENT);
  
  delete [] PrimVar_Vertex;
  delete [] PrimVar_i;
  delete [] PrimVar_j;
  
}

void CIncEulerSolver::SetPrimitive_Gradient_LS(CGeometry *geometry, CConfig *config) {
  
  unsigned short iVar, iDim, jDim, iNeigh;
  unsigned long iPoint, jPoint;
  su2double *PrimVar_i, *PrimVar_j, *Coord_i, *Coord_j;
  su2double r11, r12, r13, r22, r23, r23_a, r23_b, r33, weight;
  su2double z11, z12, z13, z22, z23, z33, detR2;
  bool singular;
  
  /*--- Loop over points of the grid ---*/
  
  for (iPoint = 0; iPoint < nPointDomain; iPoint++) {
    
    /*--- Set the value of the singular ---*/
    singular = false;
    
    /*--- Get coordinates ---*/
    
    Coord_i = geometry->node[iPoint]->GetCoord();
    
    /*--- Get primitives from CVariable ---*/
    
    PrimVar_i = node[iPoint]->GetPrimitive();
    
    /*--- Inizialization of variables ---*/
    
    for (iVar = 0; iVar < nPrimVarGrad; iVar++)
      for (iDim = 0; iDim < nDim; iDim++)
        Cvector[iVar][iDim] = 0.0;
    
    /*--- Clear Rmatrix, which could eventually be computed once
     and stored for static meshes, as well as the prim gradient. ---*/
    
    node[iPoint]->SetRmatrixZero();
    node[iPoint]->SetGradient_PrimitiveZero(nPrimVarGrad);
    
    for (iNeigh = 0; iNeigh < geometry->node[iPoint]->GetnPoint(); iNeigh++) {
      jPoint = geometry->node[iPoint]->GetPoint(iNeigh);
      Coord_j = geometry->node[jPoint]->GetCoord();
      
      PrimVar_j = node[jPoint]->GetPrimitive();
      
      weight = 0.0;
      for (iDim = 0; iDim < nDim; iDim++)
        weight += (Coord_j[iDim]-Coord_i[iDim])*(Coord_j[iDim]-Coord_i[iDim]);
      
      /*--- Sumations for entries of upper triangular matrix R ---*/
      
      if (weight != 0.0) {
        
        node[iPoint]->AddRmatrix(0, 0, (Coord_j[0]-Coord_i[0])*(Coord_j[0]-Coord_i[0])/weight);
        node[iPoint]->AddRmatrix(0, 1, (Coord_j[0]-Coord_i[0])*(Coord_j[1]-Coord_i[1])/weight);
        node[iPoint]->AddRmatrix(1, 1, (Coord_j[1]-Coord_i[1])*(Coord_j[1]-Coord_i[1])/weight);
        
        if (nDim == 3) {
          node[iPoint]->AddRmatrix(0, 2, (Coord_j[0]-Coord_i[0])*(Coord_j[2]-Coord_i[2])/weight);
          node[iPoint]->AddRmatrix(1, 2, (Coord_j[1]-Coord_i[1])*(Coord_j[2]-Coord_i[2])/weight);
          node[iPoint]->AddRmatrix(2, 1, (Coord_j[0]-Coord_i[0])*(Coord_j[2]-Coord_i[2])/weight);
          node[iPoint]->AddRmatrix(2, 2, (Coord_j[2]-Coord_i[2])*(Coord_j[2]-Coord_i[2])/weight);
        }
        
        /*--- Entries of c:= transpose(A)*b ---*/
        
        for (iVar = 0; iVar < nPrimVarGrad; iVar++) {
          for (iDim = 0; iDim < nDim; iDim++) {
            node[iPoint]->AddGradient_Primitive(iVar,iDim, (Coord_j[iDim]-Coord_i[iDim])*(PrimVar_j[iVar]-PrimVar_i[iVar])/weight);
          }
        }
        
      }
    }
  }
  
  /*--- Correct the gradient values across any periodic boundaries. ---*/

  for (unsigned short iPeriodic = 1; iPeriodic <= config->GetnMarker_Periodic()/2; iPeriodic++) {
    InitiatePeriodicComms(geometry, config, iPeriodic, PERIODIC_PRIM_LS);
    CompletePeriodicComms(geometry, config, iPeriodic, PERIODIC_PRIM_LS);
  }
  
  /*--- Second loop over points of the grid to compute final gradient ---*/
  
  for (iPoint = 0; iPoint < nPointDomain; iPoint++) {
    
    /*--- Set the value of the singular ---*/
    
    singular = false;
    
    /*--- Entries of upper triangular matrix R ---*/
    
    r11 = 0.0; r12 = 0.0;   r13 = 0.0;    r22 = 0.0;
    r23 = 0.0; r23_a = 0.0; r23_b = 0.0;  r33 = 0.0;
    
    r11 = node[iPoint]->GetRmatrix(0,0);
    r12 = node[iPoint]->GetRmatrix(0,1);
    r22 = node[iPoint]->GetRmatrix(1,1);
    
    if (r11 >= 0.0) r11 = sqrt(r11); else r11 = 0.0;
    if (r11 != 0.0) r12 = r12/r11; else r12 = 0.0;
    if (r22-r12*r12 >= 0.0) r22 = sqrt(r22-r12*r12); else r22 = 0.0;
    
    if (nDim == 3) {
      r13   = node[iPoint]->GetRmatrix(0,2);
      r23_a = node[iPoint]->GetRmatrix(1,2);
      r23_b = node[iPoint]->GetRmatrix(2,1);
      r33   = node[iPoint]->GetRmatrix(2,2);
      
      if (r11 != 0.0) r13 = r13/r11; else r13 = 0.0;
      if ((r22 != 0.0) && (r11*r22 != 0.0)) r23 = r23_a/r22 - r23_b*r12/(r11*r22); else r23 = 0.0;
      if (r33-r23*r23-r13*r13 >= 0.0) r33 = sqrt(r33-r23*r23-r13*r13); else r33 = 0.0;
    }
    
    /*--- Compute determinant ---*/
    
    if (nDim == 2) detR2 = (r11*r22)*(r11*r22);
    else detR2 = (r11*r22*r33)*(r11*r22*r33);
    
    /*--- Detect singular matrices ---*/
    
    if (abs(detR2) <= EPS) { detR2 = 1.0; singular = true; }
    
    /*--- S matrix := inv(R)*traspose(inv(R)) ---*/
    
    if (singular) {
      for (iDim = 0; iDim < nDim; iDim++)
        for (jDim = 0; jDim < nDim; jDim++)
          Smatrix[iDim][jDim] = 0.0;
    }
    else {
      if (nDim == 2) {
        Smatrix[0][0] = (r12*r12+r22*r22)/detR2;
        Smatrix[0][1] = -r11*r12/detR2;
        Smatrix[1][0] = Smatrix[0][1];
        Smatrix[1][1] = r11*r11/detR2;
      }
      else {
        z11 = r22*r33; z12 = -r12*r33; z13 = r12*r23-r13*r22;
        z22 = r11*r33; z23 = -r11*r23; z33 = r11*r22;
        Smatrix[0][0] = (z11*z11+z12*z12+z13*z13)/detR2;
        Smatrix[0][1] = (z12*z22+z13*z23)/detR2;
        Smatrix[0][2] = (z13*z33)/detR2;
        Smatrix[1][0] = Smatrix[0][1];
        Smatrix[1][1] = (z22*z22+z23*z23)/detR2;
        Smatrix[1][2] = (z23*z33)/detR2;
        Smatrix[2][0] = Smatrix[0][2];
        Smatrix[2][1] = Smatrix[1][2];
        Smatrix[2][2] = (z33*z33)/detR2;
      }
    }
    
    /*--- Computation of the gradient: S*c ---*/
    for (iVar = 0; iVar < nPrimVarGrad; iVar++) {
      for (iDim = 0; iDim < nDim; iDim++) {
        Cvector[iVar][iDim] = 0.0;
        for (jDim = 0; jDim < nDim; jDim++) {
          Cvector[iVar][iDim] += Smatrix[iDim][jDim]*node[iPoint]->GetGradient_Primitive(iVar, jDim);
        }
      }
    }
    
    for (iVar = 0; iVar < nPrimVarGrad; iVar++) {
      for (iDim = 0; iDim < nDim; iDim++) {
        node[iPoint]->SetGradient_Primitive(iVar, iDim, Cvector[iVar][iDim]);
      }
    }
    
  }
  
  /*--- Communicate the gradient values via MPI. ---*/
  
  InitiateComms(geometry, config, PRIMITIVE_GRADIENT);
  CompleteComms(geometry, config, PRIMITIVE_GRADIENT);
  
}

void CIncEulerSolver::SetPrimitive_Limiter(CGeometry *geometry, CConfig *config) {
  
  unsigned long iEdge, iPoint, jPoint;
  unsigned short iVar, iDim;
  su2double **Gradient_i, **Gradient_j, *Coord_i, *Coord_j,
  *Primitive, *Primitive_i, *Primitive_j, *LocalMinPrimitive, *LocalMaxPrimitive,
  *GlobalMinPrimitive, *GlobalMaxPrimitive,
  dave, LimK, eps2, eps1, dm, dp, du, y, limiter;
  
  dave = config->GetRefElemLength();
  LimK = config->GetVenkat_LimiterCoeff();

  if (config->GetKind_SlopeLimit_Flow() == NO_LIMITER) {
   
    for (iPoint = 0; iPoint < geometry->GetnPoint(); iPoint++) {
      for (iVar = 0; iVar < nPrimVarGrad; iVar++) {
        node[iPoint]->SetLimiter_Primitive(iVar, 1.0);
      }
    }
    
  }
  
  else {
    
    /*--- Initialize solution max and solution min and the limiter in the entire domain --*/
    
    for (iPoint = 0; iPoint < geometry->GetnPoint(); iPoint++) {
      for (iVar = 0; iVar < nPrimVarGrad; iVar++) {
        node[iPoint]->SetSolution_Max(iVar, -EPS);
        node[iPoint]->SetSolution_Min(iVar, EPS);
        node[iPoint]->SetLimiter_Primitive(iVar, 2.0);
      }
    }
    
    /*--- Establish bounds for Spekreijse monotonicity by finding max & min values of neighbor variables --*/
    
    for (iEdge = 0; iEdge < geometry->GetnEdge(); iEdge++) {
      
      /*--- Point identification, Normal vector and area ---*/
      
      iPoint = geometry->edge[iEdge]->GetNode(0);
      jPoint = geometry->edge[iEdge]->GetNode(1);
      
      /*--- Get the primitive variables ---*/
      
      Primitive_i = node[iPoint]->GetPrimitive();
      Primitive_j = node[jPoint]->GetPrimitive();
      
      /*--- Compute the maximum, and minimum values for nodes i & j ---*/
      
      for (iVar = 0; iVar < nPrimVarGrad; iVar++) {
        du = (Primitive_j[iVar] - Primitive_i[iVar]);
        node[iPoint]->SetSolution_Min(iVar, min(node[iPoint]->GetSolution_Min(iVar), du));
        node[iPoint]->SetSolution_Max(iVar, max(node[iPoint]->GetSolution_Max(iVar), du));
        node[jPoint]->SetSolution_Min(iVar, min(node[jPoint]->GetSolution_Min(iVar), -du));
        node[jPoint]->SetSolution_Max(iVar, max(node[jPoint]->GetSolution_Max(iVar), -du));
      }
      
    }
    
    /*--- Correct the limiter values across any periodic boundaries. ---*/

    for (unsigned short iPeriodic = 1; iPeriodic <= config->GetnMarker_Periodic()/2; iPeriodic++) {
      InitiatePeriodicComms(geometry, config, iPeriodic, PERIODIC_LIM_PRIM_1);
      CompletePeriodicComms(geometry, config, iPeriodic, PERIODIC_LIM_PRIM_1);
    }
    
  }
  
  
  /*--- Barth-Jespersen limiter with Venkatakrishnan modification ---*/
  
  if (config->GetKind_SlopeLimit_Flow() == BARTH_JESPERSEN) {
    
    for (iEdge = 0; iEdge < geometry->GetnEdge(); iEdge++) {
      
      iPoint     = geometry->edge[iEdge]->GetNode(0);
      jPoint     = geometry->edge[iEdge]->GetNode(1);
      Gradient_i = node[iPoint]->GetGradient_Primitive();
      Gradient_j = node[jPoint]->GetGradient_Primitive();
      Coord_i    = geometry->node[iPoint]->GetCoord();
      Coord_j    = geometry->node[jPoint]->GetCoord();
      
      AD::StartPreacc();
      AD::SetPreaccIn(Gradient_i, nPrimVarGrad, nDim);
      AD::SetPreaccIn(Gradient_j, nPrimVarGrad, nDim);
      AD::SetPreaccIn(Coord_i, nDim); AD::SetPreaccIn(Coord_j, nDim);

      for (iVar = 0; iVar < nPrimVarGrad; iVar++) {
        
        AD::SetPreaccIn(node[iPoint]->GetSolution_Max(iVar));
        AD::SetPreaccIn(node[iPoint]->GetSolution_Min(iVar));
        AD::SetPreaccIn(node[jPoint]->GetSolution_Max(iVar));
        AD::SetPreaccIn(node[jPoint]->GetSolution_Min(iVar));

        /*--- Calculate the interface left gradient, delta- (dm) ---*/
        
        dm = 0.0;
        for (iDim = 0; iDim < nDim; iDim++)
          dm += 0.5*(Coord_j[iDim]-Coord_i[iDim])*Gradient_i[iVar][iDim];
        
        if (dm == 0.0) { limiter = 2.0; }
        else {
          if ( dm > 0.0 ) dp = node[iPoint]->GetSolution_Max(iVar);
          else dp = node[iPoint]->GetSolution_Min(iVar);
          limiter = dp/dm;
        }
        
        if (limiter < node[iPoint]->GetLimiter_Primitive(iVar)) {
          node[iPoint]->SetLimiter_Primitive(iVar, limiter);
          AD::SetPreaccOut(node[iPoint]->GetLimiter_Primitive()[iVar]);
        }
        
        /*--- Calculate the interface right gradient, delta+ (dp) ---*/
        
        dm = 0.0;
        for (iDim = 0; iDim < nDim; iDim++)
          dm += 0.5*(Coord_i[iDim]-Coord_j[iDim])*Gradient_j[iVar][iDim];
        
        if (dm == 0.0) { limiter = 2.0; }
        else {
          if ( dm > 0.0 ) dp = node[jPoint]->GetSolution_Max(iVar);
          else dp = node[jPoint]->GetSolution_Min(iVar);
          limiter = dp/dm;
        }
        
        if (limiter < node[jPoint]->GetLimiter_Primitive(iVar)) {
          node[jPoint]->SetLimiter_Primitive(iVar, limiter);
          AD::SetPreaccOut(node[jPoint]->GetLimiter_Primitive()[iVar]);
        }
        
      }
      
      AD::EndPreacc();
      
    }
    
    for (iPoint = 0; iPoint < geometry->GetnPoint(); iPoint++) {
      for (iVar = 0; iVar < nPrimVarGrad; iVar++) {
        y =  node[iPoint]->GetLimiter_Primitive(iVar);
        limiter = (y*y + 2.0*y) / (y*y + y + 2.0);
        node[iPoint]->SetLimiter_Primitive(iVar, limiter);
      }
    }
    
  }
  
  /*--- Venkatakrishnan limiter ---*/
  
  if ((config->GetKind_SlopeLimit_Flow() == VENKATAKRISHNAN) ||
      (config->GetKind_SlopeLimit_Flow() == VENKATAKRISHNAN_WANG)) {
    
    /*--- Allocate memory for the max and min primitive value --*/
    
    LocalMinPrimitive = new su2double [nPrimVarGrad]; GlobalMinPrimitive = new su2double [nPrimVarGrad];
    LocalMaxPrimitive = new su2double [nPrimVarGrad]; GlobalMaxPrimitive = new su2double [nPrimVarGrad];
    
    /*--- Compute the max value and min value of the solution ---*/
    
    Primitive = node[0]->GetPrimitive();
    for (iVar = 0; iVar < nPrimVarGrad; iVar++) {
      LocalMinPrimitive[iVar] = Primitive[iVar];
      LocalMaxPrimitive[iVar] = Primitive[iVar];
    }
    
    for (iPoint = 0; iPoint < geometry->GetnPoint(); iPoint++) {
      
      /*--- Get the primitive variables ---*/
      
      Primitive = node[iPoint]->GetPrimitive();

      for (iVar = 0; iVar < nPrimVarGrad; iVar++) {
        LocalMinPrimitive[iVar] = min (LocalMinPrimitive[iVar], Primitive[iVar]);
        LocalMaxPrimitive[iVar] = max (LocalMaxPrimitive[iVar], Primitive[iVar]);
      }
      
    }

    if (config->GetKind_SlopeLimit_Flow() == VENKATAKRISHNAN_WANG) {
#ifdef HAVE_MPI
      SU2_MPI::Allreduce(LocalMinPrimitive, GlobalMinPrimitive, nPrimVarGrad, MPI_DOUBLE, MPI_MIN, MPI_COMM_WORLD);
      SU2_MPI::Allreduce(LocalMaxPrimitive, GlobalMaxPrimitive, nPrimVarGrad, MPI_DOUBLE, MPI_MAX, MPI_COMM_WORLD);
#else
      for (iVar = 0; iVar < nPrimVarGrad; iVar++) {
        GlobalMinPrimitive[iVar] = LocalMinPrimitive[iVar];
        GlobalMaxPrimitive[iVar] = LocalMaxPrimitive[iVar];
      }
#endif
    }
    
    for (iEdge = 0; iEdge < geometry->GetnEdge(); iEdge++) {
      
      iPoint     = geometry->edge[iEdge]->GetNode(0);
      jPoint     = geometry->edge[iEdge]->GetNode(1);
      Gradient_i = node[iPoint]->GetGradient_Primitive();
      Gradient_j = node[jPoint]->GetGradient_Primitive();
      Coord_i    = geometry->node[iPoint]->GetCoord();
      Coord_j    = geometry->node[jPoint]->GetCoord();

      AD::StartPreacc();
      AD::SetPreaccIn(Gradient_i, nPrimVarGrad, nDim);
      AD::SetPreaccIn(Gradient_j, nPrimVarGrad, nDim);
      AD::SetPreaccIn(Coord_i, nDim); AD::SetPreaccIn(Coord_j, nDim);

      for (iVar = 0; iVar < nPrimVarGrad; iVar++) {
        
        if (config->GetKind_SlopeLimit_Flow() == VENKATAKRISHNAN_WANG) {
          eps1 = LimK * (GlobalMaxPrimitive[iVar] - GlobalMinPrimitive[iVar]);
          eps2 = eps1*eps1;
        }
        else {
          eps1 = LimK*dave;
          eps2 = eps1*eps1*eps1;
        }
        
        AD::SetPreaccIn(node[iPoint]->GetSolution_Max(iVar));
        AD::SetPreaccIn(node[iPoint]->GetSolution_Min(iVar));
        AD::SetPreaccIn(node[jPoint]->GetSolution_Max(iVar));
        AD::SetPreaccIn(node[jPoint]->GetSolution_Min(iVar));

        /*--- Calculate the interface left gradient, delta- (dm) ---*/
        
        dm = 0.0;
        for (iDim = 0; iDim < nDim; iDim++)
          dm += 0.5*(Coord_j[iDim]-Coord_i[iDim])*Gradient_i[iVar][iDim];
        
        /*--- Calculate the interface right gradient, delta+ (dp) ---*/
        
        if ( dm > 0.0 ) dp = node[iPoint]->GetSolution_Max(iVar);
        else dp = node[iPoint]->GetSolution_Min(iVar);
        
        limiter = ( dp*dp + 2.0*dp*dm + eps2 )/( dp*dp + dp*dm + 2.0*dm*dm + eps2);
        
        if (limiter < node[iPoint]->GetLimiter_Primitive(iVar)){
          node[iPoint]->SetLimiter_Primitive(iVar, limiter);
          AD::SetPreaccOut(node[iPoint]->GetLimiter_Primitive()[iVar]);
        }
        
        /*-- Repeat for point j on the edge ---*/
        
        dm = 0.0;
        for (iDim = 0; iDim < nDim; iDim++)
          dm += 0.5*(Coord_i[iDim]-Coord_j[iDim])*Gradient_j[iVar][iDim];
        
        if ( dm > 0.0 ) dp = node[jPoint]->GetSolution_Max(iVar);
        else dp = node[jPoint]->GetSolution_Min(iVar);
        
        limiter = ( dp*dp + 2.0*dp*dm + eps2 )/( dp*dp + dp*dm + 2.0*dm*dm + eps2);
        
        if (limiter < node[jPoint]->GetLimiter_Primitive(iVar)){
          node[jPoint]->SetLimiter_Primitive(iVar, limiter);
          AD::SetPreaccOut(node[jPoint]->GetLimiter_Primitive()[iVar]);
        }
        
      }

      AD::EndPreacc();
      
    }
    
    delete [] LocalMinPrimitive; delete [] GlobalMinPrimitive;
    delete [] LocalMaxPrimitive; delete [] GlobalMaxPrimitive;

  }
  
  /*--- Correct the limiter values across any periodic boundaries. ---*/

  for (unsigned short iPeriodic = 1; iPeriodic <= config->GetnMarker_Periodic()/2; iPeriodic++) {
    InitiatePeriodicComms(geometry, config, iPeriodic, PERIODIC_LIM_PRIM_2);
    CompletePeriodicComms(geometry, config, iPeriodic, PERIODIC_LIM_PRIM_2);
  }
  
  /*--- Limiter MPI ---*/
  
  InitiateComms(geometry, config, PRIMITIVE_LIMITER);
  CompleteComms(geometry, config, PRIMITIVE_LIMITER);
  
}

void CIncEulerSolver::SetFarfield_AoA(CGeometry *geometry, CSolver **solver_container,
                                   CConfig *config, unsigned short iMesh, bool Output) {
  
  su2double Target_CL = 0.0, AoA = 0.0, Vel_Infty[3] = {0.0,0.0,0.0},
  AoA_inc = 0.0, Vel_Infty_Mag, Old_AoA;
  
  unsigned short iDim;
  
  unsigned long Iter_Fixed_CL = config->GetIter_Fixed_CL();
  unsigned long Update_Alpha = config->GetUpdate_Alpha();
  
  unsigned long ExtIter       = config->GetExtIter();
  bool write_heads = ((ExtIter % Iter_Fixed_CL == 0) && (ExtIter != 0));
  su2double Beta                 = config->GetAoS()*PI_NUMBER/180.0;
  su2double dCL_dAlpha           = config->GetdCL_dAlpha()*180.0/PI_NUMBER;
  bool Update_AoA             = false;
  
  if (ExtIter == 0) AoA_Counter = 0;
  
  /*--- Only the fine mesh level should check the convergence criteria ---*/
  
  if ((iMesh == MESH_0) && Output) {
    
    /*--- Initialize the update flag to false ---*/
    
    Update_AoA = false;
    
    /*--- Reevaluate Angle of Attack at a fixed number of iterations ---*/
    
    if ((ExtIter % Iter_Fixed_CL == 0) && (ExtIter != 0)) {
      AoA_Counter++;
      if ((AoA_Counter <= Update_Alpha)) Update_AoA = true;
      Update_AoA = true;
    }
    
    /*--- Store the update boolean for use on other mesh levels in the MG ---*/
    
    config->SetUpdate_AoA(Update_AoA);
    
  } else {
    Update_AoA = config->GetUpdate_AoA();
  }
  
  if (Update_AoA && Output) {
    
    /*--- Retrieve the specified target CL value. ---*/
    
    Target_CL = config->GetTarget_CL();
    
    /*--- Retrieve the old AoA (radians) ---*/
    
    AoA_old = config->GetAoA()*PI_NUMBER/180.0;
    
    /*--- Estimate the increment in AoA based on dCL_dAlpha (radians) ---*/
    
    AoA_inc = (1.0/dCL_dAlpha)*(Target_CL - Total_CL);
    
    /*--- Compute a new value for AoA on the fine mesh only (radians)---*/
    
    if (iMesh == MESH_0) AoA = AoA_old + AoA_inc;
    else { AoA = config->GetAoA()*PI_NUMBER/180.0; }
    
    /*--- Only the fine mesh stores the updated values for AoA in config ---*/
    
    if (iMesh == MESH_0) {
      config->SetAoA(AoA*180.0/PI_NUMBER);
    }
    
    /*--- Update the freestream velocity vector at the farfield ---*/
    
    for (iDim = 0; iDim < nDim; iDim++)
      Vel_Infty[iDim] = GetVelocity_Inf(iDim);
    
    /*--- Compute the magnitude of the free stream velocity ---*/
    
    Vel_Infty_Mag = 0;
    for (iDim = 0; iDim < nDim; iDim++)
      Vel_Infty_Mag += Vel_Infty[iDim]*Vel_Infty[iDim];
    Vel_Infty_Mag = sqrt(Vel_Infty_Mag);
    
    /*--- Compute the new freestream velocity with the updated AoA ---*/
    
    if (nDim == 2) {
      Vel_Infty[0] = cos(AoA)*Vel_Infty_Mag;
      Vel_Infty[1] = sin(AoA)*Vel_Infty_Mag;
    }
    if (nDim == 3) {
      Vel_Infty[0] = cos(AoA)*cos(Beta)*Vel_Infty_Mag;
      Vel_Infty[1] = sin(Beta)*Vel_Infty_Mag;
      Vel_Infty[2] = sin(AoA)*cos(Beta)*Vel_Infty_Mag;
    }
    
    /*--- Store the new freestream velocity vector for the next iteration ---*/
    
    for (iDim = 0; iDim < nDim; iDim++) {
      Velocity_Inf[iDim] = Vel_Infty[iDim];
    }
    
    /*--- Only the fine mesh stores the updated values for velocity in config ---*/
    
    if (iMesh == MESH_0) {
      for (iDim = 0; iDim < nDim; iDim++)
        config->SetVelocity_FreeStreamND(Vel_Infty[iDim], iDim);
    }
    
    /*--- Output some information to the console with the headers ---*/
    
    if ((rank == MASTER_NODE) && (iMesh == MESH_0) && write_heads && !config->GetDiscrete_Adjoint()) {
      Old_AoA = config->GetAoA() - AoA_inc*(180.0/PI_NUMBER);
      
      cout.precision(7);
      cout.setf(ios::fixed, ios::floatfield);
      cout << endl << "----------------------------- Fixed CL Mode -----------------------------" << endl;
      cout << "CL: " << Total_CL;
      cout << " (target: " << config->GetTarget_CL() <<")." << endl;
      cout.precision(4);
      cout << "Previous AoA: " << Old_AoA << " deg";
      cout << ", new AoA: " << config->GetAoA() << " deg." << endl;

      cout << "-------------------------------------------------------------------------" << endl << endl;
    }
    
  }
  
}

void CIncEulerSolver::SetInletAtVertex(su2double *val_inlet,
                                       unsigned short iMarker,
                                       unsigned long iVertex) {
  
  /*--- Alias positions within inlet file for readability ---*/
  
  unsigned short T_position       = nDim;
  unsigned short P_position       = nDim+1;
  unsigned short FlowDir_position = nDim+2;
  
  /*--- Check that the norm of the flow unit vector is actually 1 ---*/
  
  su2double norm = 0.0;
  for (unsigned short iDim = 0; iDim < nDim; iDim++) {
    norm += pow(val_inlet[FlowDir_position + iDim], 2);
  }
  norm = sqrt(norm);
  
  /*--- The tolerance here needs to be loose.  When adding a very
   * small number (1e-10 or smaller) to a number close to 1.0, floating
   * point roundoff errors can occur. ---*/
  
  if (abs(norm - 1.0) > 1e-6) {
    ostringstream error_msg;
    error_msg << "ERROR: Found these values in columns ";
    error_msg << FlowDir_position << " - ";
    error_msg << FlowDir_position + nDim - 1 << endl;
    error_msg << std::scientific;
    error_msg << "  [" << val_inlet[FlowDir_position];
    error_msg << ", " << val_inlet[FlowDir_position + 1];
    if (nDim == 3) error_msg << ", " << val_inlet[FlowDir_position + 2];
    error_msg << "]" << endl;
    error_msg << "  These values should be components of a unit vector for direction," << endl;
    error_msg << "  but their magnitude is: " << norm << endl;
    SU2_MPI::Error(error_msg.str(), CURRENT_FUNCTION);
  }
  
  /*--- Store the values in our inlet data structures. ---*/
  
  Inlet_Ttotal[iMarker][iVertex] = val_inlet[T_position];
  Inlet_Ptotal[iMarker][iVertex] = val_inlet[P_position];
  for (unsigned short iDim = 0; iDim < nDim; iDim++) {
    Inlet_FlowDir[iMarker][iVertex][iDim] =  val_inlet[FlowDir_position + iDim];
  }
  
}

su2double CIncEulerSolver::GetInletAtVertex(su2double *val_inlet,
                                            unsigned long val_inlet_point,
                                            unsigned short val_kind_marker,
                                            string val_marker,
                                            CGeometry *geometry,
                                            CConfig *config) {
  
  /*--- Local variables ---*/
  
  unsigned short iMarker, iDim;
  unsigned long iPoint, iVertex;
  su2double Area = 0.0;
  su2double Normal[3] = {0.0,0.0,0.0};
  
  /*--- Alias positions within inlet file for readability ---*/
  
    unsigned short T_position       = nDim;
    unsigned short P_position       = nDim+1;
    unsigned short FlowDir_position = nDim+2;
  
  if (val_kind_marker == INLET_FLOW) {
    
    for (iMarker = 0; iMarker < config->GetnMarker_All(); iMarker++) {
      if ((config->GetMarker_All_KindBC(iMarker) == INLET_FLOW) &&
          (config->GetMarker_All_TagBound(iMarker) == val_marker)) {
        
        for (iVertex = 0; iVertex < nVertex[iMarker]; iVertex++){
          
          iPoint = geometry->vertex[iMarker][iVertex]->GetNode();
          
          if (iPoint == val_inlet_point) {
            
            /*-- Compute boundary face area for this vertex. ---*/
            
            geometry->vertex[iMarker][iVertex]->GetNormal(Normal);
            Area = 0.0;
            for (iDim = 0; iDim < nDim; iDim++) Area += Normal[iDim]*Normal[iDim];
            Area = sqrt(Area);
            
            /*--- Access and store the inlet variables for this vertex. ---*/
            
            val_inlet[T_position] = Inlet_Ttotal[iMarker][iVertex];
            val_inlet[P_position] = Inlet_Ptotal[iMarker][iVertex];
            for (iDim = 0; iDim < nDim; iDim++) {
              val_inlet[FlowDir_position + iDim] = Inlet_FlowDir[iMarker][iVertex][iDim];
            }
            
            /*--- Exit once we find the point. ---*/
            
            return Area;
            
          }
        }
      }
    }
  }
  
  /*--- If we don't find a match, then the child point is not on the
   current inlet boundary marker. Return zero area so this point does
   not contribute to the restriction operator and continue. ---*/
  
  return Area;
  
}

void CIncEulerSolver::SetUniformInlet(CConfig* config, unsigned short iMarker) {
  
  if (config->GetMarker_All_KindBC(iMarker) == INLET_FLOW) {
    
    string Marker_Tag   = config->GetMarker_All_TagBound(iMarker);
    su2double p_total   = config->GetInlet_Ptotal(Marker_Tag);
    su2double t_total   = config->GetInlet_Ttotal(Marker_Tag);
    su2double* flow_dir = config->GetInlet_FlowDir(Marker_Tag);
    
    for(unsigned long iVertex=0; iVertex < nVertex[iMarker]; iVertex++){
      Inlet_Ttotal[iMarker][iVertex] = t_total;
      Inlet_Ptotal[iMarker][iVertex] = p_total;
      for (unsigned short iDim = 0; iDim < nDim; iDim++)
        Inlet_FlowDir[iMarker][iVertex][iDim] = flow_dir[iDim];
    }
    
  } else {
    
    /*--- For now, non-inlets just get set to zero. In the future, we
     can do more customization for other boundary types here. ---*/
    
    for(unsigned long iVertex=0; iVertex < nVertex[iMarker]; iVertex++){
      Inlet_Ttotal[iMarker][iVertex] = 0.0;
      Inlet_Ptotal[iMarker][iVertex] = 0.0;
      for (unsigned short iDim = 0; iDim < nDim; iDim++)
        Inlet_FlowDir[iMarker][iVertex][iDim] = 0.0;
    }
  }
  
}

void CIncEulerSolver::Evaluate_ObjFunc(CConfig *config) {

  unsigned short iMarker_Monitoring, Kind_ObjFunc;
  su2double Weight_ObjFunc;

  Total_ComboObj = 0.0;
  
  /*--- Loop over all monitored markers, add to the 'combo' objective ---*/

  for (iMarker_Monitoring = 0; iMarker_Monitoring < config->GetnMarker_Monitoring(); iMarker_Monitoring++) {

    Weight_ObjFunc = config->GetWeight_ObjFunc(iMarker_Monitoring);
    Kind_ObjFunc = config->GetKind_ObjFunc(iMarker_Monitoring);
   
    switch(Kind_ObjFunc) {
      case DRAG_COEFFICIENT:
        Total_ComboObj+=Weight_ObjFunc*(Surface_CD[iMarker_Monitoring]);
        if (config->GetFixed_CL_Mode()) Total_ComboObj -= Weight_ObjFunc*config->GetdCD_dCL()*(Surface_CL[iMarker_Monitoring]);
        if (config->GetFixed_CM_Mode()) Total_ComboObj -= Weight_ObjFunc*config->GetdCD_dCMy()*(Surface_CMy[iMarker_Monitoring]);
        break;
      case LIFT_COEFFICIENT:
        Total_ComboObj+=Weight_ObjFunc*(Surface_CL[iMarker_Monitoring]);
        break;
      case SIDEFORCE_COEFFICIENT:
        Total_ComboObj+=Weight_ObjFunc*(Surface_CSF[iMarker_Monitoring]);
        break;
      case EFFICIENCY:
        Total_ComboObj+=Weight_ObjFunc*(Surface_CEff[iMarker_Monitoring]);
        break;
      case MOMENT_X_COEFFICIENT:
        Total_ComboObj+=Weight_ObjFunc*(Surface_CMx[iMarker_Monitoring]);
        if (config->GetFixed_CL_Mode()) Total_ComboObj -= Weight_ObjFunc*config->GetdCMx_dCL()*(Surface_CL[iMarker_Monitoring]);
        break;
      case MOMENT_Y_COEFFICIENT:
        Total_ComboObj+=Weight_ObjFunc*(Surface_CMy[iMarker_Monitoring]);
        if (config->GetFixed_CL_Mode()) Total_ComboObj -= Weight_ObjFunc*config->GetdCMy_dCL()*(Surface_CL[iMarker_Monitoring]);
        break;
      case MOMENT_Z_COEFFICIENT:
        Total_ComboObj+=Weight_ObjFunc*(Surface_CMz[iMarker_Monitoring]);
        if (config->GetFixed_CL_Mode()) Total_ComboObj -= Weight_ObjFunc*config->GetdCMz_dCL()*(Surface_CL[iMarker_Monitoring]);
        break;
      case FORCE_X_COEFFICIENT:
        Total_ComboObj+=Weight_ObjFunc*Surface_CFx[iMarker_Monitoring];
        break;
      case FORCE_Y_COEFFICIENT:
        Total_ComboObj+=Weight_ObjFunc*Surface_CFy[iMarker_Monitoring];
        break;
      case FORCE_Z_COEFFICIENT:
        Total_ComboObj+=Weight_ObjFunc*Surface_CFz[iMarker_Monitoring];
        break;
      case TOTAL_HEATFLUX:
        Total_ComboObj+=Weight_ObjFunc*Surface_HF_Visc[iMarker_Monitoring];
        break;
      case MAXIMUM_HEATFLUX:
        Total_ComboObj+=Weight_ObjFunc*Surface_MaxHF_Visc[iMarker_Monitoring];
        break;
      default:
        break;

    }
  }
  
  /*--- The following are not per-surface, and so to avoid that they are
   double-counted when multiple surfaces are specified, they have been
   placed outside of the loop above. In addition, multi-objective mode is
   also disabled for these objective functions (error thrown at start). ---*/
  
  Weight_ObjFunc = config->GetWeight_ObjFunc(0);
  Kind_ObjFunc   = config->GetKind_ObjFunc(0);
  
  switch(Kind_ObjFunc) {
    case INVERSE_DESIGN_PRESSURE:
      Total_ComboObj+=Weight_ObjFunc*Total_CpDiff;
      break;
    case INVERSE_DESIGN_HEATFLUX:
      Total_ComboObj+=Weight_ObjFunc*Total_HeatFluxDiff;
      break;
    case THRUST_COEFFICIENT:
      Total_ComboObj+=Weight_ObjFunc*Total_CT;
      break;
    case TORQUE_COEFFICIENT:
      Total_ComboObj+=Weight_ObjFunc*Total_CQ;
      break;
    case FIGURE_OF_MERIT:
      Total_ComboObj+=Weight_ObjFunc*Total_CMerit;
      break;
    case SURFACE_TOTAL_PRESSURE:
      Total_ComboObj+=Weight_ObjFunc*config->GetSurface_TotalPressure(0);
      break;
    case SURFACE_STATIC_PRESSURE:
      Total_ComboObj+=Weight_ObjFunc*config->GetSurface_Pressure(0);
      break;
    case SURFACE_MASSFLOW:
      Total_ComboObj+=Weight_ObjFunc*config->GetSurface_MassFlow(0);
      break;
    case SURFACE_UNIFORMITY:
      Total_ComboObj+=Weight_ObjFunc*config->GetSurface_Uniformity(0);
      break;
    case SURFACE_SECONDARY:
      Total_ComboObj+=Weight_ObjFunc*config->GetSurface_SecondaryStrength(0);
      break;
    case SURFACE_MOM_DISTORTION:
      Total_ComboObj+=Weight_ObjFunc*config->GetSurface_MomentumDistortion(0);
      break;
    case SURFACE_SECOND_OVER_UNIFORM:
      Total_ComboObj+=Weight_ObjFunc*config->GetSurface_SecondOverUniform(0);
      break;
    case SURFACE_PRESSURE_DROP:
      Total_ComboObj+=Weight_ObjFunc*config->GetSurface_PressureDrop(0);
      break;
    case CUSTOM_OBJFUNC:
      Total_ComboObj+=Weight_ObjFunc*Total_Custom_ObjFunc;
      break;
    default:
      break;
  }
  
}

void CIncEulerSolver::SetBeta_Parameter(CGeometry *geometry, CSolver **solver_container,
                                   CConfig *config, unsigned short iMesh) {
  
  su2double epsilon2  = config->GetBeta_Factor();
  su2double epsilon2_default = 4.1;
  su2double maxVel2 = 0.0;
  su2double Beta = 1.0;

  unsigned long iPoint;

  /*--- For now, only the finest mesh level stores the Beta for all levels. ---*/
  
  if (iMesh == MESH_0) {
    
    for (iPoint = 0; iPoint < nPoint; iPoint++) {
      
      /*--- Store the local maximum of the squared velocity in the field. ---*/
      
      if (node[iPoint]->GetVelocity2() > maxVel2)
        maxVel2 = node[iPoint]->GetVelocity2();
      
    }
    
    /*--- Communicate the max globally to give a conservative estimate. ---*/
    
#ifdef HAVE_MPI
    su2double myMaxVel2 = maxVel2; maxVel2 = 0.0;
    SU2_MPI::Allreduce(&myMaxVel2, &maxVel2, 1, MPI_DOUBLE, MPI_MAX, MPI_COMM_WORLD);
#endif
    
    Beta = max(1e-10,maxVel2);
    config->SetMax_Vel2(Beta);
    
  }

  /*--- Allow an override if user supplies a large epsilon^2. ---*/

  epsilon2 = max(epsilon2_default,epsilon2);

  for (iPoint = 0; iPoint < nPoint; iPoint++)
    node[iPoint]->SetBetaInc2(epsilon2*config->GetMax_Vel2());

}

void CIncEulerSolver::SetPreconditioner(CConfig *config, unsigned long iPoint) {

  unsigned short iDim, jDim;

  su2double  BetaInc2, Density, dRhodT, Temperature, oneOverCp, Cp;
  su2double  Velocity[3] = {0.0,0.0,0.0};

  bool variable_density = (config->GetKind_DensityModel() == VARIABLE);
  bool implicit         = (config->GetKind_TimeIntScheme_Flow() == EULER_IMPLICIT);
  bool energy           = config->GetEnergy_Equation();

  /*--- Access the primitive variables at this node. ---*/

  Density     = node[iPoint]->GetDensity();
  BetaInc2    = node[iPoint]->GetBetaInc2();
  Cp          = node[iPoint]->GetSpecificHeatCp();
  oneOverCp   = 1.0/Cp;
  Temperature = node[iPoint]->GetTemperature();

  for (iDim = 0; iDim < nDim; iDim++)
    Velocity[iDim] = node[iPoint]->GetVelocity(iDim);

  /*--- We need the derivative of the equation of state to build the
   preconditioning matrix. For now, the only option is the ideal gas
   law, but in the future, dRhodT should be in the fluid model. ---*/

  if (variable_density) {
    dRhodT = -Density/Temperature;
  } else {
    dRhodT = 0.0;
  }

  /*--- Calculating the inverse of the preconditioning matrix
   that multiplies the time derivative during time integration. ---*/

  if (implicit) {

    /*--- For implicit calculations, we multiply the preconditioner
     by the cell volume over the time step and add to the Jac diagonal. ---*/

    Preconditioner[0][0] = 1.0/BetaInc2;
    for (iDim = 0; iDim < nDim; iDim++)
      Preconditioner[iDim+1][0] = Velocity[iDim]/BetaInc2;

    if (energy) Preconditioner[nDim+1][0] = Cp*Temperature/BetaInc2;
    else        Preconditioner[nDim+1][0] = 0.0;

    for (jDim = 0; jDim < nDim; jDim++) {
      Preconditioner[0][jDim+1] = 0.0;
      for (iDim = 0; iDim < nDim; iDim++) {
        if (iDim == jDim) Preconditioner[iDim+1][jDim+1] = Density;
        else Preconditioner[iDim+1][jDim+1] = 0.0;
      }
      Preconditioner[nDim+1][jDim+1] = 0.0;
    }

    Preconditioner[0][nDim+1] = dRhodT;
    for (iDim = 0; iDim < nDim; iDim++)
      Preconditioner[iDim+1][nDim+1] = Velocity[iDim]*dRhodT;

    if (energy) Preconditioner[nDim+1][nDim+1] = Cp*(dRhodT*Temperature + Density);
    else        Preconditioner[nDim+1][nDim+1] = 1.0;

  } else {

    /*--- For explicit calculations, we move the residual to the
     right-hand side and pre-multiply by the preconditioner inverse.
     Therefore, we build inv(Precon) here and multiply by the residual
     later in the R-K and Euler Explicit time integration schemes. ---*/

    Preconditioner[0][0] = Temperature*BetaInc2*dRhodT/Density + BetaInc2;
    for (iDim = 0; iDim < nDim; iDim ++)
      Preconditioner[iDim+1][0] = -1.0*Velocity[iDim]/Density;

    if (energy) Preconditioner[nDim+1][0] = -1.0*Temperature/Density;
    else        Preconditioner[nDim+1][0] = 0.0;


    for (jDim = 0; jDim < nDim; jDim++) {
      Preconditioner[0][jDim+1] = 0.0;
      for (iDim = 0; iDim < nDim; iDim++) {
        if (iDim == jDim) Preconditioner[iDim+1][jDim+1] = 1.0/Density;
        else Preconditioner[iDim+1][jDim+1] = 0.0;
      }
      Preconditioner[nDim+1][jDim+1] = 0.0;
    }

    Preconditioner[0][nDim+1] = -1.0*BetaInc2*dRhodT*oneOverCp/Density;
    for (iDim = 0; iDim < nDim; iDim ++)
      Preconditioner[iDim+1][nDim+1] = 0.0;

    if (energy) Preconditioner[nDim+1][nDim+1] = oneOverCp/Density;
    else        Preconditioner[nDim+1][nDim+1] = 0.0;
    
  }
  
}

void CIncEulerSolver::BC_Euler_Wall(CGeometry *geometry, CSolver **solver_container,
                                 CNumerics *numerics, CConfig *config, unsigned short val_marker) {
  
  unsigned short iDim, iVar, jVar;
  unsigned long iPoint, iVertex;

  su2double Density = 0.0, Pressure = 0.0, *Normal = NULL, Area, *NormalArea, turb_ke;
  
  bool implicit = (config->GetKind_TimeIntScheme_Flow() == EULER_IMPLICIT);
  bool tkeNeeded = (((config->GetKind_Solver() == RANS ) ||
                     (config->GetKind_Solver() == DISC_ADJ_RANS)) &&
                    (config->GetKind_Turb_Model() == SST));
  
  Normal     = new su2double[nDim];
  NormalArea = new su2double[nDim];

  /*--- Loop over all the vertices on this boundary marker ---*/
  
  for (iVertex = 0; iVertex < geometry->nVertex[val_marker]; iVertex++) {
    iPoint = geometry->vertex[val_marker][iVertex]->GetNode();
    
    /*--- Check if the node belongs to the domain (i.e, not a halo node) ---*/
    
    if (geometry->node[iPoint]->GetDomain()) {
      
      /*--- Normal vector for this vertex (negative for outward convention) ---*/
      
      geometry->vertex[val_marker][iVertex]->GetNormal(Normal);
      
      Area = 0.0;
      for (iDim = 0; iDim < nDim; iDim++) Area += Normal[iDim]*Normal[iDim];
      Area = sqrt (Area);
      
      for (iDim = 0; iDim < nDim; iDim++) {
        NormalArea[iDim] = -Normal[iDim];
      }

      /*--- Compute the residual ---*/

      Pressure = node[iPoint]->GetPressure();
      Density  = node[iPoint]->GetDensity();

      Residual[0] = 0.0;
      for (iDim = 0; iDim < nDim; iDim++)
        Residual[iDim+1] = Pressure*NormalArea[iDim];
      Residual[nDim+1] = 0.0;

      /*--- Add the Reynolds stress tensor contribution ---*/

      if (tkeNeeded) {
        turb_ke = solver_container[TURB_SOL]->node[iPoint]->GetSolution(0);
        for (iDim = 0; iDim < nDim; iDim++)
          Residual[iDim+1] += (2.0/3.0)*Density*turb_ke*NormalArea[iDim];
      }

      /*--- Add value to the residual ---*/

      LinSysRes.AddBlock(iPoint, Residual);
      
      /*--- Form Jacobians for implicit computations ---*/
      
      if (implicit) {
        
        /*--- Initialize Jacobian ---*/
        
        for (iVar = 0; iVar < nVar; iVar++) {
          for (jVar = 0; jVar < nVar; jVar++)
            Jacobian_i[iVar][jVar] = 0.0;
        }
        
        for (iDim = 0; iDim < nDim; iDim++)
          Jacobian_i[iDim+1][0] = -Normal[iDim];
        Jacobian.AddBlock(iPoint, iPoint, Jacobian_i);

      }
    }
  }
  
  delete [] Normal;
  delete [] NormalArea;
  
}

void CIncEulerSolver::BC_Far_Field(CGeometry *geometry, CSolver **solver_container, CNumerics *conv_numerics,
                                CNumerics *visc_numerics, CConfig *config, unsigned short val_marker) {
  
  unsigned short iDim;
  unsigned long iVertex, iPoint, Point_Normal;
  
  su2double *V_infty, *V_domain;
  
  bool implicit      = config->GetKind_TimeIntScheme_Flow() == EULER_IMPLICIT;
  bool grid_movement = config->GetGrid_Movement();
  bool viscous       = config->GetViscous();
  
  su2double *Normal = new su2double[nDim];

  /*--- Loop over all the vertices on this boundary marker ---*/
  
  for (iVertex = 0; iVertex < geometry->nVertex[val_marker]; iVertex++) {
    iPoint = geometry->vertex[val_marker][iVertex]->GetNode();

    /*--- Allocate the value at the infinity ---*/

    V_infty = GetCharacPrimVar(val_marker, iVertex);
    
    /*--- Check if the node belongs to the domain (i.e, not a halo node) ---*/
    
    if (geometry->node[iPoint]->GetDomain()) {
      
      /*--- Index of the closest interior node ---*/
      
      Point_Normal = geometry->vertex[val_marker][iVertex]->GetNormal_Neighbor();
      
      /*--- Normal vector for this vertex (negate for outward convention) ---*/
      
      geometry->vertex[val_marker][iVertex]->GetNormal(Normal);
      for (iDim = 0; iDim < nDim; iDim++) Normal[iDim] = -Normal[iDim];
      conv_numerics->SetNormal(Normal);
      
      /*--- Retrieve solution at the farfield boundary node ---*/
      
      V_domain = node[iPoint]->GetPrimitive();

      /*--- Recompute and store the velocity in the primitive variable vector. ---*/

      for (iDim = 0; iDim < nDim; iDim++)
        V_infty[iDim+1] = GetVelocity_Inf(iDim);

      /*--- Far-field pressure set to static pressure (0.0). ---*/

      V_infty[0] = GetPressure_Inf();

      /*--- Dirichlet condition for temperature at far-field (if energy is active). ---*/

      V_infty[nDim+1] = GetTemperature_Inf();

      /*--- Store the density.  ---*/

      V_infty[nDim+2] = GetDensity_Inf();

      /*--- Beta coefficient stored at the node ---*/

      V_infty[nDim+3] = node[iPoint]->GetBetaInc2();

      /*--- Cp is needed for Temperature equation. ---*/

      V_infty[nDim+7] = node[iPoint]->GetSpecificHeatCp();

      /*--- Set various quantities in the numerics class ---*/
      
      conv_numerics->SetPrimitive(V_domain, V_infty);
      
      if (grid_movement)
        conv_numerics->SetGridVel(geometry->node[iPoint]->GetGridVel(),
                                  geometry->node[iPoint]->GetGridVel());
      
      /*--- Compute the convective residual using an upwind scheme ---*/
      
      conv_numerics->ComputeResidual(Residual, Jacobian_i, Jacobian_j, config);
      
      /*--- Update residual value ---*/

      LinSysRes.AddBlock(iPoint, Residual);
      
      /*--- Convective Jacobian contribution for implicit integration ---*/
      
      if (implicit)
        Jacobian.AddBlock(iPoint, iPoint, Jacobian_i);
      
      /*--- Viscous residual contribution ---*/
      
      if (viscous) {
        
        /*--- Set transport properties at infinity. ---*/

        V_infty[nDim+4] = node[iPoint]->GetLaminarViscosity();
        V_infty[nDim+5] = node[iPoint]->GetEddyViscosity();
        V_infty[nDim+6] = node[iPoint]->GetThermalConductivity();

        /*--- Set the normal vector and the coordinates ---*/
        
        visc_numerics->SetNormal(Normal);
        visc_numerics->SetCoord(geometry->node[iPoint]->GetCoord(),
                                geometry->node[Point_Normal]->GetCoord());
        
        /*--- Primitive variables, and gradient ---*/
        
        visc_numerics->SetPrimitive(V_domain, V_infty);
        visc_numerics->SetPrimVarGradient(node[iPoint]->GetGradient_Primitive(),
                                          node[iPoint]->GetGradient_Primitive());
        
        /*--- Turbulent kinetic energy ---*/
        
        if (config->GetKind_Turb_Model() == SST)
          visc_numerics->SetTurbKineticEnergy(solver_container[TURB_SOL]->node[iPoint]->GetSolution(0),
                                              solver_container[TURB_SOL]->node[iPoint]->GetSolution(0));
        
        /*--- Compute and update viscous residual ---*/

        visc_numerics->ComputeResidual(Residual, Jacobian_i, Jacobian_j, config);
        LinSysRes.SubtractBlock(iPoint, Residual);
        
        /*--- Viscous Jacobian contribution for implicit integration ---*/
        
        if (implicit)
          Jacobian.SubtractBlock(iPoint, iPoint, Jacobian_i);
        
      }
      
    }
  }
  
  /*--- Free locally allocated memory ---*/
  
  delete [] Normal;
  
}

void CIncEulerSolver::BC_Inlet(CGeometry *geometry, CSolver **solver_container,
                            CNumerics *conv_numerics, CNumerics *visc_numerics, CConfig *config, unsigned short val_marker) {
  unsigned short iDim;
  unsigned long iVertex, iPoint;
  unsigned long Point_Normal;
  su2double *Flow_Dir, Flow_Dir_Mag, Vel_Mag, Area, P_total, P_domain, Vn;
  su2double *V_inlet, *V_domain;
  su2double UnitFlowDir[3] = {0.0,0.0,0.0};
  su2double dV[3] = {0.0,0.0,0.0};
  su2double Damping = config->GetInc_Inlet_Damping();

  bool implicit      = (config->GetKind_TimeIntScheme_Flow() == EULER_IMPLICIT);
  bool grid_movement = config->GetGrid_Movement();
  bool viscous       = config->GetViscous();

  string Marker_Tag  = config->GetMarker_All_TagBound(val_marker);

  unsigned short Kind_Inlet = config->GetKind_Inc_Inlet(Marker_Tag);

  su2double *Normal = new su2double[nDim];

  /*--- Loop over all the vertices on this boundary marker ---*/
  
  for (iVertex = 0; iVertex < geometry->nVertex[val_marker]; iVertex++) {
    
    /*--- Allocate the value at the inlet ---*/
    
    V_inlet = GetCharacPrimVar(val_marker, iVertex);
    
    iPoint = geometry->vertex[val_marker][iVertex]->GetNode();
    
    /*--- Check if the node belongs to the domain (i.e., not a halo node) ---*/
    
    if (geometry->node[iPoint]->GetDomain()) {

      /*--- Index of the closest interior node ---*/

      Point_Normal = geometry->vertex[val_marker][iVertex]->GetNormal_Neighbor();
      
      /*--- Normal vector for this vertex (negate for outward convention) ---*/
      
      geometry->vertex[val_marker][iVertex]->GetNormal(Normal);
      for (iDim = 0; iDim < nDim; iDim++) Normal[iDim] = -Normal[iDim];
      conv_numerics->SetNormal(Normal);
      
      Area = 0.0;
      for (iDim = 0; iDim < nDim; iDim++) Area += Normal[iDim]*Normal[iDim];
      Area = sqrt (Area);
    
      /*--- Both types of inlets may use the prescribed flow direction.
       Ensure that the flow direction is a unit vector. ---*/
      
      Flow_Dir = Inlet_FlowDir[val_marker][iVertex];
      Flow_Dir_Mag = 0.0;
      for (iDim = 0; iDim < nDim; iDim++)
        Flow_Dir_Mag += Flow_Dir[iDim]*Flow_Dir[iDim];
      Flow_Dir_Mag = sqrt(Flow_Dir_Mag);
      
      /*--- Store the unit flow direction vector. ---*/
      
      for (iDim = 0; iDim < nDim; iDim++)
        UnitFlowDir[iDim] = Flow_Dir[iDim]/Flow_Dir_Mag;

      /*--- Retrieve solution at this boundary node. ---*/
      
      V_domain = node[iPoint]->GetPrimitive();

      /*--- Neumann condition for dynamic pressure ---*/
      
      V_inlet[0] = node[iPoint]->GetPressure();
      
      /*--- The velocity is either prescribed or computed from total pressure. ---*/

      switch (Kind_Inlet) {
          
          /*--- Velocity and temperature (if required) been specified at the inlet. ---*/
          
        case VELOCITY_INLET:
          
          /*--- Retrieve the specified velocity and temperature for the inlet. ---*/
          
          Vel_Mag  = Inlet_Ptotal[val_marker][iVertex]/config->GetVelocity_Ref();
          
          /*--- Store the velocity in the primitive variable vector. ---*/
          
          for (iDim = 0; iDim < nDim; iDim++)
            V_inlet[iDim+1] = Vel_Mag*UnitFlowDir[iDim];
          
          /*--- Dirichlet condition for temperature (if energy is active) ---*/
          
          V_inlet[nDim+1] = Inlet_Ttotal[val_marker][iVertex]/config->GetTemperature_Ref();
          
          break;
          
          /*--- Stagnation pressure has been specified at the inlet. ---*/
          
        case PRESSURE_INLET:
          
          /*--- Retrieve the specified total pressure for the inlet. ---*/
          
          P_total = Inlet_Ptotal[val_marker][iVertex]/config->GetPressure_Ref();
          
          /*--- Store the current static pressure for clarity. ---*/
          
          P_domain = node[iPoint]->GetPressure();
          
          /*--- Check for back flow through the inlet. ---*/
          
          Vn = 0.0;
          for (iDim = 0; iDim < nDim; iDim++) {
            Vn += V_domain[iDim+1]*(-1.0*Normal[iDim]/Area);
          }
          
          /*--- If the local static pressure is larger than the specified
           total pressure or the velocity is directed upstream, we have a
           back flow situation. The specified total pressure should be used
           as a static pressure condition and the velocity from the domain
           is used for the BC. ---*/
          
          if ((P_domain > P_total) || (Vn < 0.0)) {
            
            /*--- Back flow: use the prescribed P_total as static pressure. ---*/
            
            V_inlet[0] = Inlet_Ptotal[val_marker][iVertex]/config->GetPressure_Ref();
            
            /*--- Neumann condition for velocity. ---*/
            
            for (iDim = 0; iDim < nDim; iDim++)
              V_inlet[iDim+1] = V_domain[iDim+1];
            
            /*--- Neumann condition for the temperature. ---*/
            
            V_inlet[nDim+1] = node[iPoint]->GetTemperature();
            
          } else {
            
            /*--- Update the velocity magnitude using the total pressure. ---*/
            
            Vel_Mag = sqrt((P_total - P_domain)/(0.5*node[iPoint]->GetDensity()));
            
            /*--- If requested, use the local boundary normal (negative),
             instead of the prescribed flow direction in the config. ---*/
            
            if (config->GetInc_Inlet_UseNormal()) {
              for (iDim = 0; iDim < nDim; iDim++)
                UnitFlowDir[iDim] = -Normal[iDim]/Area;
            }
            
            /*--- Compute the delta change in velocity in each direction. ---*/
            
            for (iDim = 0; iDim < nDim; iDim++)
              dV[iDim] = Vel_Mag*UnitFlowDir[iDim] - V_domain[iDim+1];
            
            /*--- Update the velocity in the primitive variable vector.
             Note we use damping here to improve stability/convergence. ---*/
            
            for (iDim = 0; iDim < nDim; iDim++)
              V_inlet[iDim+1] = V_domain[iDim+1] + Damping*dV[iDim];
            
            /*--- Dirichlet condition for temperature (if energy is active) ---*/
            
            V_inlet[nDim+1] = Inlet_Ttotal[val_marker][iVertex]/config->GetTemperature_Ref();
            
          }
          
          break;
          
      }

      /*--- Access density at the node. This is either constant by
        construction, or will be set fixed implicitly by the temperature
        and equation of state. ---*/

      V_inlet[nDim+2] = node[iPoint]->GetDensity();

      /*--- Beta coefficient from the config file ---*/

      V_inlet[nDim+3] = node[iPoint]->GetBetaInc2();

      /*--- Cp is needed for Temperature equation. ---*/

      V_inlet[nDim+7] = node[iPoint]->GetSpecificHeatCp();

      /*--- Set various quantities in the solver class ---*/
      
      conv_numerics->SetPrimitive(V_domain, V_inlet);
      
      if (grid_movement)
        conv_numerics->SetGridVel(geometry->node[iPoint]->GetGridVel(),
                                  geometry->node[iPoint]->GetGridVel());
      
      /*--- Compute the residual using an upwind scheme ---*/
      
      conv_numerics->ComputeResidual(Residual, Jacobian_i, Jacobian_j, config);
      
      /*--- Update residual value ---*/
      
      LinSysRes.AddBlock(iPoint, Residual);
      
      /*--- Jacobian contribution for implicit integration ---*/
      
      if (implicit)
        Jacobian.AddBlock(iPoint, iPoint, Jacobian_i);

      /*--- Viscous contribution, commented out because serious convergence problems ---*/

      if (viscous) {
        
        /*--- Set transport properties at the inlet ---*/
        
        V_inlet[nDim+4] = node[iPoint]->GetLaminarViscosity();
        V_inlet[nDim+5] = node[iPoint]->GetEddyViscosity();
        V_inlet[nDim+6] = node[iPoint]->GetThermalConductivity();

        /*--- Set the normal vector and the coordinates ---*/
        
        visc_numerics->SetNormal(Normal);
        visc_numerics->SetCoord(geometry->node[iPoint]->GetCoord(),
                                geometry->node[Point_Normal]->GetCoord());
        
        /*--- Primitive variables, and gradient ---*/
        
        visc_numerics->SetPrimitive(V_domain, V_inlet);
        visc_numerics->SetPrimVarGradient(node[iPoint]->GetGradient_Primitive(),
                                          node[iPoint]->GetGradient_Primitive());
        
        /*--- Turbulent kinetic energy ---*/
        
        if (config->GetKind_Turb_Model() == SST)
          visc_numerics->SetTurbKineticEnergy(solver_container[TURB_SOL]->node[iPoint]->GetSolution(0),
                                              solver_container[TURB_SOL]->node[iPoint]->GetSolution(0));
        
        /*--- Compute and update residual ---*/
        
        visc_numerics->ComputeResidual(Residual, Jacobian_i, Jacobian_j, config);
        
        LinSysRes.SubtractBlock(iPoint, Residual);
        
        /*--- Jacobian contribution for implicit integration ---*/
        
        if (implicit)
          Jacobian.SubtractBlock(iPoint, iPoint, Jacobian_i);
        
      }

    }
  }
  
  /*--- Free locally allocated memory ---*/
  
  delete [] Normal;
  
}

void CIncEulerSolver::BC_Outlet(CGeometry *geometry, CSolver **solver_container,
                             CNumerics *conv_numerics, CNumerics *visc_numerics, CConfig *config, unsigned short val_marker) {
  unsigned short iDim;
  unsigned long iVertex, iPoint, Point_Normal;
  su2double Area;
  su2double *V_outlet, *V_domain, P_Outlet = 0.0, P_domain;
  su2double mDot_Target, mDot_Old, dP, Density_Avg, Area_Outlet;
  su2double Damping = config->GetInc_Outlet_Damping();

  bool implicit      = (config->GetKind_TimeIntScheme_Flow() == EULER_IMPLICIT);
  bool grid_movement = config->GetGrid_Movement();
  bool viscous       = config->GetViscous();
  string Marker_Tag  = config->GetMarker_All_TagBound(val_marker);

  su2double *Normal = new su2double[nDim];
  
  unsigned short Kind_Outlet = config->GetKind_Inc_Outlet(Marker_Tag);
  
  /*--- Loop over all the vertices on this boundary marker ---*/
  
  for (iVertex = 0; iVertex < geometry->nVertex[val_marker]; iVertex++) {
    
    /*--- Allocate the value at the outlet ---*/
    
    V_outlet = GetCharacPrimVar(val_marker, iVertex);
    
    iPoint = geometry->vertex[val_marker][iVertex]->GetNode();
    
    /*--- Check if the node belongs to the domain (i.e., not a halo node) ---*/
    
    if (geometry->node[iPoint]->GetDomain()) {
      
      /*--- Index of the closest interior node ---*/
      
      Point_Normal = geometry->vertex[val_marker][iVertex]->GetNormal_Neighbor();
      
      /*--- Normal vector for this vertex (negate for outward convention) ---*/
      
      geometry->vertex[val_marker][iVertex]->GetNormal(Normal);
      for (iDim = 0; iDim < nDim; iDim++) Normal[iDim] = -Normal[iDim];
      conv_numerics->SetNormal(Normal);
      
      Area = 0.0;
      for (iDim = 0; iDim < nDim; iDim++) Area += Normal[iDim]*Normal[iDim];
      Area = sqrt (Area);
       
      /*--- Current solution at this boundary node ---*/
      
      V_domain = node[iPoint]->GetPrimitive();
      
      /*--- Store the current static pressure for clarity. ---*/
      
      P_domain = node[iPoint]->GetPressure();
      
      /*--- Compute a boundary value for the pressure depending on whether
       we are prescribing a back pressure or a mass flow target. ---*/
      
      switch (Kind_Outlet) {
          
          /*--- Velocity and temperature (if required) been specified at the inlet. ---*/
          
        case PRESSURE_OUTLET:
          
          /*--- Retrieve the specified back pressure for this outlet. ---*/
          
          P_Outlet = config->GetOutlet_Pressure(Marker_Tag)/config->GetPressure_Ref();
          
          /*--- The pressure is prescribed at the outlet. ---*/
          
          V_outlet[0] = P_Outlet;
          
          /*--- Neumann condition for the velocity. ---*/
          
          for (iDim = 0; iDim < nDim; iDim++) {
            V_outlet[iDim+1] = node[iPoint]->GetPrimitive(iDim+1);
          }
          
          break;
          
          /*--- A mass flow target has been specified for the outlet. ---*/
          
        case MASS_FLOW_OUTLET:
          
          /*--- Retrieve the specified target mass flow at the outlet. ---*/
          
          mDot_Target = config->GetOutlet_Pressure(Marker_Tag)/(config->GetDensity_Ref() * config->GetVelocity_Ref());

          /*--- Retrieve the old mass flow, density, and area of the outlet,
           which has been computed in a preprocessing step. These values
           were stored in non-dim. form in the config container. ---*/
          
          mDot_Old    = config->GetOutlet_MassFlow(Marker_Tag);
          Density_Avg = config->GetOutlet_Density(Marker_Tag);
          Area_Outlet = config->GetOutlet_Area(Marker_Tag);

          /*--- Compute the pressure increment based on the difference
           between the current and target mass flow. Note that increasing
           pressure decreases flow speed. ---*/
          
          dP = 0.5*Density_Avg*(mDot_Old*mDot_Old - mDot_Target*mDot_Target)/((Density_Avg*Area_Outlet)*(Density_Avg*Area_Outlet));
          
          /*--- Update the new outlet pressure. Note that we use damping
           here to improve stability/convergence. ---*/
          
          P_Outlet = P_domain + Damping*dP;

          /*--- The pressure is prescribed at the outlet. ---*/
          
          V_outlet[0] = P_Outlet;
          
          /*--- Neumann condition for the velocity ---*/
          
          for (iDim = 0; iDim < nDim; iDim++) {
            V_outlet[iDim+1] = node[iPoint]->GetPrimitive(iDim+1);
          }
          
          break;
          
      }
      
      /*--- Neumann condition for the temperature. ---*/

      V_outlet[nDim+1] = node[iPoint]->GetTemperature();

      /*--- Access density at the interior node. This is either constant by
        construction, or will be set fixed implicitly by the temperature
        and equation of state. ---*/
      
      V_outlet[nDim+2] = node[iPoint]->GetDensity();

      /*--- Beta coefficient from the config file ---*/
      
      V_outlet[nDim+3] = node[iPoint]->GetBetaInc2();

      /*--- Cp is needed for Temperature equation. ---*/

      V_outlet[nDim+7] = node[iPoint]->GetSpecificHeatCp();

      /*--- Set various quantities in the solver class ---*/

      conv_numerics->SetPrimitive(V_domain, V_outlet);
      
      if (grid_movement)
        conv_numerics->SetGridVel(geometry->node[iPoint]->GetGridVel(),
                                  geometry->node[iPoint]->GetGridVel());
      
      /*--- Compute the residual using an upwind scheme ---*/
      
      conv_numerics->ComputeResidual(Residual, Jacobian_i, Jacobian_j, config);
      
      /*--- Update residual value ---*/
      
      LinSysRes.AddBlock(iPoint, Residual);
      
      /*--- Jacobian contribution for implicit integration ---*/
      
      if (implicit) {
        Jacobian.AddBlock(iPoint, iPoint, Jacobian_i);
      }
      
      /*--- Viscous contribution, commented out because serious convergence problems ---*/

      if (viscous) {

        /*--- Set transport properties at the outlet. ---*/

        V_outlet[nDim+4] = node[iPoint]->GetLaminarViscosity();
        V_outlet[nDim+5] = node[iPoint]->GetEddyViscosity();
        V_outlet[nDim+6] = node[iPoint]->GetThermalConductivity();

        /*--- Set the normal vector and the coordinates ---*/
        
        visc_numerics->SetNormal(Normal);
        visc_numerics->SetCoord(geometry->node[iPoint]->GetCoord(),
                                geometry->node[Point_Normal]->GetCoord());
        
        /*--- Primitive variables, and gradient ---*/
        
        visc_numerics->SetPrimitive(V_domain, V_outlet);
        visc_numerics->SetPrimVarGradient(node[iPoint]->GetGradient_Primitive(),
                                          node[iPoint]->GetGradient_Primitive());
        
        /*--- Turbulent kinetic energy ---*/
        
        if (config->GetKind_Turb_Model() == SST)
          visc_numerics->SetTurbKineticEnergy(solver_container[TURB_SOL]->node[iPoint]->GetSolution(0),
                                              solver_container[TURB_SOL]->node[iPoint]->GetSolution(0));
        
        /*--- Compute and update residual ---*/
        
        visc_numerics->ComputeResidual(Residual, Jacobian_i, Jacobian_j, config);
        
        LinSysRes.SubtractBlock(iPoint, Residual);
        
        /*--- Jacobian contribution for implicit integration ---*/
        if (implicit)
          Jacobian.SubtractBlock(iPoint, iPoint, Jacobian_i);
        
      }

    }
  }
  
  /*--- Free locally allocated memory ---*/
  delete [] Normal;
  
}

void CIncEulerSolver::BC_Sym_Plane(CGeometry      *geometry,
                                   CSolver        **solver_container,
                                   CNumerics      *conv_numerics,
                                   CNumerics      *visc_numerics,
                                   CConfig        *config,
                                   unsigned short val_marker) {
<<<<<<< HEAD
  
  unsigned short iDim, iVar;
  unsigned long iVertex, iPoint;
  
  bool implicit = (config->GetKind_TimeIntScheme_Flow() == EULER_IMPLICIT);
  
  su2double ProjVelocity_i, ProjGradient;
  su2double *V_reflected, *V_domain;

  su2double *Normal     = new su2double[nDim];
  su2double *UnitNormal = new su2double[nDim];
  su2double *Tangential = new su2double[nDim];

  /*--- Allocation of primitive gradient arrays. ---*/
  su2double **Grad_Reflected = new su2double*[nPrimVarGrad];
  su2double **Grad_Prim      = new su2double*[nPrimVarGrad];
  for (iVar = 0; iVar < nPrimVarGrad; iVar++) {
    Grad_Reflected[iVar] = new su2double[nDim];
    Grad_Prim[iVar]      = new su2double[nDim];
  }
  
  /*--- Loop over all the vertices on this boundary marker. ---*/  
  for (iVertex = 0; iVertex < geometry->nVertex[val_marker]; iVertex++) {
    
    iPoint = geometry->vertex[val_marker][iVertex]->GetNode();
    
    /*--- Check if the node belongs to the domain (i.e., not a halo node) ---*/
    if (geometry->node[iPoint]->GetDomain()) {

      /*-------------------------------------------------------------------------------*/
      /*--- Step 1: For the convective fluxes, create a reflected state of the      ---*/
      /*---         Primitive variables by copying all interior values to the       ---*/
      /*---         reflected. Only the velocity is mirrored along the symmetry     ---*/
      /*---         axis. Based on the Upwind_Residual routine.                     ---*/
      /*-------------------------------------------------------------------------------*/

      /*--- Allocate the reflected state at the symmetry boundary. ---*/
      V_reflected = GetCharacPrimVar(val_marker, iVertex);
      
      /*--- Grid movement ---*/
      if (config->GetGrid_Movement())
        conv_numerics->SetGridVel(geometry->node[iPoint]->GetGridVel(), geometry->node[iPoint]->GetGridVel());

      /*--- Normal vector for this vertex (negate for outward convention). ---*/  
      geometry->vertex[val_marker][iVertex]->GetNormal(Normal);
      for (iDim = 0; iDim < nDim; iDim++)
        Normal[iDim] = -Normal[iDim];
      conv_numerics->SetNormal(Normal);

      /*--- Compute unit normal, to be used for projected velocity and velocity component gradients. ---*/
      su2double Area = 0.0;
      for (iDim = 0; iDim < nDim; iDim++) 
        Area += Normal[iDim]*Normal[iDim];
      Area = sqrt(Area);
      
      for (iDim = 0; iDim < nDim; iDim++)
        UnitNormal[iDim] = -Normal[iDim]/Area;
      
      /*--- Get current solution at this boundary node ---*/    
      V_domain = node[iPoint]->GetPrimitive();
      
      /*--- Set the reflected state based on the boundary node. Scalars are copied and 
            the velocity is mirrored along the symmetry boundary, i.e. the velocity in 
            normal direction is substracted twice. ---*/
      for(iVar = 0; iVar < nPrimVar; iVar++)
        V_reflected[iVar] = node[iPoint]->GetPrimitive(iVar);

      /*--- Compute velocity in normal direction (ProjVelcity_i=(v*n)) und substract twice from
            velocity in normal direction: v_r = v - 2 (v*n)n ---*/
      ProjVelocity_i = 0.0;
      for (iDim = 0; iDim < nDim; iDim++)
        ProjVelocity_i += node[iPoint]->GetVelocity(iDim)*UnitNormal[iDim];
      
      for (iDim = 0; iDim < nDim; iDim++)
        V_reflected[iDim+1] = node[iPoint]->GetVelocity(iDim) - 2.0 * ProjVelocity_i*UnitNormal[iDim];
      
      /*--- Set Primitive and Secondary for numerics class. ---*/
      conv_numerics->SetPrimitive(V_domain, V_reflected);
      conv_numerics->SetSecondary(node[iPoint]->GetSecondary(), node[iPoint]->GetSecondary());

      /*--- Compute the residual using an upwind scheme. ---*/     
      conv_numerics->ComputeResidual(Residual, Jacobian_i, Jacobian_j, config);
      
      /*--- Update residual value ---*/     
      LinSysRes.AddBlock(iPoint, Residual);
      
      /*--- Jacobian contribution for implicit integration. ---*/
      if (implicit) {
        Jacobian.AddBlock(iPoint, iPoint, Jacobian_i);
      }
      
      /*-------------------------------------------------------------------------------*/
      /*--- Step 2: The viscous fluxes of the Navier-Stokes equations depend on the ---*/
      /*---         Primitive variables and their gradients. The viscous numerics   ---*/
      /*---         container is filled just as the convective numerics container,  ---*/
      /*---         but the primitive gradients of the reflected state have to be   ---*/
      /*---         determined additionally such that symmetry at the boundary is   ---*/
      /*---         enforced. Based on the Viscous_Residual routine.                ---*/
      /*-------------------------------------------------------------------------------*/
      if (config->GetViscous()) {

        /*--- Set the normal vector and the coordinates. ---*/
        visc_numerics->SetCoord(geometry->node[iPoint]->GetCoord(), geometry->node[iPoint]->GetCoord());
        visc_numerics->SetNormal(Normal);
        
        /*--- Set the primitive and Secondary variables. ---*/       
        visc_numerics->SetPrimitive(V_domain, V_reflected);
        visc_numerics->SetSecondary(node[iPoint]->GetSecondary(), node[iPoint]->GetSecondary());
        
        /*--- For viscous Fluxes also the gradients of the primitives need to be determined.
              1. The gradients of scalars are mirrored along the sym plane just as velocity for the primitives
              2. The gradients of the velocity components need more attention, i.e. the gradient of the
                 normal velocity in tangential direction is mirrored and the gradient of the tangential velocity in 
                 normal direction is mirrored. ---*/

        /*--- Get gradients of primitives of boundary cell ---*/        
        for (iVar = 0; iVar < nPrimVarGrad; iVar++)
          for (iDim = 0; iDim < nDim; iDim++)
            Grad_Prim[iVar][iDim] = node[iPoint]->GetGradient_Primitive(iVar, iDim);
        
        /*--- Reflect the gradients for all scalars including the velocity components.
              The gradients of the velocity components are overriden later with the 
              correct values: grad(V)_r = grad(V) - 2 [grad(V)*n]n, V beeing any primitive ---*/
        for (iVar = 0; iVar < nPrimVarGrad; iVar++) {

          /*--- Compute projected part of the gradient in a dot product ---*/
          ProjGradient = 0.0;
          for (iDim = 0; iDim < nDim; iDim++)
            ProjGradient += Grad_Prim[iVar][iDim]*UnitNormal[iDim];

          for (iDim = 0; iDim < nDim; iDim++)
            Grad_Reflected[iVar][iDim] = Grad_Prim[iVar][iDim] - 2.0 * ProjGradient*UnitNormal[iDim];
        }
        
        /*--- Compute unit tangential, the direction is arbitrary as long as t*n=0. ---*/
        switch( nDim ) {
          case 2: {
            Tangential[0] = -UnitNormal[1];
            Tangential[1] =  UnitNormal[0];
            break;
          }
          case 3: {
            /*--- Find the largest entry index of the UnitNormal, and create Tangential vector based on that. ---*/
            unsigned short Largest, Arbitrary, Zero;
            if     (abs(UnitNormal[0]) >= abs(UnitNormal[1]) && abs(UnitNormal[0]) >= abs(UnitNormal[2])){Largest=0;Arbitrary=1;Zero=2;}
            else if(abs(UnitNormal[1]) >= abs(UnitNormal[0]) && abs(UnitNormal[1]) >= abs(UnitNormal[2])){Largest=1;Arbitrary=0;Zero=2;}
            else                                                                                         {Largest=2;Arbitrary=1;Zero=0;}

            Tangential[Largest] = -UnitNormal[Arbitrary]/sqrt(pow(UnitNormal[Largest],2) + pow(UnitNormal[Arbitrary],2));
            Tangential[Arbitrary] =  UnitNormal[Largest]/sqrt(pow(UnitNormal[Largest],2) + pow(UnitNormal[Arbitrary],2));
            Tangential[Zero] =  0.0;
            break;
          }
        }
        
        /*--- Compute gradients of normal and tangential velocity:
              grad(v*n) = grad(v_x) n_x + grad(v_y) n_y (+ grad(v_z) n_z)
              grad(v*t) = grad(v_x) t_x + grad(v_y) t_y (+ grad(v_z) t_z) ---*/
        su2double GradNormVel[nDim];
        su2double GradTangVel[nDim];
        for (iVar = 0; iVar < nDim; iVar++) { // counts gradient components
          GradNormVel[iVar] = 0.0;
          GradTangVel[iVar] = 0.0;
          for (iDim = 0; iDim < nDim; iDim++) { // counts sum with unit normal/tangential
            GradNormVel[iVar] += Grad_Prim[iDim+1][iVar] * UnitNormal[iDim];
            GradTangVel[iVar] += Grad_Prim[iDim+1][iVar] * Tangential[iDim];
          }
        }

        /*--- Refelect gradients in tangential and normal direction by substracting the normal/tangential
              component twice, just as done with velocity above.
              grad(v*n)_r = grad(v*n) - 2 {grad([v*n])*t}t
              grad(v*t)_r = grad(v*t) - 2 {grad([v*t])*n}n ---*/
        su2double ReflGradNormVel[nDim];
        su2double ReflGradTangVel[nDim];
        su2double ProjNormVelGrad = 0.0;
        su2double ProjTangVelGrad = 0.0;
        
        for (iDim = 0; iDim < nDim; iDim++) {
          ProjNormVelGrad += GradNormVel[iDim]*Tangential[iDim]; //grad([v*n])*t
          ProjTangVelGrad += GradTangVel[iDim]*UnitNormal[iDim]; //grad([v*t])*n
        }
        
        for (iDim = 0; iDim < nDim; iDim++) {
          ReflGradNormVel[iDim] = GradNormVel[iDim] - 2.0 * ProjNormVelGrad * Tangential[iDim];
          ReflGradTangVel[iDim] = GradTangVel[iDim] - 2.0 * ProjTangVelGrad * UnitNormal[iDim];
        }
        
        /*--- Transfer reflected gradients back into the Cartesian Coordinate system:
              grad(v_x)_r = grad(v*n)_r n_x + grad(v*t)_r t_x
              grad(v_y)_r = grad(v*n)_r n_y + grad(v*t)_r t_y
              ( grad(v_z)_r = grad(v*n)_r n_z + grad(v*t)_r t_z ) ---*/
        for (iVar = 0; iVar < nDim; iVar++) // loops over the velocity component gradients
          for (iDim = 0; iDim < nDim; iDim++) // loops over the entries of the above
            Grad_Reflected[iVar+1][iDim] = ReflGradNormVel[iDim]*UnitNormal[iVar] + ReflGradTangVel[iDim]*Tangential[iVar];

        /*--- Set the primitive gradients of the boundary and reflected state. ---*/
        visc_numerics->SetPrimVarGradient(node[iPoint]->GetGradient_Primitive(), Grad_Reflected);
        
        /*--- Turbulent kinetic energy. ---*/
        if (config->GetKind_Turb_Model() == SST)
          visc_numerics->SetTurbKineticEnergy(solver_container[TURB_SOL]->node[iPoint]->GetSolution(0),
                                              solver_container[TURB_SOL]->node[iPoint]->GetSolution(0));
        
        /*--- Compute and update residual. Note that the viscous shear stress tensor is computed in the 
              following routine based upon the velocity-component gradients. ---*/
        visc_numerics->ComputeResidual(Residual, Jacobian_i, Jacobian_j, config);
        
        LinSysRes.SubtractBlock(iPoint, Residual);
        
        /*--- Jacobian contribution for implicit integration. ---*/
        if (implicit)
          Jacobian.SubtractBlock(iPoint, iPoint, Jacobian_i);
      }      
    }
  }
  
=======
  
  unsigned short iDim, iVar;
  unsigned long iVertex, iPoint;
  
  bool implicit = (config->GetKind_TimeIntScheme_Flow() == EULER_IMPLICIT);
  
  /*--- Allocation of variables necessary for convective fluxes. ---*/
  su2double Area, ProjVelocity_i;
  su2double *V_reflected, *V_domain;
  su2double *Normal     = new su2double[nDim];
  su2double *UnitNormal = new su2double[nDim];

  /*--- Allocation of variables necessary for viscous fluxes. ---*/
  su2double ProjGradient, ProjNormVelGrad, ProjTangVelGrad;
  su2double *Tangential      = new su2double[nDim];
  su2double *GradNormVel     = new su2double[nDim];
  su2double *GradTangVel     = new su2double[nDim];

  /*--- Allocation of primitive gradient arrays for viscous fluxes. ---*/
  su2double **Grad_Reflected = new su2double*[nPrimVarGrad];
  for (iVar = 0; iVar < nPrimVarGrad; iVar++)
    Grad_Reflected[iVar] = new su2double[nDim];

  /*---------------------------------------------------------------------------------------------*/
  /*--- Preprocessing: On a symmetry-plane, the Unit-Normal is constant. Therefore a constant ---*/
  /*---                Unit-Tangential to that Unit-Normal can be prescribed. The computation ---*/
  /*---                of these vectors is done outside the loop (over all Marker-vertices).  ---*/
  /*---                The "Normal" in SU2 isan Area-Normal and is most likely not constant   ---*/
  /*---                on the symmetry-plane.                                                 ---*/
  /*---------------------------------------------------------------------------------------------*/

  /*--- Normal vector for a random vertex (zero) on this marker (negate for outward convention). ---*/
  geometry->vertex[val_marker][0]->GetNormal(Normal); 
  for (iDim = 0; iDim < nDim; iDim++)
    Normal[iDim] = -Normal[iDim];

  /*--- Compute unit normal, to be used for unit tangential, projected velocity and velocity component gradients. ---*/
  Area = 0.0;
  for (iDim = 0; iDim < nDim; iDim++)
    Area += Normal[iDim]*Normal[iDim];
  Area = sqrt (Area);
  
  for (iDim = 0; iDim < nDim; iDim++)
    UnitNormal[iDim] = -Normal[iDim]/Area;

  /*--- Preprocessing: Compute unit tangential, the direction is arbitrary as long as t*n=0 ---*/
  if (config->GetViscous()) {
    switch( nDim ) {
      case 2: {
        Tangential[0] = -UnitNormal[1];
        Tangential[1] =  UnitNormal[0];
        break;
      }
      case 3: {
        /*--- Find the largest entry index of the UnitNormal, and create Tangential vector based on that. ---*/
        unsigned short Largest, Arbitrary, Zero;
        if     (abs(UnitNormal[0]) >= abs(UnitNormal[1]) && 
                abs(UnitNormal[0]) >= abs(UnitNormal[2])) {Largest=0;Arbitrary=1;Zero=2;}
        else if(abs(UnitNormal[1]) >= abs(UnitNormal[0]) && 
                abs(UnitNormal[1]) >= abs(UnitNormal[2])) {Largest=1;Arbitrary=0;Zero=2;}
        else                                              {Largest=2;Arbitrary=1;Zero=0;}

        Tangential[Largest] = -UnitNormal[Arbitrary]/sqrt(pow(UnitNormal[Largest],2) + pow(UnitNormal[Arbitrary],2));
        Tangential[Arbitrary] =  UnitNormal[Largest]/sqrt(pow(UnitNormal[Largest],2) + pow(UnitNormal[Arbitrary],2));
        Tangential[Zero] =  0.0;
        break;
      }
    }
  }
  
  /*--- Loop over all the vertices on this boundary marker. ---*/
  for (iVertex = 0; iVertex < geometry->nVertex[val_marker]; iVertex++) {
    
    iPoint = geometry->vertex[val_marker][iVertex]->GetNode();
    
    /*--- Check if the node belongs to the domain (i.e., not a halo node) ---*/
    if (geometry->node[iPoint]->GetDomain()) {

      /*-------------------------------------------------------------------------------*/
      /*--- Step 1: For the convective fluxes, create a reflected state of the      ---*/
      /*---         Primitive variables by copying all interior values to the       ---*/
      /*---         reflected. Only the velocity is mirrored along the symmetry     ---*/
      /*---         axis. Based on the Upwind_Residual routine.                     ---*/
      /*-------------------------------------------------------------------------------*/

      /*--- Allocate the reflected state at the symmetry boundary. ---*/
      V_reflected = GetCharacPrimVar(val_marker, iVertex);
      
      /*--- Grid movement ---*/
      if (config->GetGrid_Movement())
        conv_numerics->SetGridVel(geometry->node[iPoint]->GetGridVel(), geometry->node[iPoint]->GetGridVel());
      
      /*--- Normal vector for this vertex (negate for outward convention). ---*/
      geometry->vertex[val_marker][iVertex]->GetNormal(Normal);
      for (iDim = 0; iDim < nDim; iDim++)
        Normal[iDim] = -Normal[iDim];
      conv_numerics->SetNormal(Normal);
      
      /*--- Get current solution at this boundary node ---*/
      V_domain = node[iPoint]->GetPrimitive();
      
      /*--- Set the reflected state based on the boundary node. Scalars are copied and 
            the velocity is mirrored along the symmetry boundary, i.e. the velocity in 
            normal direction is substracted twice. ---*/
      for(iVar = 0; iVar < nPrimVar; iVar++)
        V_reflected[iVar] = node[iPoint]->GetPrimitive(iVar);

      /*--- Compute velocity in normal direction (ProjVelcity_i=(v*n)) und substract twice from
            velocity in normal direction: v_r = v - 2 (v*n)n ---*/
      ProjVelocity_i = 0.0;
      for (iDim = 0; iDim < nDim; iDim++)
        ProjVelocity_i += node[iPoint]->GetVelocity(iDim)*UnitNormal[iDim];
      
      for (iDim = 0; iDim < nDim; iDim++)
        V_reflected[iDim+1] = node[iPoint]->GetVelocity(iDim) - 2.0 * ProjVelocity_i*UnitNormal[iDim];
      
      /*--- Set Primitive and Secondary for numerics class. ---*/
      conv_numerics->SetPrimitive(V_domain, V_reflected);
      conv_numerics->SetSecondary(node[iPoint]->GetSecondary(), node[iPoint]->GetSecondary());

      /*--- Compute the residual using an upwind scheme. ---*/
      conv_numerics->ComputeResidual(Residual, Jacobian_i, Jacobian_j, config);
      
      /*--- Update residual value ---*/     
      LinSysRes.AddBlock(iPoint, Residual);
      
      /*--- Jacobian contribution for implicit integration. ---*/
      if (implicit) {
        Jacobian.AddBlock(iPoint, iPoint, Jacobian_i);
      }
      
      if (config->GetViscous()) {
        
        /*-------------------------------------------------------------------------------*/
        /*--- Step 2: The viscous fluxes of the Navier-Stokes equations depend on the ---*/
        /*---         Primitive variables and their gradients. The viscous numerics   ---*/
        /*---         container is filled just as the convective numerics container,  ---*/
        /*---         but the primitive gradients of the reflected state have to be   ---*/
        /*---         determined additionally such that symmetry at the boundary is   ---*/
        /*---         enforced. Based on the Viscous_Residual routine.                ---*/
        /*-------------------------------------------------------------------------------*/

        /*--- Set the normal vector and the coordinates. ---*/
        visc_numerics->SetCoord(geometry->node[iPoint]->GetCoord(), geometry->node[iPoint]->GetCoord());
        visc_numerics->SetNormal(Normal);
        
        /*--- Set the primitive and Secondary variables. ---*/  
        visc_numerics->SetPrimitive(V_domain, V_reflected);
        visc_numerics->SetSecondary(node[iPoint]->GetSecondary(), node[iPoint]->GetSecondary());
        
        /*--- For viscous Fluxes also the gradients of the primitives need to be determined.
              1. The gradients of scalars are mirrored along the sym plane just as velocity for the primitives
              2. The gradients of the velocity components need more attention, i.e. the gradient of the
                 normal velocity in tangential direction is mirrored and the gradient of the tangential velocity in 
                 normal direction is mirrored. ---*/

        /*--- Get gradients of primitives of boundary cell ---*/ 
        for (iVar = 0; iVar < nPrimVarGrad; iVar++)
          for (iDim = 0; iDim < nDim; iDim++)
            Grad_Reflected[iVar][iDim] = node[iPoint]->GetGradient_Primitive(iVar, iDim);
        
        /*--- Reflect the gradients for all scalars including the velocity components.
              The gradients of the velocity components are set later with the 
              correct values: grad(V)_r = grad(V) - 2 [grad(V)*n]n, V beeing any primitive ---*/
        for (iVar = 0; iVar < nPrimVarGrad; iVar++) {
          if(iVar == 0 || iVar > nDim) { // Exclude velocity component gradients

            /*--- Compute projected part of the gradient in a dot product ---*/
            ProjGradient = 0.0;
            for (iDim = 0; iDim < nDim; iDim++)
              ProjGradient += Grad_Reflected[iVar][iDim]*UnitNormal[iDim];
              
            for (iDim = 0; iDim < nDim; iDim++)           
              Grad_Reflected[iVar][iDim] = Grad_Reflected[iVar][iDim] - 2.0 * ProjGradient*UnitNormal[iDim];
          }
        }
        
        /*--- Compute gradients of normal and tangential velocity:
              grad(v*n) = grad(v_x) n_x + grad(v_y) n_y (+ grad(v_z) n_z)
              grad(v*t) = grad(v_x) t_x + grad(v_y) t_y (+ grad(v_z) t_z) ---*/
        for (iVar = 0; iVar < nDim; iVar++) { // counts gradient components
          GradNormVel[iVar] = 0.0;
          GradTangVel[iVar] = 0.0;
          for (iDim = 0; iDim < nDim; iDim++) { // counts sum with unit normal/tangential
            GradNormVel[iVar] += Grad_Reflected[iDim+1][iVar] * UnitNormal[iDim];
            GradTangVel[iVar] += Grad_Reflected[iDim+1][iVar] * Tangential[iDim];
          }
        }

        /*--- Refelect gradients in tangential and normal direction by substracting the normal/tangential
              component twice, just as done with velocity above.
              grad(v*n)_r = grad(v*n) - 2 {grad([v*n])*t}t
              grad(v*t)_r = grad(v*t) - 2 {grad([v*t])*n}n ---*/
        ProjNormVelGrad = 0.0;
        ProjTangVelGrad = 0.0;
        for (iDim = 0; iDim < nDim; iDim++) {
          ProjNormVelGrad += GradNormVel[iDim]*Tangential[iDim]; //grad([v*n])*t
          ProjTangVelGrad += GradTangVel[iDim]*UnitNormal[iDim]; //grad([v*t])*n
        }
        
        for (iDim = 0; iDim < nDim; iDim++) {
          GradNormVel[iDim] = GradNormVel[iDim] - 2.0 * ProjNormVelGrad * Tangential[iDim];
          GradTangVel[iDim] = GradTangVel[iDim] - 2.0 * ProjTangVelGrad * UnitNormal[iDim];
        }
        
        /*--- Transfer reflected gradients back into the Cartesian Coordinate system:
              grad(v_x)_r = grad(v*n)_r n_x + grad(v*t)_r t_x
              grad(v_y)_r = grad(v*n)_r n_y + grad(v*t)_r t_y
              ( grad(v_z)_r = grad(v*n)_r n_z + grad(v*t)_r t_z ) ---*/
        for (iVar = 0; iVar < nDim; iVar++) // loops over the velocity component gradients
          for (iDim = 0; iDim < nDim; iDim++) // loops over the entries of the above
            Grad_Reflected[iVar+1][iDim] = GradNormVel[iDim]*UnitNormal[iVar] + GradTangVel[iDim]*Tangential[iVar];
        
        /*--- Set the primitive gradients of the boundary and reflected state. ---*/
        visc_numerics->SetPrimVarGradient(node[iPoint]->GetGradient_Primitive(), Grad_Reflected);
        
        /*--- Turbulent kinetic energy. ---*/
        if (config->GetKind_Turb_Model() == SST)
          visc_numerics->SetTurbKineticEnergy(solver_container[TURB_SOL]->node[iPoint]->GetSolution(0),
                                              solver_container[TURB_SOL]->node[iPoint]->GetSolution(0));
        
        /*--- Compute and update residual. Note that the viscous shear stress tensor is computed in the 
              following routine based upon the velocity-component gradients. ---*/
        visc_numerics->ComputeResidual(Residual, Jacobian_i, Jacobian_j, config);
        
        LinSysRes.SubtractBlock(iPoint, Residual);
        
        /*--- Jacobian contribution for implicit integration. ---*/
        if (implicit)
          Jacobian.SubtractBlock(iPoint, iPoint, Jacobian_i);
      }
    }
  }
  
>>>>>>> 3bef190c
  /*--- Free locally allocated memory ---*/
  delete [] Normal;
  delete [] UnitNormal;
  delete [] Tangential;
<<<<<<< HEAD
  
  for (iVar = 0; iVar < nPrimVarGrad; iVar++) {
    delete [] Grad_Prim[iVar];
    delete [] Grad_Reflected[iVar];
  }
  delete [] Grad_Prim;
  delete [] Grad_Reflected;
}      
=======
  delete [] GradNormVel;
  delete [] GradTangVel;

  for (iVar = 0; iVar < nPrimVarGrad; iVar++)
    delete [] Grad_Reflected[iVar];
  delete [] Grad_Reflected;
}
>>>>>>> 3bef190c

void CIncEulerSolver::BC_Fluid_Interface(CGeometry *geometry, CSolver **solver_container, CNumerics *conv_numerics, CNumerics *visc_numerics,
                                         CConfig *config) {
  
  unsigned long iVertex, jVertex, iPoint, Point_Normal = 0;
  unsigned short iDim, iVar, iMarker, nDonorVertex;
  
  bool implicit      = (config->GetKind_TimeIntScheme_Flow() == EULER_IMPLICIT);
  bool grid_movement = config->GetGrid_Movement();
  bool viscous       = config->GetViscous();
  
  su2double *Normal = new su2double[nDim];
  su2double *PrimVar_i = new su2double[nPrimVar];
  su2double *PrimVar_j = new su2double[nPrimVar];
  su2double *tmp_residual = new su2double[nVar];
  
  su2double weight;
   
  for (iMarker = 0; iMarker < config->GetnMarker_All(); iMarker++) {

    if (config->GetMarker_All_KindBC(iMarker) == FLUID_INTERFACE) {

      for (iVertex = 0; iVertex < geometry->nVertex[iMarker]; iVertex++) {
        iPoint = geometry->vertex[iMarker][iVertex]->GetNode();

        if (geometry->node[iPoint]->GetDomain()) {

          nDonorVertex = GetnSlidingStates(iMarker, iVertex);
          
          /*--- Initialize Residual, this will serve to accumulate the average ---*/

          for (iVar = 0; iVar < nVar; iVar++)
            Residual[iVar] = 0.0;

          /*--- Loop over the nDonorVertexes and compute the averaged flux ---*/

          for (jVertex = 0; jVertex < nDonorVertex; jVertex++){

            Point_Normal = geometry->vertex[iMarker][iVertex]->GetNormal_Neighbor();

            for (iVar = 0; iVar < nPrimVar; iVar++) {
              PrimVar_i[iVar] = node[iPoint]->GetPrimitive(iVar);
              PrimVar_j[iVar] = GetSlidingState(iMarker, iVertex, iVar, jVertex);
            }
            
            /*--- Get the weight computed in the interpolator class for the j-th donor vertex ---*/

            weight = GetSlidingState(iMarker, iVertex, nPrimVar, jVertex);

            /*--- Set primitive variables ---*/

            conv_numerics->SetPrimitive( PrimVar_i, PrimVar_j );
          
            /*--- Set the normal vector ---*/
 
            geometry->vertex[iMarker][iVertex]->GetNormal(Normal);
            for (iDim = 0; iDim < nDim; iDim++) 
              Normal[iDim] = -Normal[iDim];

            conv_numerics->SetNormal(Normal);

            if (grid_movement)
              conv_numerics->SetGridVel(geometry->node[iPoint]->GetGridVel(), geometry->node[iPoint]->GetGridVel());
            
            /*--- Compute the convective residual using an upwind scheme ---*/

            conv_numerics->ComputeResidual(tmp_residual, Jacobian_i, Jacobian_j, config);

            /*--- Accumulate the residuals to compute the average ---*/
            
            for (iVar = 0; iVar < nVar; iVar++)
              Residual[iVar] += weight*tmp_residual[iVar];

          }

          /*--- Add Residuals and Jacobians ---*/
  
          LinSysRes.AddBlock(iPoint, Residual);
          if (implicit) 
            Jacobian.AddBlock(iPoint, iPoint, Jacobian_i);

          if (viscous) {
            
            /*--- Initialize Residual, this will serve to accumulate the average ---*/
            
            for (iVar = 0; iVar < nVar; iVar++)
              Residual[iVar] = 0.0;
              
            /*--- Loop over the nDonorVertexes and compute the averaged flux ---*/
            
            for (jVertex = 0; jVertex < nDonorVertex; jVertex++){
              PrimVar_j[nDim+5] = GetSlidingState(iMarker, iVertex, nDim+5, jVertex); 
              PrimVar_j[nDim+6] = GetSlidingState(iMarker, iVertex, nDim+6, jVertex); 

              /*--- Get the weight computed in the interpolator class for the j-th donor vertex ---*/
              
              weight = GetSlidingState(iMarker, iVertex, nPrimVar, jVertex);
              
              /*--- Set the normal vector and the coordinates ---*/

              visc_numerics->SetNormal(Normal);
              visc_numerics->SetCoord(geometry->node[iPoint]->GetCoord(), geometry->node[Point_Normal]->GetCoord());

              /*--- Primitive variables, and gradient ---*/

              visc_numerics->SetPrimitive(PrimVar_i, PrimVar_j);
              visc_numerics->SetPrimVarGradient(node[iPoint]->GetGradient_Primitive(), node[iPoint]->GetGradient_Primitive());

              /*--- Turbulent kinetic energy ---*/

              if (config->GetKind_Turb_Model() == SST)
                visc_numerics->SetTurbKineticEnergy(solver_container[TURB_SOL]->node[iPoint]->GetSolution(0), solver_container[TURB_SOL]->node[iPoint]->GetSolution(0));

              /*--- Set the wall shear stress values (wall functions) to -1 (no evaluation using wall functions) ---*/
              
              visc_numerics->SetTauWall(-1.0, -1.0);

              /*--- Compute and update residual ---*/

              visc_numerics->ComputeResidual(tmp_residual, Jacobian_i, Jacobian_j, config);
              
              /*--- Accumulate the residuals to compute the average ---*/
              
              for (iVar = 0; iVar < nVar; iVar++)
                Residual[iVar] += weight*tmp_residual[iVar];
            }
          
            LinSysRes.SubtractBlock(iPoint, Residual);
 
            /*--- Jacobian contribution for implicit integration ---*/

            if (implicit)
              Jacobian.SubtractBlock(iPoint, iPoint, Jacobian_i);
            
          }
        }
      }
    }
  }

  /*--- Free locally allocated memory ---*/

  delete [] tmp_residual;
  delete [] Normal;
  delete [] PrimVar_i;
  delete [] PrimVar_j;
  
}

void CIncEulerSolver::BC_Periodic(CGeometry *geometry, CSolver **solver_container,
                               CNumerics *numerics, CConfig *config) {
  
  /*--- Complete residuals for periodic boundary conditions. We loop over
   the periodic BCs in matching pairs so that, in the event that there are
   adjacent periodic markers, the repeated points will have their residuals
   accumulated correctly during the communications. For implicit calculations,
   the Jacobians and linear system are also correctly adjusted here. ---*/
  
  for (unsigned short iPeriodic = 1; iPeriodic <= config->GetnMarker_Periodic()/2; iPeriodic++) {
    InitiatePeriodicComms(geometry, config, iPeriodic, PERIODIC_RESIDUAL);
    CompletePeriodicComms(geometry, config, iPeriodic, PERIODIC_RESIDUAL);
  }
  
}

void CIncEulerSolver::BC_Custom(CGeometry *geometry, CSolver **solver_container, CNumerics *numerics, CConfig *config, unsigned short val_marker) { }

void CIncEulerSolver::SetResidual_DualTime(CGeometry *geometry, CSolver **solver_container, CConfig *config,
                                        unsigned short iRKStep, unsigned short iMesh, unsigned short RunTime_EqSystem) {
  
  /*--- Local variables ---*/
  
  unsigned short iVar, jVar, iMarker, iDim;
  unsigned long iPoint, jPoint, iEdge, iVertex;
  
  su2double Density, Cp;
  su2double *V_time_nM1, *V_time_n, *V_time_nP1;
  su2double U_time_nM1[5], U_time_n[5], U_time_nP1[5];
  su2double Volume_nM1, Volume_nP1, TimeStep;
  su2double *Normal = NULL, *GridVel_i = NULL, *GridVel_j = NULL, Residual_GCL;
  
  bool implicit         = (config->GetKind_TimeIntScheme_Flow() == EULER_IMPLICIT);
  bool grid_movement    = config->GetGrid_Movement();
  bool variable_density = (config->GetKind_DensityModel() == VARIABLE);
  bool energy           = config->GetEnergy_Equation();
  
  /*--- Store the physical time step ---*/
  
  TimeStep = config->GetDelta_UnstTimeND();
  
  /*--- Compute the dual time-stepping source term for static meshes ---*/
  
  if (!grid_movement) {
    
    /*--- Loop over all nodes (excluding halos) ---*/
    
    for (iPoint = 0; iPoint < nPointDomain; iPoint++) {
      
      /*--- Initialize the Residual / Jacobian container to zero. ---*/
      
      for (iVar = 0; iVar < nVar; iVar++) {
        Residual[iVar] = 0.0;
        if (implicit) {
        for (jVar = 0; jVar < nVar; jVar++)
          Jacobian_i[iVar][jVar] = 0.0;
        }
      }
      
      /*--- Retrieve the solution at time levels n-1, n, and n+1. Note that
       we are currently iterating on U^n+1 and that U^n & U^n-1 are fixed,
       previous solutions that are stored in memory. These are actually
       the primitive values, but we will convert to conservatives. ---*/
      
      V_time_nM1 = node[iPoint]->GetSolution_time_n1();
      V_time_n   = node[iPoint]->GetSolution_time_n();
      V_time_nP1 = node[iPoint]->GetSolution();
      
      /*--- Access the density and Cp at this node (constant for now). ---*/
      
      Density     = node[iPoint]->GetDensity();
      Cp          = node[iPoint]->GetSpecificHeatCp();
      
      /*--- Compute the conservative variable vector for all time levels. ---*/
      
      U_time_nM1[0] = Density;
      U_time_n[0]   = Density;
      U_time_nP1[0] = Density;
      
      for (iDim = 0; iDim < nDim; iDim++) {
        U_time_nM1[iDim+1] = Density*V_time_nM1[iDim+1];
        U_time_n[iDim+1]   = Density*V_time_n[iDim+1];
        U_time_nP1[iDim+1] = Density*V_time_nP1[iDim+1];
      }
      
      U_time_nM1[nDim+1] = Density*Cp*V_time_nM1[nDim+1];
      U_time_n[nDim+1]   = Density*Cp*V_time_n[nDim+1];
      U_time_nP1[nDim+1] = Density*Cp*V_time_nP1[nDim+1];
      
      /*--- CV volume at time n+1. As we are on a static mesh, the volume
       of the CV will remained fixed for all time steps. ---*/
      
      Volume_nP1 = geometry->node[iPoint]->GetVolume();
      
      /*--- Compute the dual time-stepping source term based on the chosen
       time discretization scheme (1st- or 2nd-order). Note that for an
       incompressible problem, the pressure equation does not have a
       contribution, as the time derivative should always be zero. ---*/
      
      for (iVar = 0; iVar < nVar; iVar++) {
        if (config->GetUnsteady_Simulation() == DT_STEPPING_1ST)
          Residual[iVar] = (U_time_nP1[iVar] - U_time_n[iVar])*Volume_nP1 / TimeStep;
        if (config->GetUnsteady_Simulation() == DT_STEPPING_2ND)
          Residual[iVar] = ( 3.0*U_time_nP1[iVar] - 4.0*U_time_n[iVar]
                            +1.0*U_time_nM1[iVar])*Volume_nP1 / (2.0*TimeStep);
      }
      
      if (!energy) Residual[nDim+1] = 0.0;
      
      /*--- Store the residual and compute the Jacobian contribution due
       to the dual time source term. ---*/
      
      LinSysRes.AddBlock(iPoint, Residual);
      
      if (implicit) {
        
        unsigned short iDim, jDim;
        
        su2double  BetaInc2, Density, dRhodT, Temperature, Cp;
        su2double  Velocity[3] = {0.0,0.0,0.0};
        
        /*--- Access the primitive variables at this node. ---*/
        
        Density     = node[iPoint]->GetDensity();
        BetaInc2    = node[iPoint]->GetBetaInc2();
        Cp          = node[iPoint]->GetSpecificHeatCp();
        Temperature = node[iPoint]->GetTemperature();
        
        for (iDim = 0; iDim < nDim; iDim++)
          Velocity[iDim] = node[iPoint]->GetVelocity(iDim);
        
        /*--- We need the derivative of the equation of state to build the
         preconditioning matrix. For now, the only option is the ideal gas
         law, but in the future, dRhodT should be in the fluid model. ---*/
        
        if (variable_density) {
          dRhodT = -Density/Temperature;
        } else {
          dRhodT = 0.0;
        }
        
        /*--- Calculating the inverse of the preconditioning matrix
         that multiplies the time derivative during time integration. ---*/
        
          /*--- For implicit calculations, we multiply the preconditioner
           by the cell volume over the time step and add to the Jac diagonal. ---*/
          
          Jacobian_i[0][0] = 1.0/BetaInc2;
          for (iDim = 0; iDim < nDim; iDim++)
            Jacobian_i[iDim+1][0] = Velocity[iDim]/BetaInc2;
          
          if (energy) Jacobian_i[nDim+1][0] = Cp*Temperature/BetaInc2;
          else        Jacobian_i[nDim+1][0] = 0.0;
          
          for (jDim = 0; jDim < nDim; jDim++) {
            Jacobian_i[0][jDim+1] = 0.0;
            for (iDim = 0; iDim < nDim; iDim++) {
              if (iDim == jDim) Jacobian_i[iDim+1][jDim+1] = Density;
              else Jacobian_i[iDim+1][jDim+1] = 0.0;
            }
            Jacobian_i[nDim+1][jDim+1] = 0.0;
          }
          
          Jacobian_i[0][nDim+1] = dRhodT;
          for (iDim = 0; iDim < nDim; iDim++)
            Jacobian_i[iDim+1][nDim+1] = Velocity[iDim]*dRhodT;
          
          if (energy) Jacobian_i[nDim+1][nDim+1] = Cp*(dRhodT*Temperature + Density);
          else        Jacobian_i[nDim+1][nDim+1] = 1.0;
          
        for (iVar = 0; iVar < nVar; iVar++) {
          for (jVar = 0; jVar < nVar; jVar++) {
            if (config->GetUnsteady_Simulation() == DT_STEPPING_1ST)
              Jacobian_i[iVar][jVar] *= Volume_nP1 / TimeStep;
            if (config->GetUnsteady_Simulation() == DT_STEPPING_2ND)
              Jacobian_i[iVar][jVar] *= (Volume_nP1*3.0)/(2.0*TimeStep);
          }
        }

        if (!energy) {
            for (iVar = 0; iVar < nVar; iVar++) {
              Jacobian_i[iVar][nDim+1] = 0.0;
              Jacobian_i[nDim+1][iVar] = 0.0;
            }
        }
        
        Jacobian.AddBlock(iPoint, iPoint, Jacobian_i);
        
      }
    }
    
  }
  
  else {
    
    /*--- For unsteady flows on dynamic meshes (rigidly transforming or
     dynamically deforming), the Geometric Conservation Law (GCL) should be
     satisfied in conjunction with the ALE formulation of the governing
     equations. The GCL prevents accuracy issues caused by grid motion, i.e.
     a uniform free-stream should be preserved through a moving grid. First,
     we will loop over the edges and boundaries to compute the GCL component
     of the dual time source term that depends on grid velocities. ---*/
    
    for (iEdge = 0; iEdge < geometry->GetnEdge(); iEdge++) {
      
      /*--- Initialize the Residual / Jacobian container to zero. ---*/
      
      for (iVar = 0; iVar < nVar; iVar++) Residual[iVar] = 0.0;
      
      /*--- Get indices for nodes i & j plus the face normal ---*/
      
      iPoint = geometry->edge[iEdge]->GetNode(0);
      jPoint = geometry->edge[iEdge]->GetNode(1);
      Normal = geometry->edge[iEdge]->GetNormal();
      
      /*--- Grid velocities stored at nodes i & j ---*/
      
      GridVel_i = geometry->node[iPoint]->GetGridVel();
      GridVel_j = geometry->node[jPoint]->GetGridVel();
      
      /*--- Compute the GCL term by averaging the grid velocities at the
       edge mid-point and dotting with the face normal. ---*/
      
      Residual_GCL = 0.0;
      for (iDim = 0; iDim < nDim; iDim++)
        Residual_GCL += 0.5*(GridVel_i[iDim]+GridVel_j[iDim])*Normal[iDim];
      
      /*--- Compute the GCL component of the source term for node i ---*/
      
      V_time_n = node[iPoint]->GetSolution_time_n();
      
      /*--- Access the density and Cp at this node (constant for now). ---*/
      
      Density     = node[iPoint]->GetDensity();
      Cp          = node[iPoint]->GetSpecificHeatCp();
      
      /*--- Compute the conservative variable vector for all time levels. ---*/
      
      U_time_n[0] = Density;
      for (iDim = 0; iDim < nDim; iDim++) {
        U_time_n[iDim+1] = Density*V_time_n[iDim+1];
      }
      U_time_n[nDim+1] = Density*Cp*V_time_n[nDim+1];
      
      for (iVar = 1; iVar < nVar; iVar++)
        Residual[iVar] = U_time_n[iVar]*Residual_GCL;
      LinSysRes.AddBlock(iPoint, Residual);
      
      /*--- Compute the GCL component of the source term for node j ---*/
      
      V_time_n = node[jPoint]->GetSolution_time_n();
      
      U_time_n[0] = Density;
      for (iDim = 0; iDim < nDim; iDim++) {
        U_time_n[iDim+1] = Density*V_time_n[iDim+1];
      }
      U_time_n[nDim+1] = Density*Cp*V_time_n[nDim+1];
      
      for (iVar = 1; iVar < nVar; iVar++)
        Residual[iVar] = U_time_n[iVar]*Residual_GCL;
      LinSysRes.SubtractBlock(jPoint, Residual);
      
    }
    
    /*---  Loop over the boundary edges ---*/
    
    for (iMarker = 0; iMarker < geometry->GetnMarker(); iMarker++) {
      if ((config->GetMarker_All_KindBC(iMarker) != INTERNAL_BOUNDARY) &&
          (config->GetMarker_All_KindBC(iMarker) != PERIODIC_BOUNDARY)) {
      for (iVertex = 0; iVertex < geometry->GetnVertex(iMarker); iVertex++) {
        
        /*--- Initialize the Residual / Jacobian container to zero. ---*/
        
        for (iVar = 0; iVar < nVar; iVar++) Residual[iVar] = 0.0;
        
        /*--- Get the index for node i plus the boundary face normal ---*/
        
        iPoint = geometry->vertex[iMarker][iVertex]->GetNode();
        Normal = geometry->vertex[iMarker][iVertex]->GetNormal();
        
        /*--- Grid velocities stored at boundary node i ---*/
        
        GridVel_i = geometry->node[iPoint]->GetGridVel();
        
        /*--- Compute the GCL term by dotting the grid velocity with the face
         normal. The normal is negated to match the boundary convention. ---*/
        
        Residual_GCL = 0.0;
        for (iDim = 0; iDim < nDim; iDim++)
          Residual_GCL -= 0.5*(GridVel_i[iDim]+GridVel_i[iDim])*Normal[iDim];
        
        /*--- Compute the GCL component of the source term for node i ---*/
        
        V_time_n = node[iPoint]->GetSolution_time_n();
        
        /*--- Access the density and Cp at this node (constant for now). ---*/
        
        Density     = node[iPoint]->GetDensity();
        Cp          = node[iPoint]->GetSpecificHeatCp();
        
        U_time_n[0] = Density;
        for (iDim = 0; iDim < nDim; iDim++) {
          U_time_n[iDim+1] = Density*V_time_n[iDim+1];
        }
        U_time_n[nDim+1] = Density*Cp*V_time_n[nDim+1];
        
        for (iVar = 0; iVar < nVar; iVar++)
          Residual[iVar] = U_time_n[iVar]*Residual_GCL;
        LinSysRes.AddBlock(iPoint, Residual);
        
      }
      }
    }
    
    /*--- Loop over all nodes (excluding halos) to compute the remainder
     of the dual time-stepping source term. ---*/
    
    for (iPoint = 0; iPoint < nPointDomain; iPoint++) {
      
      /*--- Initialize the Residual / Jacobian container to zero. ---*/
      
      for (iVar = 0; iVar < nVar; iVar++) {
        Residual[iVar] = 0.0;
        if (implicit) {
          for (jVar = 0; jVar < nVar; jVar++)
            Jacobian_i[iVar][jVar] = 0.0;
        }
      }
      
      /*--- Retrieve the solution at time levels n-1, n, and n+1. Note that
       we are currently iterating on U^n+1 and that U^n & U^n-1 are fixed,
       previous solutions that are stored in memory. ---*/
      
      V_time_nM1 = node[iPoint]->GetSolution_time_n1();
      V_time_n   = node[iPoint]->GetSolution_time_n();
      V_time_nP1 = node[iPoint]->GetSolution();
      
      /*--- Access the density and Cp at this node (constant for now). ---*/
      
      Density     = node[iPoint]->GetDensity();
      Cp          = node[iPoint]->GetSpecificHeatCp();
      
      /*--- Compute the conservative variable vector for all time levels. ---*/
      
      U_time_nM1[0] = Density;
      U_time_n[0]   = Density;
      U_time_nP1[0] = Density;
      
      for (iDim = 0; iDim < nDim; iDim++) {
        U_time_nM1[iDim+1] = Density*V_time_nM1[iDim+1];
        U_time_n[iDim+1]   = Density*V_time_n[iDim+1];
        U_time_nP1[iDim+1] = Density*V_time_nP1[iDim+1];
      }
      
      U_time_nM1[nDim+1] = Density*Cp*V_time_nM1[nDim+1];
      U_time_n[nDim+1]   = Density*Cp*V_time_n[nDim+1];
      U_time_nP1[nDim+1] = Density*Cp*V_time_nP1[nDim+1];
      
      /*--- CV volume at time n-1 and n+1. In the case of dynamically deforming
       grids, the volumes will change. On rigidly transforming grids, the
       volumes will remain constant. ---*/
      
      Volume_nM1 = geometry->node[iPoint]->GetVolume_nM1();
      Volume_nP1 = geometry->node[iPoint]->GetVolume();
      
      /*--- Compute the dual time-stepping source residual. Due to the
       introduction of the GCL term above, the remainder of the source residual
       due to the time discretization has a new form.---*/
      
      for (iVar = 0; iVar < nVar; iVar++) {
        if (config->GetUnsteady_Simulation() == DT_STEPPING_1ST)
          Residual[iVar] = (U_time_nP1[iVar] - U_time_n[iVar])*(Volume_nP1/TimeStep);
        if (config->GetUnsteady_Simulation() == DT_STEPPING_2ND)
          Residual[iVar] = (U_time_nP1[iVar] - U_time_n[iVar])*(3.0*Volume_nP1/(2.0*TimeStep))
          + (U_time_nM1[iVar] - U_time_n[iVar])*(Volume_nM1/(2.0*TimeStep));
      }
      
      /*--- Store the residual and compute the Jacobian contribution due
       to the dual time source term. ---*/
      
      LinSysRes.AddBlock(iPoint, Residual);
      if (implicit) {
        for (iVar = 1; iVar < nVar; iVar++) {
          if (config->GetUnsteady_Simulation() == DT_STEPPING_1ST)
            Jacobian_i[iVar][iVar] = Volume_nP1/TimeStep;
          if (config->GetUnsteady_Simulation() == DT_STEPPING_2ND)
            Jacobian_i[iVar][iVar] = (3.0*Volume_nP1)/(2.0*TimeStep);
        }
        for (iDim = 0; iDim < nDim; iDim++)
          Jacobian_i[iDim+1][iDim+1] = Density*Jacobian_i[iDim+1][iDim+1];
        Jacobian_i[nDim+1][nDim+1] = Density*Cp*Jacobian_i[nDim+1][nDim+1];
        
        Jacobian.AddBlock(iPoint, iPoint, Jacobian_i);
      }
    }
  }
  
}

void CIncEulerSolver::GetOutlet_Properties(CGeometry *geometry, CConfig *config, unsigned short iMesh, bool Output) {
  
  unsigned short iDim, iMarker;
  unsigned long iVertex, iPoint;
  su2double *V_outlet = NULL, Velocity[3], MassFlow,
  Velocity2, Density, Area, AxiFactor;
  unsigned short iMarker_Outlet, nMarker_Outlet;
  string Inlet_TagBound, Outlet_TagBound;
  
  bool axisymmetric = config->GetAxisymmetric();

  bool write_heads = ((((config->GetExtIter() % (config->GetWrt_Con_Freq()*40)) == 0)
                       && (config->GetExtIter()!= 0))
                      || (config->GetExtIter() == 1));
  
  /*--- Get the number of outlet markers and check for any mass flow BCs. ---*/
  
  nMarker_Outlet = config->GetnMarker_Outlet();
  bool Evaluate_BC = false;
  for (iMarker_Outlet = 0; iMarker_Outlet < nMarker_Outlet; iMarker_Outlet++) {
    Outlet_TagBound = config->GetMarker_Outlet_TagBound(iMarker_Outlet);
    if (config->GetKind_Inc_Outlet(Outlet_TagBound) == MASS_FLOW_OUTLET)
      Evaluate_BC = true;
  }
  
  /*--- If we have a massflow outlet BC, then we need to compute and
   communicate the total massflow, density, and area through each outlet
   boundary, so that it can be used in the iterative procedure to update
   the back pressure until we converge to the desired mass flow. This
   routine is called only once per iteration as a preprocessing and the
   values for all outlets are stored and retrieved later in the BC_Outlet
   routines. ---*/
  
  if (Evaluate_BC) {
    
    su2double *Outlet_MassFlow = new su2double[config->GetnMarker_All()];
    su2double *Outlet_Density  = new su2double[config->GetnMarker_All()];
    su2double *Outlet_Area     = new su2double[config->GetnMarker_All()];
    
    /*--- Comute MassFlow, average temp, press, etc. ---*/
    
    for (iMarker = 0; iMarker < config->GetnMarker_All(); iMarker++) {
      
      Outlet_MassFlow[iMarker] = 0.0;
      Outlet_Density[iMarker]  = 0.0;
      Outlet_Area[iMarker]     = 0.0;
      
      if ((config->GetMarker_All_KindBC(iMarker) == OUTLET_FLOW) ) {
        
        for (iVertex = 0; iVertex < geometry->nVertex[iMarker]; iVertex++) {
          
          iPoint = geometry->vertex[iMarker][iVertex]->GetNode();
          
          if (geometry->node[iPoint]->GetDomain()) {
            
            V_outlet = node[iPoint]->GetPrimitive();
            
            geometry->vertex[iMarker][iVertex]->GetNormal(Vector);
            
            if (axisymmetric) {
              if (geometry->node[iPoint]->GetCoord(1) != 0.0)
                AxiFactor = 2.0*PI_NUMBER*geometry->node[iPoint]->GetCoord(1);
              else
                AxiFactor = 1.0;
            } else {
              AxiFactor = 1.0;
            }
            
            Density      = V_outlet[nDim+2];
            
            Velocity2 = 0.0; Area = 0.0; MassFlow = 0.0;
            
            for (iDim = 0; iDim < nDim; iDim++) {
              Area += (Vector[iDim] * AxiFactor) * (Vector[iDim] * AxiFactor);
              Velocity[iDim] = V_outlet[iDim+1];
              Velocity2 += Velocity[iDim] * Velocity[iDim];
              MassFlow += Vector[iDim] * AxiFactor * Density * Velocity[iDim];
            }
            Area = sqrt (Area);
            
            Outlet_MassFlow[iMarker] += MassFlow;
            Outlet_Density[iMarker]  += Density*Area;
            Outlet_Area[iMarker]     += Area;
            
          }
        }
      }
    }
    
    /*--- Copy to the appropriate structure ---*/
    
    su2double *Outlet_MassFlow_Local = new su2double[nMarker_Outlet];
    su2double *Outlet_Density_Local  = new su2double[nMarker_Outlet];
    su2double *Outlet_Area_Local     = new su2double[nMarker_Outlet];
    
    su2double *Outlet_MassFlow_Total = new su2double[nMarker_Outlet];
    su2double *Outlet_Density_Total  = new su2double[nMarker_Outlet];
    su2double *Outlet_Area_Total     = new su2double[nMarker_Outlet];
    
    for (iMarker_Outlet = 0; iMarker_Outlet < nMarker_Outlet; iMarker_Outlet++) {
      Outlet_MassFlow_Local[iMarker_Outlet] = 0.0;
      Outlet_Density_Local[iMarker_Outlet]  = 0.0;
      Outlet_Area_Local[iMarker_Outlet]     = 0.0;
      
      Outlet_MassFlow_Total[iMarker_Outlet] = 0.0;
      Outlet_Density_Total[iMarker_Outlet]  = 0.0;
      Outlet_Area_Total[iMarker_Outlet]     = 0.0;
    }
    
    /*--- Copy the values to the local array for MPI ---*/
    
    for (iMarker = 0; iMarker < config->GetnMarker_All(); iMarker++) {
      if ((config->GetMarker_All_KindBC(iMarker) == OUTLET_FLOW)) {
        for (iMarker_Outlet = 0; iMarker_Outlet < nMarker_Outlet; iMarker_Outlet++) {
          Outlet_TagBound = config->GetMarker_Outlet_TagBound(iMarker_Outlet);
          if (config->GetMarker_All_TagBound(iMarker) == Outlet_TagBound) {
            Outlet_MassFlow_Local[iMarker_Outlet] += Outlet_MassFlow[iMarker];
            Outlet_Density_Local[iMarker_Outlet]  += Outlet_Density[iMarker];
            Outlet_Area_Local[iMarker_Outlet]     += Outlet_Area[iMarker];
          }
        }
      }
    }
    
    /*--- All the ranks to compute the total value ---*/
    
#ifdef HAVE_MPI
    
    SU2_MPI::Allreduce(Outlet_MassFlow_Local, Outlet_MassFlow_Total, nMarker_Outlet, MPI_DOUBLE, MPI_SUM, MPI_COMM_WORLD);
    SU2_MPI::Allreduce(Outlet_Density_Local, Outlet_Density_Total, nMarker_Outlet, MPI_DOUBLE, MPI_SUM, MPI_COMM_WORLD);
    SU2_MPI::Allreduce(Outlet_Area_Local, Outlet_Area_Total, nMarker_Outlet, MPI_DOUBLE, MPI_SUM, MPI_COMM_WORLD);
    
#else
    
    for (iMarker_Outlet = 0; iMarker_Outlet < nMarker_Outlet; iMarker_Outlet++) {
      Outlet_MassFlow_Total[iMarker_Outlet] = Outlet_MassFlow_Local[iMarker_Outlet];
      Outlet_Density_Total[iMarker_Outlet]  = Outlet_Density_Local[iMarker_Outlet];
      Outlet_Area_Total[iMarker_Outlet]     = Outlet_Area_Local[iMarker_Outlet];
    }
    
#endif
    
    for (iMarker_Outlet = 0; iMarker_Outlet < nMarker_Outlet; iMarker_Outlet++) {
      if (Outlet_Area_Total[iMarker_Outlet] != 0.0) {
        Outlet_Density_Total[iMarker_Outlet] /= Outlet_Area_Total[iMarker_Outlet];
      }
      else {
        Outlet_Density_Total[iMarker_Outlet] = 0.0;
      }
      
      if (iMesh == MESH_0) {
        config->SetOutlet_MassFlow(iMarker_Outlet, Outlet_MassFlow_Total[iMarker_Outlet]);
        config->SetOutlet_Density(iMarker_Outlet, Outlet_Density_Total[iMarker_Outlet]);
        config->SetOutlet_Area(iMarker_Outlet, Outlet_Area_Total[iMarker_Outlet]);
      }
    }
    
    /*--- Screen output using the values already stored in the config container ---*/
    
    if ((rank == MASTER_NODE) && (iMesh == MESH_0) ) {
      
      cout.precision(5);
      cout.setf(ios::fixed, ios::floatfield);
      
      if (write_heads && Output && !config->GetDiscrete_Adjoint()) {
        cout << endl   << "---------------------------- Outlet properties --------------------------" << endl;
      }
      
      for (iMarker_Outlet = 0; iMarker_Outlet < nMarker_Outlet; iMarker_Outlet++) {
        Outlet_TagBound = config->GetMarker_Outlet_TagBound(iMarker_Outlet);
        if (write_heads && Output && !config->GetDiscrete_Adjoint()) {
          
          /*--- Geometry defintion ---*/
          
          cout <<"Outlet surface: " << Outlet_TagBound << "." << endl;
          
          if ((nDim ==3) || axisymmetric) {
            cout <<"Area (m^2): " << config->GetOutlet_Area(Outlet_TagBound) << endl;
          }
          if (nDim == 2) {
            cout <<"Length (m): " << config->GetOutlet_Area(Outlet_TagBound) << "." << endl;
          }
          
          cout << setprecision(5) << "Outlet Avg. Density (kg/m^3): " <<  config->GetOutlet_Density(Outlet_TagBound) * config->GetDensity_Ref() << endl;
          su2double Outlet_mDot = fabs(config->GetOutlet_MassFlow(Outlet_TagBound)) * config->GetDensity_Ref() * config->GetVelocity_Ref();
          cout << "Outlet mass flow (kg/s): "; cout << setprecision(5) << Outlet_mDot;
          
        }
      }
      
      if (write_heads && Output && !config->GetDiscrete_Adjoint()) {cout << endl;
        cout << "-------------------------------------------------------------------------" << endl << endl;
      }
      
      cout.unsetf(ios_base::floatfield);
      
    }
    
    delete [] Outlet_MassFlow_Local;
    delete [] Outlet_Density_Local;
    delete [] Outlet_Area_Local;
    
    delete [] Outlet_MassFlow_Total;
    delete [] Outlet_Density_Total;
    delete [] Outlet_Area_Total;
    
    delete [] Outlet_MassFlow;
    delete [] Outlet_Density;
    delete [] Outlet_Area;
    
  }
  
}

void CIncEulerSolver::GetStreamwise_Periodic_Properties(CGeometry *geometry, CConfig *config, unsigned short iMesh, bool Output) { 
  if (rank == MASTER_NODE) { cout << "------------------------------- New Routine Start --------------------------" << endl; }
  /*---------------------------------------------------------------------------------------------*/
  // 1. evaluate massflow, avg_density, Area at streamwise periodic outlet. also bulk temp at in/outlet. Loop periodic markers. Communicate and set results
  // 2. Update delta_p is target massflow is chosen.
  // 3. Loop Heatflux (or all for real heatflux) markers. compute heatflux in domain via config or real heatflux, communicate and set results. only if energy equation is on.
  /*---------------------------------------------------------------------------------------------*/

  /*--- Initialization and allocation done here. ---*/
  unsigned short iDim, iMarker;
  unsigned long iVertex, iPoint;

  bool axisymmetric = config->GetAxisymmetric();
  bool write_heads = ((((config->GetExtIter() % (config->GetWrt_Con_Freq()*1)) == 0) // TK output at every iteration
                       && (config->GetExtIter()!= 0))
                      || (config->GetExtIter() == 1));

  su2double AxiFactor;

  /*-------------------------------------------------------------------------------------------------*/
  /*--- 1. Evaluate Massflow [kg/s], area-averaged density [kg/m^3] and Area [m^2] at the         ---*/
  /*---    (there can be only one) streamwise periodic outlet/donor marker. Massflow is obviously ---*/
  /*---    needed for prescribed massflow but also for the additional source and heatflux         ---*/
  /*---    boundary terms of the energy equation. Area and the avg-density are used for the       ---*/
  /*---    Pressure-Drop update in case of a prescribed massflow.                                 ---*/
  /*-------------------------------------------------------------------------------------------------*/
  
  su2double Area_Local = 0.0, Area_Global = 0.0, FaceArea,
            MassFlow_Local = 0.0, MassFlow_Global = 0.0,
            Average_Density_Local = 0.0, Average_Density_Global = 0.0;

  su2double *AreaNormal = new su2double[nDim];
  
  for (iMarker = 0; iMarker < config->GetnMarker_All(); iMarker++) {
    
    if (config->GetMarker_All_KindBC(iMarker) == PERIODIC_BOUNDARY && config->GetMarker_All_PerBound(iMarker) == 2) { // outlet/donor periodic marker
      
      for (iVertex = 0; iVertex < geometry->nVertex[iMarker]; iVertex++) {
        
        iPoint = geometry->vertex[iMarker][iVertex]->GetNode();
        
        if (geometry->node[iPoint]->GetDomain()) {
          
          geometry->vertex[iMarker][iVertex]->GetNormal(AreaNormal);
          
          if (axisymmetric) {
            if (geometry->node[iPoint]->GetCoord(1) != 0.0)
              AxiFactor = 2.0*PI_NUMBER*geometry->node[iPoint]->GetCoord(1);
            else
              AxiFactor = 1.0;
          } else {
            AxiFactor = 1.0;
          }
          
          FaceArea = 0.0;
          for (iDim = 0; iDim < nDim; iDim++) {
            FaceArea += pow(AreaNormal[iDim] * AxiFactor, 2);
            MassFlow_Local += AreaNormal[iDim] * AxiFactor * node[iPoint]->GetDensity() * node[iPoint]->GetVelocity(iDim);
          }
          FaceArea = sqrt(FaceArea);
          Area_Local += FaceArea;
          Average_Density_Local += FaceArea * node[iPoint]->GetDensity();

        } // if domain
      } // loop vertices
    } // loop periodic boundaries
  } // loop MarkerAll

  // MPI Communication: Sum Area, Sum rho*A and divide by AreaGlobbal, sum massflwo
  SU2_MPI::Allreduce(&Area_Local,            &Area_Global,            1, MPI_DOUBLE, MPI_SUM, MPI_COMM_WORLD);
  SU2_MPI::Allreduce(&Average_Density_Local, &Average_Density_Global, 1, MPI_DOUBLE, MPI_SUM, MPI_COMM_WORLD);
  SU2_MPI::Allreduce(&MassFlow_Local,        &MassFlow_Global,        1, MPI_DOUBLE, MPI_SUM, MPI_COMM_WORLD);

  // Set quantity by stringtag
  Average_Density_Global /= Area_Global;
  config->SetStreamwise_Periodic_MassFlow(MassFlow_Global);

  if (rank == MASTER_NODE) { cout << "MassFlow_Global: " << MassFlow_Global * config->GetDensity_Ref() * config->GetVelocity_Ref() << endl; }
  if (rank == MASTER_NODE) { cout << "Average_Density_Global: " << Average_Density_Global << endl; }

  if (config->GetKind_Streamwise_Periodic() == STREAMWISE_MASSFLOW) {
    /*------------------------------------------------------------------------------------------------*/
    /*--- 2. Update the Pressure Drop [Pa] for the Momentum source term if Massflow is prescribed. ---*/ 
    /*---    The Pressure drop is iteratively adapted to result in the prescribed Target-Massflow. ---*/
    /*------------------------------------------------------------------------------------------------*/

      /*--- Load/define all necessary variables ---*/
      su2double Pressure_Drop  = config->GetStreamwise_Periodic_PressureDrop() / config->GetPressure_Ref();
      su2double TargetMassFlow = config->GetStreamwise_Periodic_TargetMassFlow() / (config->GetDensity_Ref() * config->GetVelocity_Ref());
      su2double damping_factor = config->GetInc_Outlet_Damping();
      su2double Pressure_Drop_new, ddP;

      /*--- Compute update to Delta p based on massflow-difference ---*/
      ddP = 0.5 / ( Average_Density_Global * pow(Area_Global, 2)) * (pow(TargetMassFlow, 2) - pow(MassFlow_Global, 2));
      
      /*--- Store updated pressure difference ---*/
      Pressure_Drop_new = Pressure_Drop + damping_factor*ddP;
      config->SetStreamwise_Periodic_PressureDrop(Pressure_Drop_new);
      
      /*--- Output the new value of Delta P and ddp ---*/
      if ((rank == MASTER_NODE) && (iMesh == MESH_0) ) { //TK Move whole computation up in front of output
      
        cout.precision(5);
        cout.setf(ios::fixed, ios::floatfield);

        cout << "Delta Delta P: " << ddP * config->GetPressure_Ref() << endl;
        cout << "New Delta P: " << Pressure_Drop_new * config->GetPressure_Ref() << endl;

        cout.unsetf(ios_base::floatfield);

      } // output
    } // if massflow
  
  if (config->GetEnergy_Equation()) {
    /*---------------------------------------------------------------------------------------------*/
    /*--- 3. Compute the integrated Heatflow [W] for the energy equation source term, heatflux  ---*/
    /*---    boundary term and recovered Temperature. The computation is not completely clear.  ---*/
    /*---    Here the Heatflux from all Bounary markers in the config-file is used.             ---*/
    /*---------------------------------------------------------------------------------------------*/

    su2double HeatFlux, HeatFlow_Local = 0.0, HeatFlow_Global = 0.0;
    string Marker_StringTag;

    /*--- Loop over all Marker ---*/
    for (iMarker = 0; iMarker < config->GetnMarker_All(); iMarker++) {
      // Loop over all Heatflux marker
      if (config->GetMarker_All_KindBC(iMarker) == HEAT_FLUX) {
        // Add up Heatflux
        /*--- Identify the boundary by string name ---*/
        Marker_StringTag = config->GetMarker_All_TagBound(iMarker);

        for (iVertex = 0; iVertex < geometry->nVertex[iMarker]; iVertex++) {

          iPoint = geometry->vertex[iMarker][iVertex]->GetNode();

          if (geometry->node[iPoint]->GetDomain()) {

            geometry->vertex[iMarker][iVertex]->GetNormal(AreaNormal);

            if (axisymmetric) {
              if (geometry->node[iPoint]->GetCoord(1) != 0.0)
                AxiFactor = 2.0*PI_NUMBER*geometry->node[iPoint]->GetCoord(1);
              else
                AxiFactor = 1.0;
            } else {
              AxiFactor = 1.0;
            }

            FaceArea = 0.0;
            for (iDim = 0; iDim < nDim; iDim++)
              FaceArea += pow(AreaNormal[iDim] * AxiFactor, 2);
            FaceArea = sqrt(FaceArea);

            /*--- OPTION 1 for Heatflux calculation from config file ---*/
            HeatFlux = -config->GetWall_HeatFlux(Marker_StringTag)/config->GetHeat_Flux_Ref();
            
            /*--- END OPTIONS ---*/
            HeatFlow_Local += HeatFlux * FaceArea; // /Area added due to real GradTemperature (Heatflux) computation.
          } // if Domain
        } // loop Vertices
      } // loop Heatflux marker
    } // loop AllMarker

    // Mpi Communication sum up integrated Heatfdlux from all processes
    SU2_MPI::Allreduce(&HeatFlow_Local, &HeatFlow_Global, 1, MPI_DOUBLE, MPI_SUM, MPI_COMM_WORLD);

    /*--- Set the Integrated Heatflux ---*/
    if (iMesh == MESH_0)
      config->SetStreamwise_Periodic_IntegratedHeatFlow(HeatFlow_Global);

    if (rank == MASTER_NODE) { cout << "HeatFlow_Global: " << HeatFlow_Global * config->GetHeat_Flux_Ref() << endl; }
  } // if energy

  /*--- Free allocated memory. ---*/
  delete [] AreaNormal;
  if (rank == MASTER_NODE) { cout << "------------------------------- New Routine End --------------------------" << endl; }
}

void CIncEulerSolver::ComputeResidual_Multizone(CGeometry *geometry, CConfig *config){

  unsigned short iVar;
  unsigned long iPoint;
  su2double residual;

  /*--- Set Residuals to zero ---*/

  for (iVar = 0; iVar < nVar; iVar++){
      SetRes_BGS(iVar,0.0);
      SetRes_Max_BGS(iVar,0.0,0);
  }

  /*--- Set the residuals ---*/
  for (iPoint = 0; iPoint < nPointDomain; iPoint++){
      for (iVar = 0; iVar < nVar; iVar++){
          residual = node[iPoint]->GetSolution(iVar) - node[iPoint]->Get_BGSSolution_k(iVar);
          AddRes_BGS(iVar,residual*residual);
          AddRes_Max_BGS(iVar,fabs(residual),geometry->node[iPoint]->GetGlobalIndex(),geometry->node[iPoint]->GetCoord());
      }
  }

  SetResidual_BGS(geometry, config);

}


void CIncEulerSolver::UpdateSolution_BGS(CGeometry *geometry, CConfig *config){

  unsigned long iPoint;

  /*--- To nPoint: The solution must be communicated beforehand ---*/
  for (iPoint = 0; iPoint < nPoint; iPoint++){

    node[iPoint]->Set_BGSSolution_k();

  }

}

void CIncEulerSolver::LoadRestart(CGeometry **geometry, CSolver ***solver, CConfig *config, int val_iter, bool val_update_geo) {
  
  /*--- Restart the solution from file information ---*/
  unsigned short iDim, iVar, iMesh, iMeshFine;
  unsigned long iPoint, index, iChildren, Point_Fine;
  unsigned short turb_model = config->GetKind_Turb_Model();
  su2double Area_Children, Area_Parent, *Coord, *Solution_Fine;
  bool grid_movement  = config->GetGrid_Movement();
  bool static_fsi = ((config->GetUnsteady_Simulation() == STEADY) &&
                     (config->GetFSI_Simulation()));
  bool dual_time = ((config->GetUnsteady_Simulation() == DT_STEPPING_1ST) ||
                    (config->GetUnsteady_Simulation() == DT_STEPPING_2ND));
  bool steady_restart = config->GetSteadyRestart();
  bool time_stepping = config->GetUnsteady_Simulation() == TIME_STEPPING;
  bool turbulent     = (config->GetKind_Solver() == RANS) || (config->GetKind_Solver() == DISC_ADJ_RANS);
  
  string UnstExt, text_line;
  ifstream restart_file;
  
  unsigned short iZone = config->GetiZone();
  unsigned short nZone = config->GetnZone();

  string restart_filename = config->GetSolution_FlowFileName();

  Coord = new su2double [nDim];
  for (iDim = 0; iDim < nDim; iDim++)
    Coord[iDim] = 0.0;
  
  int counter = 0;
  long iPoint_Local = 0; unsigned long iPoint_Global = 0;
  unsigned long iPoint_Global_Local = 0;
  unsigned short rbuf_NotMatching = 0, sbuf_NotMatching = 0;

  /*--- Skip coordinates ---*/

  unsigned short skipVars = geometry[MESH_0]->GetnDim();

  /*--- Store the number of variables for the turbulence model
   (that could appear in the restart file before the grid velocities). ---*/
  unsigned short turbVars = 0;
  if (turbulent){
    if (turb_model == SST) turbVars = 2;
    else turbVars = 1;
  }
  
  /*--- Adjust the number of solution variables in the restart. We always
   carry a space in nVar for the energy equation in the solver, but we only
   write it to the restart if it is active. Therefore, we must reduce nVar
   here if energy is inactive so that the restart is read correctly. ---*/
  
  bool energy               = config->GetEnergy_Equation();
  bool weakly_coupled_heat  = config->GetWeakly_Coupled_Heat();
  
  unsigned short nVar_Restart = nVar;
  if ((!energy) && (!weakly_coupled_heat)) nVar_Restart--;
  Solution[nVar-1] = GetTemperature_Inf();
  
  /*--- Multizone problems require the number of the zone to be appended. ---*/

  if (nZone > 1)
  restart_filename = config->GetMultizone_FileName(restart_filename, iZone);

  /*--- Modify file name for an unsteady restart ---*/
  
  if (dual_time || time_stepping)
    restart_filename = config->GetUnsteady_FileName(restart_filename, val_iter);

  /*--- Read the restart data from either an ASCII or binary SU2 file. ---*/

  if (config->GetRead_Binary_Restart()) {
    Read_SU2_Restart_Binary(geometry[MESH_0], config, restart_filename);
  } else {
    Read_SU2_Restart_ASCII(geometry[MESH_0], config, restart_filename);
  }

  /*--- Load data from the restart into correct containers. ---*/

  counter = 0;
  for (iPoint_Global = 0; iPoint_Global < geometry[MESH_0]->GetGlobal_nPointDomain(); iPoint_Global++ ) {

    /*--- Retrieve local index. If this node from the restart file lives
     on the current processor, we will load and instantiate the vars. ---*/

    iPoint_Local = geometry[MESH_0]->GetGlobal_to_Local_Point(iPoint_Global);

    if (iPoint_Local > -1) {

      /*--- We need to store this point's data, so jump to the correct
       offset in the buffer of data from the restart file and load it. ---*/

      index = counter*Restart_Vars[1] + skipVars;
      for (iVar = 0; iVar < nVar_Restart; iVar++) Solution[iVar] = Restart_Data[index+iVar];
      node[iPoint_Local]->SetSolution(Solution);
      iPoint_Global_Local++;

      /*--- For dynamic meshes, read in and store the
       grid coordinates and grid velocities for each node. ---*/

      if (grid_movement && val_update_geo) {

        /*--- Read in the next 2 or 3 variables which are the grid velocities ---*/
        /*--- If we are restarting the solution from a previously computed static calculation (no grid movement) ---*/
        /*--- the grid velocities are set to 0. This is useful for FSI computations ---*/

        su2double GridVel[3] = {0.0,0.0,0.0};
        if (!steady_restart) {

          /*--- Rewind the index to retrieve the Coords. ---*/
          index = counter*Restart_Vars[1];
          for (iDim = 0; iDim < nDim; iDim++) { Coord[iDim] = Restart_Data[index+iDim]; }

          /*--- Move the index forward to get the grid velocities. ---*/
          index = counter*Restart_Vars[1] + skipVars + nVar_Restart + turbVars;
          for (iDim = 0; iDim < nDim; iDim++) { GridVel[iDim] = Restart_Data[index+iDim]; }
        }

        for (iDim = 0; iDim < nDim; iDim++) {
          geometry[MESH_0]->node[iPoint_Local]->SetCoord(iDim, Coord[iDim]);
          geometry[MESH_0]->node[iPoint_Local]->SetGridVel(iDim, GridVel[iDim]);
        }
      }
      

      /*--- For static FSI problems, grid_movement is 0 but we need to read in and store the
       grid coordinates for each node (but not the grid velocities, as there are none). ---*/

      if (static_fsi && val_update_geo) {
       /*--- Rewind the index to retrieve the Coords. ---*/
        index = counter*Restart_Vars[1];
        for (iDim = 0; iDim < nDim; iDim++) { Coord[iDim] = Restart_Data[index+iDim];}

        for (iDim = 0; iDim < nDim; iDim++) {
          geometry[MESH_0]->node[iPoint_Local]->SetCoord(iDim, Coord[iDim]);
        }
      }

      /*--- Increment the overall counter for how many points have been loaded. ---*/
      counter++;
      
    }
  }

  /*--- Detect a wrong solution file ---*/

  if (iPoint_Global_Local < nPointDomain) { sbuf_NotMatching = 1; }

#ifndef HAVE_MPI
  rbuf_NotMatching = sbuf_NotMatching;
#else
  SU2_MPI::Allreduce(&sbuf_NotMatching, &rbuf_NotMatching, 1, MPI_UNSIGNED_SHORT, MPI_SUM, MPI_COMM_WORLD);
#endif
  if (rbuf_NotMatching != 0) {
    SU2_MPI::Error(string("The solution file ") + restart_filename + string(" doesn't match with the mesh file!\n") +
                   string("It could be empty lines at the end of the file."), CURRENT_FUNCTION);
  }
  
  /*--- Communicate the loaded solution on the fine grid before we transfer
   it down to the coarse levels. We alo call the preprocessing routine
   on the fine level in order to have all necessary quantities updated,
   especially if this is a turbulent simulation (eddy viscosity). ---*/
  
  solver[MESH_0][FLOW_SOL]->InitiateComms(geometry[MESH_0], config, SOLUTION);
  solver[MESH_0][FLOW_SOL]->CompleteComms(geometry[MESH_0], config, SOLUTION);
  
  solver[MESH_0][FLOW_SOL]->Preprocessing(geometry[MESH_0], solver[MESH_0], config, MESH_0, NO_RK_ITER, RUNTIME_FLOW_SYS, false);

  /*--- Interpolate the solution down to the coarse multigrid levels ---*/
  
  for (iMesh = 1; iMesh <= config->GetnMGLevels(); iMesh++) {
    for (iPoint = 0; iPoint < geometry[iMesh]->GetnPoint(); iPoint++) {
      Area_Parent = geometry[iMesh]->node[iPoint]->GetVolume();
      for (iVar = 0; iVar < nVar; iVar++) Solution[iVar] = 0.0;
      for (iChildren = 0; iChildren < geometry[iMesh]->node[iPoint]->GetnChildren_CV(); iChildren++) {
        Point_Fine = geometry[iMesh]->node[iPoint]->GetChildren_CV(iChildren);
        Area_Children = geometry[iMesh-1]->node[Point_Fine]->GetVolume();
        Solution_Fine = solver[iMesh-1][FLOW_SOL]->node[Point_Fine]->GetSolution();
        for (iVar = 0; iVar < nVar; iVar++) {
          Solution[iVar] += Solution_Fine[iVar]*Area_Children/Area_Parent;
        }
      }
      solver[iMesh][FLOW_SOL]->node[iPoint]->SetSolution(Solution);
    }
    solver[iMesh][FLOW_SOL]->InitiateComms(geometry[iMesh], config, SOLUTION);
    solver[iMesh][FLOW_SOL]->CompleteComms(geometry[iMesh], config, SOLUTION);
    solver[iMesh][FLOW_SOL]->Preprocessing(geometry[iMesh], solver[iMesh], config, iMesh, NO_RK_ITER, RUNTIME_FLOW_SYS, false);
  }
  
  /*--- Update the geometry for flows on dynamic meshes ---*/
  
  if (grid_movement && val_update_geo) {
    
    /*--- Communicate the new coordinates and grid velocities at the halos ---*/
    
    geometry[MESH_0]->InitiateComms(geometry[MESH_0], config, COORDINATES);
    geometry[MESH_0]->CompleteComms(geometry[MESH_0], config, COORDINATES);
    
    geometry[MESH_0]->InitiateComms(geometry[MESH_0], config, GRID_VELOCITY);
    geometry[MESH_0]->CompleteComms(geometry[MESH_0], config, GRID_VELOCITY);
    
    /*--- Recompute the edges and  dual mesh control volumes in the
     domain and on the boundaries. ---*/
    
    geometry[MESH_0]->SetCoord_CG();
    geometry[MESH_0]->SetControlVolume(config, UPDATE);
    geometry[MESH_0]->SetBoundControlVolume(config, UPDATE);
    
    /*--- Update the multigrid structure after setting up the finest grid,
     including computing the grid velocities on the coarser levels. ---*/
    
    for (iMesh = 1; iMesh <= config->GetnMGLevels(); iMesh++) {
      iMeshFine = iMesh-1;
      geometry[iMesh]->SetControlVolume(config, geometry[iMeshFine], UPDATE);
      geometry[iMesh]->SetBoundControlVolume(config, geometry[iMeshFine],UPDATE);
      geometry[iMesh]->SetCoord(geometry[iMeshFine]);
      geometry[iMesh]->SetRestricted_GridVelocity(geometry[iMeshFine], config);
    }
  }
  
  /*--- Update the geometry for flows on static FSI problems with moving meshes ---*/
  
  if (static_fsi && val_update_geo) {
    
    /*--- Communicate the new coordinates and grid velocities at the halos ---*/
    
    geometry[MESH_0]->InitiateComms(geometry[MESH_0], config, COORDINATES);
    geometry[MESH_0]->CompleteComms(geometry[MESH_0], config, COORDINATES);
    
    /*--- Recompute the edges and  dual mesh control volumes in the
     domain and on the boundaries. ---*/
    
    geometry[MESH_0]->SetCoord_CG();
    geometry[MESH_0]->SetControlVolume(config, UPDATE);
    geometry[MESH_0]->SetBoundControlVolume(config, UPDATE);
    geometry[MESH_0]->SetMaxLength(config);
    
    /*--- Update the multigrid structure after setting up the finest grid,
     including computing the grid velocities on the coarser levels. ---*/
    
    for (iMesh = 1; iMesh <= config->GetnMGLevels(); iMesh++) {
      iMeshFine = iMesh-1;
      geometry[iMesh]->SetControlVolume(config, geometry[iMeshFine], UPDATE);
      geometry[iMesh]->SetBoundControlVolume(config, geometry[iMeshFine],UPDATE);
      geometry[iMesh]->SetCoord(geometry[iMeshFine]);
      geometry[iMesh]->SetMaxLength(config);
    }
  }
  
  /*--- Update the old geometry (coordinates n and n-1) in dual time-stepping strategy ---*/
  if (dual_time && grid_movement)
    Restart_OldGeometry(geometry[MESH_0], config);

  delete [] Coord;

  /*--- Delete the class memory that is used to load the restart. ---*/

  if (Restart_Vars != NULL) delete [] Restart_Vars;
  if (Restart_Data != NULL) delete [] Restart_Data;
  Restart_Vars = NULL; Restart_Data = NULL;
  
}

void CIncEulerSolver::SetFreeStream_Solution(CConfig *config){

  unsigned long iPoint;
  unsigned short iDim;

  for (iPoint = 0; iPoint < nPoint; iPoint++){
    node[iPoint]->SetSolution(0, Pressure_Inf);
    for (iDim = 0; iDim < nDim; iDim++){
      node[iPoint]->SetSolution(iDim+1, Velocity_Inf[iDim]);
    }
    node[iPoint]->SetSolution(nDim+1, Temperature_Inf);
  }
}

CIncNSSolver::CIncNSSolver(void) : CIncEulerSolver() {
  
  /*--- Basic array initialization ---*/
  
  CD_Visc = NULL; CL_Visc = NULL; CSF_Visc = NULL; CEff_Visc = NULL;
  CMx_Visc = NULL;   CMy_Visc = NULL;   CMz_Visc = NULL;
  CFx_Visc = NULL;   CFy_Visc = NULL;   CFz_Visc = NULL;
  CoPx_Visc = NULL;   CoPy_Visc = NULL;   CoPz_Visc = NULL;

  ForceViscous = NULL; MomentViscous = NULL; CSkinFriction = NULL;
  
  /*--- Surface based array initialization ---*/
  
  Surface_CL_Visc = NULL; Surface_CD_Visc = NULL; Surface_CSF_Visc = NULL; Surface_CEff_Visc = NULL;
  Surface_CFx_Visc = NULL;   Surface_CFy_Visc = NULL;   Surface_CFz_Visc = NULL;
  Surface_CMx_Visc = NULL;   Surface_CMy_Visc = NULL;   Surface_CMz_Visc = NULL;
  Surface_HF_Visc = NULL; Surface_MaxHF_Visc = NULL;

  /*--- Rotorcraft simulation array initialization ---*/
  
  CMerit_Visc = NULL; CT_Visc = NULL; CQ_Visc = NULL;
  
  SlidingState      = NULL;
  SlidingStateNodes = NULL;
  
}

CIncNSSolver::CIncNSSolver(CGeometry *geometry, CConfig *config, unsigned short iMesh) : CIncEulerSolver() {
  
  unsigned long iPoint, iVertex;
  unsigned short iVar, iDim, iMarker, nLineLets;
  ifstream restart_file;
  unsigned short nZone = geometry->GetnZone();
  bool restart   = (config->GetRestart() || config->GetRestart_Flow());
  int Unst_RestartIter;
  unsigned short iZone = config->GetiZone();
  bool dual_time = ((config->GetUnsteady_Simulation() == DT_STEPPING_1ST) ||
                    (config->GetUnsteady_Simulation() == DT_STEPPING_2ND));
  bool time_stepping = config->GetUnsteady_Simulation() == TIME_STEPPING;
  bool adjoint = (config->GetContinuous_Adjoint()) || (config->GetDiscrete_Adjoint());
  string filename_ = config->GetSolution_FlowFileName();

  unsigned short direct_diff = config->GetDirectDiff();

  /*--- Check for a restart file to evaluate if there is a change in the angle of attack
   before computing all the non-dimesional quantities. ---*/

  if (!(!restart || (iMesh != MESH_0) || nZone > 1)) {

    /*--- Multizone problems require the number of the zone to be appended. ---*/

    if (nZone > 1) filename_ = config->GetMultizone_FileName(filename_, iZone);

    /*--- Modify file name for a dual-time unsteady restart ---*/

    if (dual_time) {
      if (adjoint) Unst_RestartIter = SU2_TYPE::Int(config->GetUnst_AdjointIter())-1;
      else if (config->GetUnsteady_Simulation() == DT_STEPPING_1ST)
        Unst_RestartIter = SU2_TYPE::Int(config->GetUnst_RestartIter())-1;
      else Unst_RestartIter = SU2_TYPE::Int(config->GetUnst_RestartIter())-2;
      filename_ = config->GetUnsteady_FileName(filename_, Unst_RestartIter);
    }

    /*--- Modify file name for a time stepping unsteady restart ---*/

    if (time_stepping) {
      if (adjoint) Unst_RestartIter = SU2_TYPE::Int(config->GetUnst_AdjointIter())-1;
      else Unst_RestartIter = SU2_TYPE::Int(config->GetUnst_RestartIter())-1;
      filename_ = config->GetUnsteady_FileName(filename_, Unst_RestartIter);
    }

    /*--- Read and store the restart metadata. ---*/

    Read_SU2_Restart_Metadata(geometry, config, false, filename_);
    
  }

  /*--- Array initialization ---*/
  
  CD_Visc = NULL; CL_Visc = NULL; CSF_Visc = NULL; CEff_Visc = NULL;
  CMx_Visc = NULL;   CMy_Visc = NULL;   CMz_Visc = NULL;
  CFx_Visc = NULL;   CFy_Visc = NULL;   CFz_Visc = NULL;
  CoPx_Visc = NULL;   CoPy_Visc = NULL;   CoPz_Visc = NULL;

  Surface_CL_Visc = NULL; Surface_CD_Visc = NULL; Surface_CSF_Visc = NULL; Surface_CEff_Visc = NULL;
  Surface_CFx_Visc = NULL;   Surface_CFy_Visc = NULL;   Surface_CFz_Visc = NULL;
  Surface_CMx_Visc = NULL;   Surface_CMy_Visc = NULL;   Surface_CMz_Visc = NULL;
  Surface_HF_Visc = NULL; Surface_MaxHF_Visc = NULL;

  CMerit_Visc = NULL;      CT_Visc = NULL;      CQ_Visc = NULL;
  MaxHF_Visc = NULL; ForceViscous = NULL; MomentViscous = NULL;
  CSkinFriction = NULL;    Cauchy_Serie = NULL; HF_Visc = NULL;
  
  /*--- Set the gamma value ---*/
  
  Gamma = config->GetGamma();
  Gamma_Minus_One = Gamma - 1.0;
  
  /*--- Define geometry constants in the solver structure
   * Incompressible flow, primitive variables (P, vx, vy, vz, T, rho, beta, lamMu, EddyMu, Kt_eff, Cp, Cv) --- */

  nDim = geometry->GetnDim();
  
  nVar = nDim+2; nPrimVar = nDim+9; nPrimVarGrad = nDim+4;
  
  /*--- Initialize nVarGrad for deallocation ---*/
  
  nVarGrad = nPrimVarGrad;
  
  nMarker      = config->GetnMarker_All();
  nPoint       = geometry->GetnPoint();
  nPointDomain = geometry->GetnPointDomain();
 
  /*--- Store the number of vertices on each marker for deallocation later ---*/

  nVertex = new unsigned long[nMarker];
  for (iMarker = 0; iMarker < nMarker; iMarker++)
    nVertex[iMarker] = geometry->nVertex[iMarker];
 
  /*--- Fluid model intialization. ---*/

  FluidModel = NULL;

  /*--- Perform the non-dimensionalization for the flow equations using the
   specified reference values. ---*/
  
  SetNondimensionalization(config, iMesh);
  
  /*--- Allocate the node variables ---*/
  node = new CVariable*[nPoint];
  
  /*--- Define some auxiliar vector related with the residual ---*/
  
  Residual      = new su2double[nVar]; for (iVar = 0; iVar < nVar; iVar++) Residual[iVar]      = 0.0;
  Residual_RMS  = new su2double[nVar]; for (iVar = 0; iVar < nVar; iVar++) Residual_RMS[iVar]  = 0.0;
  Residual_Max  = new su2double[nVar]; for (iVar = 0; iVar < nVar; iVar++) Residual_Max[iVar]  = 0.0;
  Res_Conv      = new su2double[nVar]; for (iVar = 0; iVar < nVar; iVar++) Res_Conv[iVar]      = 0.0;
  Res_Visc      = new su2double[nVar]; for (iVar = 0; iVar < nVar; iVar++) Res_Visc[iVar]      = 0.0;
  Res_Sour      = new su2double[nVar]; for (iVar = 0; iVar < nVar; iVar++) Res_Sour[iVar]      = 0.0;
  
  /*--- Define some structures for locating max residuals ---*/
  
  Point_Max     = new unsigned long[nVar];  for (iVar = 0; iVar < nVar; iVar++) Point_Max[iVar]     = 0;
  Point_Max_Coord = new su2double*[nVar];
  for (iVar = 0; iVar < nVar; iVar++) {
    Point_Max_Coord[iVar] = new su2double[nDim];
    for (iDim = 0; iDim < nDim; iDim++) Point_Max_Coord[iVar][iDim] = 0.0;
  }
  
  /*--- Define some auxiliary vectors related to the solution ---*/
  
  Solution   = new su2double[nVar]; for (iVar = 0; iVar < nVar; iVar++) Solution[iVar]   = 0.0;
  Solution_i = new su2double[nVar]; for (iVar = 0; iVar < nVar; iVar++) Solution_i[iVar] = 0.0;
  Solution_j = new su2double[nVar]; for (iVar = 0; iVar < nVar; iVar++) Solution_j[iVar] = 0.0;
  
  /*--- Define some auxiliary vectors related to the geometry ---*/
  
  Vector   = new su2double[nDim]; for (iDim = 0; iDim < nDim; iDim++) Vector[iDim]   = 0.0;
  Vector_i = new su2double[nDim]; for (iDim = 0; iDim < nDim; iDim++) Vector_i[iDim] = 0.0;
  Vector_j = new su2double[nDim]; for (iDim = 0; iDim < nDim; iDim++) Vector_j[iDim] = 0.0;
  
  /*--- Define some auxiliary vectors related to the primitive solution ---*/
  
  Primitive   = new su2double[nPrimVar]; for (iVar = 0; iVar < nPrimVar; iVar++) Primitive[iVar]   = 0.0;
  Primitive_i = new su2double[nPrimVar]; for (iVar = 0; iVar < nPrimVar; iVar++) Primitive_i[iVar] = 0.0;
  Primitive_j = new su2double[nPrimVar]; for (iVar = 0; iVar < nPrimVar; iVar++) Primitive_j[iVar] = 0.0;
  
  /*--- Define some auxiliar vector related with the undivided lapalacian computation ---*/
  
  if (config->GetKind_ConvNumScheme_Flow() == SPACE_CENTERED) {
    iPoint_UndLapl = new su2double [nPoint];
    jPoint_UndLapl = new su2double [nPoint];
  }

  Preconditioner = new su2double* [nVar];
  for (iVar = 0; iVar < nVar; iVar ++)
    Preconditioner[iVar] = new su2double[nVar];

  /*--- Initialize the solution and right hand side vectors for storing
   the residuals and updating the solution (always needed even for
   explicit schemes). ---*/
  
  LinSysSol.Initialize(nPoint, nPointDomain, nVar, 0.0);
  LinSysRes.Initialize(nPoint, nPointDomain, nVar, 0.0);
  
  /*--- Jacobians and vector structures for implicit computations ---*/
  
  if (config->GetKind_TimeIntScheme_Flow() == EULER_IMPLICIT) {
    
    Jacobian_i = new su2double* [nVar];
    Jacobian_j = new su2double* [nVar];
    for (iVar = 0; iVar < nVar; iVar++) {
      Jacobian_i[iVar] = new su2double [nVar];
      Jacobian_j[iVar] = new su2double [nVar];
    }
    
    if (rank == MASTER_NODE) cout << "Initialize Jacobian structure (Navier-Stokes). MG level: " << iMesh <<"." << endl;
    Jacobian.Initialize(nPoint, nPointDomain, nVar, nVar, true, geometry, config);
    
    if ((config->GetKind_Linear_Solver_Prec() == LINELET) ||
        (config->GetKind_Linear_Solver() == SMOOTHER_LINELET)) {
      nLineLets = Jacobian.BuildLineletPreconditioner(geometry, config);
      if (rank == MASTER_NODE) cout << "Compute linelet structure. " << nLineLets << " elements in each line (average)." << endl;
    }
    
  }
  
  else {
    if (rank == MASTER_NODE)
      cout << "Explicit scheme. No Jacobian structure (Navier-Stokes). MG level: " << iMesh <<"." << endl;
  }
  
  /*--- Define some auxiliary vectors for computing flow variable
   gradients by least squares, S matrix := inv(R)*traspose(inv(R)),
   c vector := transpose(WA)*(Wb) ---*/
  
  if (config->GetKind_Gradient_Method() == WEIGHTED_LEAST_SQUARES) {
    
    Smatrix = new su2double* [nDim];
    for (iDim = 0; iDim < nDim; iDim++)
      Smatrix[iDim] = new su2double [nDim];
    
    Cvector = new su2double* [nPrimVarGrad];
    for (iVar = 0; iVar < nPrimVarGrad; iVar++)
      Cvector[iVar] = new su2double [nDim];
  }
  
  /*--- Store the value of the characteristic primitive variables at the boundaries ---*/
  
  CharacPrimVar = new su2double** [nMarker];
  for (iMarker = 0; iMarker < nMarker; iMarker++) {
    CharacPrimVar[iMarker] = new su2double* [geometry->nVertex[iMarker]];
    for (iVertex = 0; iVertex < geometry->nVertex[iMarker]; iVertex++) {
      CharacPrimVar[iMarker][iVertex] = new su2double [nPrimVar];
      for (iVar = 0; iVar < nPrimVar; iVar++) {
        CharacPrimVar[iMarker][iVertex][iVar] = 0.0;
      }
    }
  }

  /*--- Store the values of the temperature and the heat flux density at the boundaries,
   used for coupling with a solid donor cell ---*/
  unsigned short nHeatConjugateVar = 4;

  HeatConjugateVar = new su2double** [nMarker];
  for (iMarker = 0; iMarker < nMarker; iMarker++) {
    HeatConjugateVar[iMarker] = new su2double* [geometry->nVertex[iMarker]];
    for (iVertex = 0; iVertex < geometry->nVertex[iMarker]; iVertex++) {

      HeatConjugateVar[iMarker][iVertex] = new su2double [nHeatConjugateVar];
      for (iVar = 1; iVar < nHeatConjugateVar ; iVar++) {
        HeatConjugateVar[iMarker][iVertex][iVar] = 0.0;
      }
      HeatConjugateVar[iMarker][iVertex][0] = config->GetTemperature_FreeStreamND();
    }
  }
  
  /*--- Inviscid force definition and coefficient in all the markers ---*/
  
  CPressure = new su2double* [nMarker];
  CPressureTarget = new su2double* [nMarker];
  for (iMarker = 0; iMarker < nMarker; iMarker++) {
    CPressure[iMarker] = new su2double [geometry->nVertex[iMarker]];
    CPressureTarget[iMarker] = new su2double [geometry->nVertex[iMarker]];
    for (iVertex = 0; iVertex < geometry->nVertex[iMarker]; iVertex++) {
      CPressure[iMarker][iVertex] = 0.0;
      CPressureTarget[iMarker][iVertex] = 0.0;
    }
  }
  
  /*--- Heat flux in all the markers ---*/
  
  HeatFlux = new su2double* [nMarker];
  HeatFluxTarget = new su2double* [nMarker];
  for (iMarker = 0; iMarker < nMarker; iMarker++) {
    HeatFlux[iMarker] = new su2double [geometry->nVertex[iMarker]];
    HeatFluxTarget[iMarker] = new su2double [geometry->nVertex[iMarker]];
    for (iVertex = 0; iVertex < geometry->nVertex[iMarker]; iVertex++) {
      HeatFlux[iMarker][iVertex] = 0.0;
      HeatFluxTarget[iMarker][iVertex] = 0.0;
    }
  }
  
  /*--- Y plus in all the markers ---*/
  
  YPlus = new su2double* [nMarker];
  for (iMarker = 0; iMarker < nMarker; iMarker++) {
    YPlus[iMarker] = new su2double [geometry->nVertex[iMarker]];
    for (iVertex = 0; iVertex < geometry->nVertex[iMarker]; iVertex++) {
      YPlus[iMarker][iVertex] = 0.0;
    }
  }
  
  /*--- Skin friction in all the markers ---*/
  
  CSkinFriction = new su2double** [nMarker];
  for (iMarker = 0; iMarker < nMarker; iMarker++) {
    CSkinFriction[iMarker] = new su2double*[nDim];
    for (iDim = 0; iDim < nDim; iDim++) {
      CSkinFriction[iMarker][iDim] = new su2double[geometry->nVertex[iMarker]];
      for (iVertex = 0; iVertex < geometry->nVertex[iMarker]; iVertex++) {
        CSkinFriction[iMarker][iDim][iVertex] = 0.0;
      }
    }
  }
  
  /*--- Store the value of the Total Pressure at the inlet BC ---*/
  
  Inlet_Ttotal = new su2double* [nMarker];
  for (iMarker = 0; iMarker < nMarker; iMarker++) {
    Inlet_Ttotal[iMarker] = new su2double [geometry->nVertex[iMarker]];
    for (iVertex = 0; iVertex < geometry->nVertex[iMarker]; iVertex++) {
      Inlet_Ttotal[iMarker][iVertex] = 0;
    }
  }
  
  /*--- Store the value of the Total Temperature at the inlet BC ---*/
  
  Inlet_Ptotal = new su2double* [nMarker];
  for (iMarker = 0; iMarker < nMarker; iMarker++) {
    Inlet_Ptotal[iMarker] = new su2double [geometry->nVertex[iMarker]];
    for (iVertex = 0; iVertex < geometry->nVertex[iMarker]; iVertex++) {
      Inlet_Ptotal[iMarker][iVertex] = 0;
    }
  }
  
  /*--- Store the value of the Flow direction at the inlet BC ---*/
  
  Inlet_FlowDir = new su2double** [nMarker];
  for (iMarker = 0; iMarker < nMarker; iMarker++) {
    Inlet_FlowDir[iMarker] = new su2double* [geometry->nVertex[iMarker]];
    for (iVertex = 0; iVertex < geometry->nVertex[iMarker]; iVertex++) {
      Inlet_FlowDir[iMarker][iVertex] = new su2double [nDim];
      for (iDim = 0; iDim < nDim; iDim++) {
        Inlet_FlowDir[iMarker][iVertex][iDim] = 0;
      }
    }
  }
  
  /*--- Non dimensional coefficients ---*/
  
  ForceInviscid  = new su2double[3];
  MomentInviscid = new su2double[3];
  CD_Inv      = new su2double[nMarker];
  CL_Inv      = new su2double[nMarker];
  CSF_Inv = new su2double[nMarker];
  CMx_Inv        = new su2double[nMarker];
  CMy_Inv        = new su2double[nMarker];
  CMz_Inv        = new su2double[nMarker];
  CEff_Inv       = new su2double[nMarker];
  CFx_Inv        = new su2double[nMarker];
  CFy_Inv        = new su2double[nMarker];
  CFz_Inv        = new su2double[nMarker];
  CoPx_Inv        = new su2double[nMarker];
  CoPy_Inv        = new su2double[nMarker];
  CoPz_Inv        = new su2double[nMarker];

  ForceMomentum  = new su2double[3];
  MomentMomentum = new su2double[3];
  CD_Mnt      = new su2double[nMarker];
  CL_Mnt      = new su2double[nMarker];
  CSF_Mnt = new su2double[nMarker];
  CMx_Mnt        = new su2double[nMarker];
  CMy_Mnt        = new su2double[nMarker];
  CMz_Mnt        = new su2double[nMarker];
  CEff_Mnt       = new su2double[nMarker];
  CFx_Mnt        = new su2double[nMarker];
  CFy_Mnt        = new su2double[nMarker];
  CFz_Mnt        = new su2double[nMarker];
  CoPx_Mnt        = new su2double[nMarker];
  CoPy_Mnt        = new su2double[nMarker];
  CoPz_Mnt        = new su2double[nMarker];

  ForceViscous     = new su2double[3];
  MomentViscous    = new su2double[3];
  CD_Visc       = new su2double[nMarker];
  CL_Visc       = new su2double[nMarker];
  CSF_Visc  = new su2double[nMarker];
  CMx_Visc         = new su2double[nMarker];
  CMy_Visc         = new su2double[nMarker];
  CMz_Visc         = new su2double[nMarker];
  CEff_Visc        = new su2double[nMarker];
  CFx_Visc         = new su2double[nMarker];
  CFy_Visc         = new su2double[nMarker];
  CFz_Visc         = new su2double[nMarker];
  CoPx_Visc         = new su2double[nMarker];
  CoPy_Visc         = new su2double[nMarker];
  CoPz_Visc         = new su2double[nMarker];

  Surface_CL_Inv      = new su2double[config->GetnMarker_Monitoring()];
  Surface_CD_Inv      = new su2double[config->GetnMarker_Monitoring()];
  Surface_CSF_Inv = new su2double[config->GetnMarker_Monitoring()];
  Surface_CEff_Inv       = new su2double[config->GetnMarker_Monitoring()];
  Surface_CFx_Inv        = new su2double[config->GetnMarker_Monitoring()];
  Surface_CFy_Inv        = new su2double[config->GetnMarker_Monitoring()];
  Surface_CFz_Inv        = new su2double[config->GetnMarker_Monitoring()];
  Surface_CMx_Inv        = new su2double[config->GetnMarker_Monitoring()];
  Surface_CMy_Inv        = new su2double[config->GetnMarker_Monitoring()];
  Surface_CMz_Inv        = new su2double[config->GetnMarker_Monitoring()];

  Surface_CL_Mnt      = new su2double[config->GetnMarker_Monitoring()];
  Surface_CD_Mnt      = new su2double[config->GetnMarker_Monitoring()];
  Surface_CSF_Mnt = new su2double[config->GetnMarker_Monitoring()];
  Surface_CEff_Mnt       = new su2double[config->GetnMarker_Monitoring()];
  Surface_CFx_Mnt        = new su2double[config->GetnMarker_Monitoring()];
  Surface_CFy_Mnt        = new su2double[config->GetnMarker_Monitoring()];
  Surface_CFz_Mnt        = new su2double[config->GetnMarker_Monitoring()];
  Surface_CMx_Mnt        = new su2double[config->GetnMarker_Monitoring()];
  Surface_CMy_Mnt        = new su2double[config->GetnMarker_Monitoring()];
  Surface_CMz_Mnt        = new su2double[config->GetnMarker_Monitoring()];

  Surface_CL          = new su2double[config->GetnMarker_Monitoring()];
  Surface_CD          = new su2double[config->GetnMarker_Monitoring()];
  Surface_CSF     = new su2double[config->GetnMarker_Monitoring()];
  Surface_CEff           = new su2double[config->GetnMarker_Monitoring()];
  Surface_CFx            = new su2double[config->GetnMarker_Monitoring()];
  Surface_CFy            = new su2double[config->GetnMarker_Monitoring()];
  Surface_CFz            = new su2double[config->GetnMarker_Monitoring()];
  Surface_CMx            = new su2double[config->GetnMarker_Monitoring()];
  Surface_CMy            = new su2double[config->GetnMarker_Monitoring()];
  Surface_CMz            = new su2double[config->GetnMarker_Monitoring()];

  Surface_CL_Visc      = new su2double[config->GetnMarker_Monitoring()];
  Surface_CD_Visc      = new su2double[config->GetnMarker_Monitoring()];
  Surface_CSF_Visc = new su2double[config->GetnMarker_Monitoring()];
  Surface_CEff_Visc       = new su2double[config->GetnMarker_Monitoring()];
  Surface_CFx_Visc        = new su2double[config->GetnMarker_Monitoring()];
  Surface_CFy_Visc        = new su2double[config->GetnMarker_Monitoring()];
  Surface_CFz_Visc        = new su2double[config->GetnMarker_Monitoring()];
  Surface_CMx_Visc        = new su2double[config->GetnMarker_Monitoring()];
  Surface_CMy_Visc        = new su2double[config->GetnMarker_Monitoring()];
  Surface_CMz_Visc        = new su2double[config->GetnMarker_Monitoring()];
  Surface_HF_Visc         = new su2double[config->GetnMarker_Monitoring()];
  Surface_MaxHF_Visc      = new su2double[config->GetnMarker_Monitoring()];
  
  /*--- Rotorcraft coefficients ---*/

  CT_Inv           = new su2double[nMarker];
  CQ_Inv           = new su2double[nMarker];
  CMerit_Inv       = new su2double[nMarker];

  CT_Mnt           = new su2double[nMarker];
  CQ_Mnt           = new su2double[nMarker];
  CMerit_Mnt       = new su2double[nMarker];

  CMerit_Visc      = new su2double[nMarker];
  CT_Visc          = new su2double[nMarker];
  CQ_Visc          = new su2double[nMarker];
  
  /*--- Heat based coefficients ---*/

  HF_Visc    = new su2double[nMarker];
  MaxHF_Visc = new su2double[nMarker];

  /*--- Init total coefficients ---*/

  Total_CD       = 0.0;  Total_CL           = 0.0;  Total_CSF            = 0.0;
  Total_CMx      = 0.0;  Total_CMy          = 0.0;  Total_CMz            = 0.0;
  Total_CoPx     = 0.0;  Total_CoPy         = 0.0;  Total_CoPz           = 0.0;
  Total_CEff     = 0.0;
  Total_CFx      = 0.0;  Total_CFy          = 0.0;  Total_CFz            = 0.0;
  Total_CT       = 0.0;  Total_CQ           = 0.0;  Total_CMerit         = 0.0;
  Total_MaxHeat  = 0.0;  Total_Heat         = 0.0;  Total_ComboObj       = 0.0;
  Total_CpDiff   = 0.0;  Total_HeatFluxDiff = 0.0;  Total_Custom_ObjFunc = 0.0;
  AoA_Prev       = 0.0;
  Total_CL_Prev  = 0.0;  Total_CD_Prev      = 0.0;
  Total_CMx_Prev = 0.0;  Total_CMy_Prev     = 0.0;  Total_CMz_Prev       = 0.0;

  /*--- Coefficients for fixed lift mode. ---*/
  
  AoA_Prev = 0.0;
  Total_CL_Prev = 0.0; Total_CD_Prev = 0.0;
  Total_CMx_Prev = 0.0; Total_CMy_Prev = 0.0; Total_CMz_Prev = 0.0;

  /*--- Read farfield conditions from config ---*/
  
  Density_Inf     = config->GetDensity_FreeStreamND();
  Pressure_Inf    = config->GetPressure_FreeStreamND();
  Temperature_Inf = config->GetTemperature_FreeStreamND();
  Velocity_Inf    = config->GetVelocity_FreeStreamND();
  Viscosity_Inf   = config->GetViscosity_FreeStreamND();
  Tke_Inf         = config->GetTke_FreeStreamND();
  
  /*--- Initialize the secondary values for direct derivative approxiations ---*/
  
  switch(direct_diff){
    case NO_DERIVATIVE:
      break;
    case D_DENSITY:
      SU2_TYPE::SetDerivative(Density_Inf, 1.0);
      break;
    case D_PRESSURE:
      SU2_TYPE::SetDerivative(Pressure_Inf, 1.0);
      break;
    case D_TEMPERATURE:
      SU2_TYPE::SetDerivative(Temperature_Inf, 1.0);
      break;
    case D_VISCOSITY:
      SU2_TYPE::SetDerivative(Viscosity_Inf, 1.0);
      break;
    case D_MACH: case D_AOA:
    case D_SIDESLIP: case D_REYNOLDS:
    case D_TURB2LAM: case D_DESIGN:
      /*--- Already done in postprocessing of config ---*/
      break;
    default:
      break;
  }

  /*--- Initializate quantities for SlidingMesh Interface ---*/
  
  SlidingState       = new su2double*** [nMarker];
  SlidingStateNodes  = new int*         [nMarker];
  
  for (iMarker = 0; iMarker < nMarker; iMarker++){

    SlidingState[iMarker]      = NULL;
    SlidingStateNodes[iMarker] = NULL;
    
    if (config->GetMarker_All_KindBC(iMarker) == FLUID_INTERFACE){

      SlidingState[iMarker]       = new su2double**[geometry->GetnVertex(iMarker)];
      SlidingStateNodes[iMarker]  = new int        [geometry->GetnVertex(iMarker)];

      for (iPoint = 0; iPoint < geometry->GetnVertex(iMarker); iPoint++){
        SlidingState[iMarker][iPoint] = new su2double*[nPrimVar+1];

        SlidingStateNodes[iMarker][iPoint] = 0;
        for (iVar = 0; iVar < nPrimVar+1; iVar++)
          SlidingState[iMarker][iPoint][iVar] = NULL;
      }

    }
  }

  /*--- Initialize the cauchy critera array for fixed CL mode ---*/

  if (config->GetFixed_CL_Mode())
    Cauchy_Serie = new su2double [config->GetCauchy_Elems()+1];

  /*--- Initialize the solution to the far-field state everywhere. ---*/

  for (iPoint = 0; iPoint < nPoint; iPoint++)
    node[iPoint] = new CIncNSVariable(Pressure_Inf, Velocity_Inf, Temperature_Inf, nDim, nVar, config);

  /*--- Initialize the BGS residuals in FSI problems. ---*/
  if (config->GetMultizone_Residual()){
    Residual_BGS      = new su2double[nVar];         for (iVar = 0; iVar < nVar; iVar++) Residual_RMS[iVar]  = 0.0;
    Residual_Max_BGS  = new su2double[nVar];         for (iVar = 0; iVar < nVar; iVar++) Residual_Max_BGS[iVar]  = 0.0;

    /*--- Define some structures for locating max residuals ---*/

    Point_Max_BGS       = new unsigned long[nVar];  for (iVar = 0; iVar < nVar; iVar++) Point_Max_BGS[iVar]  = 0;
    Point_Max_Coord_BGS = new su2double*[nVar];
    for (iVar = 0; iVar < nVar; iVar++) {
      Point_Max_Coord_BGS[iVar] = new su2double[nDim];
      for (iDim = 0; iDim < nDim; iDim++) Point_Max_Coord_BGS[iVar][iDim] = 0.0;
    }
  }

  /*--- Define solver parameters needed for execution of destructor ---*/

  if (config->GetKind_ConvNumScheme_Flow() == SPACE_CENTERED) space_centered = true;
  else space_centered = false;

  if (config->GetKind_TimeIntScheme_Flow() == EULER_IMPLICIT) euler_implicit = true;
  else euler_implicit = false;

  if (config->GetKind_Gradient_Method() == WEIGHTED_LEAST_SQUARES) least_squares = true;
  else least_squares = false;

  /*--- Communicate and store volume and the number of neighbors for
   any dual CVs that lie on on periodic markers. ---*/
  
  for (unsigned short iPeriodic = 1; iPeriodic <= config->GetnMarker_Periodic()/2; iPeriodic++) {
    InitiatePeriodicComms(geometry, config, iPeriodic, PERIODIC_VOLUME);
    CompletePeriodicComms(geometry, config, iPeriodic, PERIODIC_VOLUME);
    InitiatePeriodicComms(geometry, config, iPeriodic, PERIODIC_NEIGHBORS);
    CompletePeriodicComms(geometry, config, iPeriodic, PERIODIC_NEIGHBORS);
  }
  SetImplicitPeriodic(euler_implicit);
  if (iMesh == MESH_0) SetRotatePeriodic(true);
  
  /*--- Perform the MPI communication of the solution ---*/

  InitiateComms(geometry, config, SOLUTION);
  CompleteComms(geometry, config, SOLUTION);
  
}

CIncNSSolver::~CIncNSSolver(void) {

  unsigned short iMarker, iDim;

  unsigned long iVertex;

  if (CD_Visc != NULL)       delete [] CD_Visc;
  if (CL_Visc != NULL)       delete [] CL_Visc;
  if (CSF_Visc != NULL)  delete [] CSF_Visc;
  if (CMx_Visc != NULL)         delete [] CMx_Visc;
  if (CMy_Visc != NULL)         delete [] CMy_Visc;
  if (CMz_Visc != NULL)         delete [] CMz_Visc;
  if (CoPx_Visc != NULL)        delete [] CoPx_Visc;
  if (CoPy_Visc != NULL)        delete [] CoPy_Visc;
  if (CoPz_Visc != NULL)        delete [] CoPz_Visc;
  if (CFx_Visc != NULL)         delete [] CFx_Visc;
  if (CFy_Visc != NULL)         delete [] CFy_Visc;
  if (CFz_Visc != NULL)         delete [] CFz_Visc;
  if (CEff_Visc != NULL)        delete [] CEff_Visc;
  if (CMerit_Visc != NULL)      delete [] CMerit_Visc;
  if (CT_Visc != NULL)          delete [] CT_Visc;
  if (CQ_Visc != NULL)          delete [] CQ_Visc;
  if (HF_Visc != NULL)        delete [] HF_Visc;
  if (MaxHF_Visc != NULL) delete [] MaxHF_Visc;
  if (ForceViscous != NULL)     delete [] ForceViscous;
  if (MomentViscous != NULL)    delete [] MomentViscous;

  if (Surface_CL_Visc != NULL)      delete [] Surface_CL_Visc;
  if (Surface_CD_Visc != NULL)      delete [] Surface_CD_Visc;
  if (Surface_CSF_Visc != NULL) delete [] Surface_CSF_Visc;
  if (Surface_CEff_Visc != NULL)       delete [] Surface_CEff_Visc;
  if (Surface_CFx_Visc != NULL)        delete [] Surface_CFx_Visc;
  if (Surface_CFy_Visc != NULL)        delete [] Surface_CFy_Visc;
  if (Surface_CFz_Visc != NULL)        delete [] Surface_CFz_Visc;
  if (Surface_CMx_Visc != NULL)        delete [] Surface_CMx_Visc;
  if (Surface_CMy_Visc != NULL)        delete [] Surface_CMy_Visc;
  if (Surface_CMz_Visc != NULL)        delete [] Surface_CMz_Visc;
  if (Surface_HF_Visc != NULL)      delete [] Surface_HF_Visc;
  if (Surface_MaxHF_Visc != NULL)   delete [] Surface_MaxHF_Visc;

  if (Cauchy_Serie != NULL) delete [] Cauchy_Serie;
  
  if (CSkinFriction != NULL) {
    for (iMarker = 0; iMarker < nMarker; iMarker++) {
      for (iDim = 0; iDim < nDim; iDim++) {
        delete [] CSkinFriction[iMarker][iDim];
      }
      delete [] CSkinFriction[iMarker];
    }
    delete [] CSkinFriction;
  }
  
  if (HeatConjugateVar != NULL) {
    for (iMarker = 0; iMarker < nMarker; iMarker++) {
      for (iVertex = 0; iVertex < nVertex[iMarker]; iVertex++) {
        delete [] HeatConjugateVar[iMarker][iVertex];
      }
      delete [] HeatConjugateVar[iMarker];
    }
    delete [] HeatConjugateVar;
  }
  
}

void CIncNSSolver::Preprocessing(CGeometry *geometry, CSolver **solver_container, CConfig *config, unsigned short iMesh, unsigned short iRKStep, unsigned short RunTime_EqSystem, bool Output) {
  
  unsigned long iPoint, ErrorCounter = 0;
  unsigned short iDim;
  su2double StrainMag = 0.0, Omega = 0.0, *Vorticity;
  
  unsigned long ExtIter     = config->GetExtIter();
  bool cont_adjoint         = config->GetContinuous_Adjoint();
  bool disc_adjoint         = config->GetDiscrete_Adjoint();
  bool implicit             = (config->GetKind_TimeIntScheme_Flow() == EULER_IMPLICIT);
  bool center               = ((config->GetKind_ConvNumScheme_Flow() == SPACE_CENTERED) || (cont_adjoint && config->GetKind_ConvNumScheme_AdjFlow() == SPACE_CENTERED));
  bool center_jst           = center && config->GetKind_Centered_Flow() == JST;
  bool limiter_flow         = ((config->GetKind_SlopeLimit_Flow() != NO_LIMITER) && (ExtIter <= config->GetLimiterIter()) && !(disc_adjoint && config->GetFrozen_Limiter_Disc()));
  bool limiter_turb         = ((config->GetKind_SlopeLimit_Turb() != NO_LIMITER) && (ExtIter <= config->GetLimiterIter()) && !(disc_adjoint && config->GetFrozen_Limiter_Disc()));
  bool limiter_adjflow      = (cont_adjoint && (config->GetKind_SlopeLimit_AdjFlow() != NO_LIMITER) && (ExtIter <= config->GetLimiterIter()));
  bool fixed_cl             = config->GetFixed_CL_Mode();
  bool van_albada           = config->GetKind_SlopeLimit_Flow() == VAN_ALBADA_EDGE;
  bool outlet               = ((config->GetnMarker_Outlet() != 0));
  bool energy               = config->GetEnergy_Equation();

  /*--- Update the angle of attack at the far-field for fixed CL calculations (only direct problem). ---*/
  
  if ((fixed_cl) && (!disc_adjoint) && (!cont_adjoint)) { SetFarfield_AoA(geometry, solver_container, config, iMesh, Output); }
  
  /*--- Set the primitive variables ---*/
  
  ErrorCounter = SetPrimitive_Variables(solver_container, config, Output);
  
  /*--- Artificial dissipation ---*/
  
  if (center && !Output) {
    SetMax_Eigenvalue(geometry, config);
    if ((center_jst) && (iMesh == MESH_0)) {
      SetCentered_Dissipation_Sensor(geometry, config);
      SetUndivided_Laplacian(geometry, config);
    }
  }
  
  /*--- Compute gradient of the primitive variables ---*/
  
  if (config->GetKind_Gradient_Method() == GREEN_GAUSS) {
    SetPrimitive_Gradient_GG(geometry, config);
  }
  if (config->GetKind_Gradient_Method() == WEIGHTED_LEAST_SQUARES) {
    SetPrimitive_Gradient_LS(geometry, config);
  }

  /*--- Compute the limiter in case we need it in the turbulence model
   or to limit the viscous terms (check this logic with JST and 2nd order turbulence model) ---*/

  if ((iMesh == MESH_0) && (limiter_flow || limiter_turb || limiter_adjflow)
      && !Output && !van_albada) { SetPrimitive_Limiter(geometry, config); }
  
  /*--- Update the beta value based on the maximum velocity / viscosity. ---*/

  SetBeta_Parameter(geometry, solver_container, config, iMesh);

  /*--- Compute properties needed for mass flow BCs. ---*/
  
  if (outlet) GetOutlet_Properties(geometry, config, iMesh, Output);
  
  /*--- Compute recovered pressure and temperature for streamwise periodic BC
        Second conditional is there to avoid a zero (massflow) in the denominator for recovered temperature. ---*/
  
  if (config->GetKind_Streamwise_Periodic()) {
    
    /*--- Define and initialize helping variables ---*/
    su2double norm2_translation = 0.0,
              dot_product,
              Pressure_Recovered,
              Temperature_Recovered;

    su2double delta_p  = config->GetStreamwise_Periodic_PressureDrop() / config->GetPressure_Ref(),
              HeatFlow = config->GetStreamwise_Periodic_IntegratedHeatFlow(),
              MassFlow = config->GetStreamwise_Periodic_MassFlow();

    su2double *Reference_node = new su2double[nDim];
    
    /*--- Reference node on inlet periodic marker to compute relative distance along periodic translation vector
          and compute square of the distance between the 2 periodic surfaces. ---*/
    for (iDim = 0; iDim < nDim; iDim++) {
      Reference_node[iDim] = config->GetStreamwise_Periodic_RefNode()[iDim];
      norm2_translation += pow(config->GetPeriodicTranslation(0)[iDim],2);
    }
    
    /*--- Compute recoverd pressure and temperature for all points ---*/
    for (iPoint = 0; iPoint < nPoint; iPoint++) {
      
      /*--- First, compute helping terms based on relative distance (0,l) between periodic markers ---*/
      dot_product = 0.0;
      for (iDim = 0; iDim < nDim; iDim++)
        dot_product += fabs( (geometry->node[iPoint]->GetCoord(iDim) - Reference_node[iDim]) * config->GetPeriodicTranslation(0)[iDim]);
            
      /*--- Second, substract/add correction from reduced pressure/temperature to get recoverd pressure/temperature, TK added non-dimensionalization here - pres_ref=1 - how is pres_ref set? ---*/
      Pressure_Recovered = node[iPoint]->GetSolution(0) - delta_p / norm2_translation * dot_product;
      node[iPoint]->SetStreamwise_Periodic_RecoveredPressure(Pressure_Recovered);

      if (energy && ExtIter > 0) {
        Temperature_Recovered  = node[iPoint]->GetSolution(nDim+1);
        Temperature_Recovered += HeatFlow / (MassFlow * node[iPoint]->GetSpecificHeatCp() * norm2_translation) * dot_product;       
        node[iPoint]->SetStreamwise_Periodic_RecoveredTemperature(Temperature_Recovered);
      }
    }
    
    /*--- Compute the integrated Heatflux Q into the domain, and massflow over periodic markers ---*/
    GetStreamwise_Periodic_Properties(geometry, config, iMesh, Output);

    /*--- Free allocated memory. ---*/
    delete [] Reference_node;
  }
    
  /*--- Evaluate the vorticity and strain rate magnitude ---*/
  
  StrainMag_Max = 0.0; Omega_Max = 0.0;
  for (iPoint = 0; iPoint < nPoint; iPoint++) {
    
    solver_container[FLOW_SOL]->node[iPoint]->SetVorticity();
    solver_container[FLOW_SOL]->node[iPoint]->SetStrainMag();
    
    StrainMag = solver_container[FLOW_SOL]->node[iPoint]->GetStrainMag();
    Vorticity = solver_container[FLOW_SOL]->node[iPoint]->GetVorticity();
    Omega = sqrt(Vorticity[0]*Vorticity[0]+ Vorticity[1]*Vorticity[1]+ Vorticity[2]*Vorticity[2]);
    
    StrainMag_Max = max(StrainMag_Max, StrainMag);
    Omega_Max = max(Omega_Max, Omega);
    
  }
  
  /*--- Initialize the Jacobian matrices ---*/
  
  if (implicit && !disc_adjoint) Jacobian.SetValZero();

  /*--- Error message ---*/
  
  if (config->GetComm_Level() == COMM_FULL) {
    
#ifdef HAVE_MPI
    unsigned long MyErrorCounter = ErrorCounter; ErrorCounter = 0;
    su2double MyOmega_Max = Omega_Max; Omega_Max = 0.0;
    su2double MyStrainMag_Max = StrainMag_Max; StrainMag_Max = 0.0;
    
    SU2_MPI::Allreduce(&MyErrorCounter, &ErrorCounter, 1, MPI_UNSIGNED_LONG, MPI_SUM, MPI_COMM_WORLD);
    SU2_MPI::Allreduce(&MyStrainMag_Max, &StrainMag_Max, 1, MPI_DOUBLE, MPI_MAX, MPI_COMM_WORLD);
    SU2_MPI::Allreduce(&MyOmega_Max, &Omega_Max, 1, MPI_DOUBLE, MPI_MAX, MPI_COMM_WORLD);
#endif

    if (iMesh == MESH_0) {
      config->SetNonphysical_Points(ErrorCounter);
      solver_container[FLOW_SOL]->SetStrainMag_Max(StrainMag_Max);
      solver_container[FLOW_SOL]->SetOmega_Max(Omega_Max);
    }
    
  }
  
}

unsigned long CIncNSSolver::SetPrimitive_Variables(CSolver **solver_container, CConfig *config, bool Output) {
  
  unsigned long iPoint, ErrorCounter = 0;
  su2double eddy_visc = 0.0, turb_ke = 0.0, DES_LengthScale = 0.0;
  unsigned short turb_model = config->GetKind_Turb_Model();
  bool physical = true;
  
  bool tkeNeeded = (turb_model == SST);
  
  for (iPoint = 0; iPoint < nPoint; iPoint++) {
    
    /*--- Retrieve the value of the kinetic energy (if needed) ---*/
    
    if (turb_model != NONE) {
      eddy_visc = solver_container[TURB_SOL]->node[iPoint]->GetmuT();
      if (tkeNeeded) turb_ke = solver_container[TURB_SOL]->node[iPoint]->GetSolution(0);
      
      if (config->GetKind_HybridRANSLES() != NO_HYBRIDRANSLES){
        DES_LengthScale = solver_container[TURB_SOL]->node[iPoint]->GetDES_LengthScale();
      }
    }
    
    /*--- Initialize the non-physical points vector ---*/
    
    node[iPoint]->SetNon_Physical(false);
    
    /*--- Incompressible flow, primitive variables --- */

    physical = node[iPoint]->SetPrimVar(eddy_visc, turb_ke, FluidModel);
    
    /*--- Record any non-physical points. ---*/

    if (!physical) { node[iPoint]->SetNon_Physical(true); ErrorCounter++; }

    /*--- Set the DES length scale ---*/
    
    node[iPoint]->SetDES_LengthScale(DES_LengthScale);    
    
    /*--- Initialize the convective, source and viscous residual vector ---*/
    
    if (!Output) LinSysRes.SetBlock_Zero(iPoint);
    
  }

  return ErrorCounter;

}

void CIncNSSolver::SetTime_Step(CGeometry *geometry, CSolver **solver_container, CConfig *config, unsigned short iMesh, unsigned long Iteration) {
  
  su2double Mean_BetaInc2, *Normal, Area, Vol, Mean_SoundSpeed = 0.0, Mean_ProjVel = 0.0, Lambda, Local_Delta_Time, Local_Delta_Time_Visc,
  Global_Delta_Time = 1E6, Mean_LaminarVisc = 0.0, Mean_EddyVisc = 0.0, Mean_Density = 0.0, Mean_Thermal_Conductivity = 0.0, Mean_Cv = 0.0, Lambda_1, Lambda_2, K_v = 0.25, Global_Delta_UnstTimeND;
  unsigned long iEdge, iVertex, iPoint = 0, jPoint = 0;
  unsigned short iDim, iMarker;
  su2double ProjVel, ProjVel_i, ProjVel_j;
  
  bool implicit = (config->GetKind_TimeIntScheme_Flow() == EULER_IMPLICIT);
  bool grid_movement = config->GetGrid_Movement();
  bool dual_time = ((config->GetUnsteady_Simulation() == DT_STEPPING_1ST) ||
                    (config->GetUnsteady_Simulation() == DT_STEPPING_2ND));
  bool energy = config->GetEnergy_Equation();

  Min_Delta_Time = 1.E6; Max_Delta_Time = 0.0;
  
  /*--- Set maximum inviscid eigenvalue to zero, and compute sound speed and viscosity ---*/
  
  for (iPoint = 0; iPoint < nPointDomain; iPoint++) {
    node[iPoint]->SetMax_Lambda_Inv(0.0);
    node[iPoint]->SetMax_Lambda_Visc(0.0);
  }
  
  /*--- Loop interior edges ---*/
  
  for (iEdge = 0; iEdge < geometry->GetnEdge(); iEdge++) {
    
    /*--- Point identification, Normal vector and area ---*/
    
    iPoint = geometry->edge[iEdge]->GetNode(0);
    jPoint = geometry->edge[iEdge]->GetNode(1);
    
    Normal = geometry->edge[iEdge]->GetNormal();
    Area = 0; for (iDim = 0; iDim < nDim; iDim++) Area += Normal[iDim]*Normal[iDim]; Area = sqrt(Area);
    
    /*--- Mean Values ---*/
    
    Mean_ProjVel    = 0.5 * (node[iPoint]->GetProjVel(Normal) + node[jPoint]->GetProjVel(Normal));
    Mean_BetaInc2   = 0.5 * (node[iPoint]->GetBetaInc2()      + node[jPoint]->GetBetaInc2());
    Mean_Density    = 0.5 * (node[iPoint]->GetDensity()       + node[jPoint]->GetDensity());
    Mean_SoundSpeed = sqrt(Mean_BetaInc2*Area*Area);
    
    /*--- Adjustment for grid movement ---*/
    
    if (grid_movement) {
      su2double *GridVel_i = geometry->node[iPoint]->GetGridVel();
      su2double *GridVel_j = geometry->node[jPoint]->GetGridVel();
      ProjVel_i = 0.0; ProjVel_j =0.0;
      for (iDim = 0; iDim < nDim; iDim++) {
        ProjVel_i += GridVel_i[iDim]*Normal[iDim];
        ProjVel_j += GridVel_j[iDim]*Normal[iDim];
      }
      Mean_ProjVel -= 0.5 * (ProjVel_i + ProjVel_j);
    }
    
    /*--- Inviscid contribution ---*/
    
    Lambda = fabs(Mean_ProjVel) + Mean_SoundSpeed;
    if (geometry->node[iPoint]->GetDomain()) node[iPoint]->AddMax_Lambda_Inv(Lambda);
    if (geometry->node[jPoint]->GetDomain()) node[jPoint]->AddMax_Lambda_Inv(Lambda);
    
    /*--- Viscous contribution ---*/
    
    Mean_LaminarVisc          = 0.5*(node[iPoint]->GetLaminarViscosity()    + node[jPoint]->GetLaminarViscosity());
    Mean_EddyVisc             = 0.5*(node[iPoint]->GetEddyViscosity()       + node[jPoint]->GetEddyViscosity());
    Mean_Density              = 0.5*(node[iPoint]->GetDensity()             + node[jPoint]->GetDensity());
    Mean_Thermal_Conductivity = 0.5*(node[iPoint]->GetThermalConductivity() + node[jPoint]->GetThermalConductivity());
    Mean_Cv                   = 0.5*(node[iPoint]->GetSpecificHeatCv()      + node[jPoint]->GetSpecificHeatCv());

    Lambda_1 = (4.0/3.0)*(Mean_LaminarVisc + Mean_EddyVisc);
    Lambda_2 = 0.0;
    if (energy) Lambda_2 = (1.0/Mean_Cv)*Mean_Thermal_Conductivity;
    Lambda = (Lambda_1 + Lambda_2)*Area*Area/Mean_Density;
    
    if (geometry->node[iPoint]->GetDomain()) node[iPoint]->AddMax_Lambda_Visc(Lambda);
    if (geometry->node[jPoint]->GetDomain()) node[jPoint]->AddMax_Lambda_Visc(Lambda);
    
  }
  
  /*--- Loop boundary edges ---*/
  
  for (iMarker = 0; iMarker < geometry->GetnMarker(); iMarker++) {
    if ((config->GetMarker_All_KindBC(iMarker) != INTERNAL_BOUNDARY) &&
        (config->GetMarker_All_KindBC(iMarker) != PERIODIC_BOUNDARY)) {
    for (iVertex = 0; iVertex < geometry->GetnVertex(iMarker); iVertex++) {
      
      /*--- Point identification, Normal vector and area ---*/
      
      iPoint = geometry->vertex[iMarker][iVertex]->GetNode();
      Normal = geometry->vertex[iMarker][iVertex]->GetNormal();
      Area = 0.0; for (iDim = 0; iDim < nDim; iDim++) Area += Normal[iDim]*Normal[iDim]; Area = sqrt(Area);
      
      /*--- Mean Values ---*/
      
      Mean_ProjVel    = node[iPoint]->GetProjVel(Normal);
      Mean_BetaInc2   = node[iPoint]->GetBetaInc2();
      Mean_Density    = node[iPoint]->GetDensity();
      Mean_SoundSpeed = sqrt(Mean_BetaInc2*Area*Area);

      /*--- Adjustment for grid movement ---*/
      
      if (grid_movement) {
        su2double *GridVel = geometry->node[iPoint]->GetGridVel();
        ProjVel = 0.0;
        for (iDim = 0; iDim < nDim; iDim++)
          ProjVel += GridVel[iDim]*Normal[iDim];
        Mean_ProjVel -= ProjVel;
      }
      
      /*--- Inviscid contribution ---*/
      
      Lambda = fabs(Mean_ProjVel) + Mean_SoundSpeed;
      if (geometry->node[iPoint]->GetDomain()) {
        node[iPoint]->AddMax_Lambda_Inv(Lambda);
      }
      
      /*--- Viscous contribution ---*/

      Mean_LaminarVisc          = node[iPoint]->GetLaminarViscosity();
      Mean_EddyVisc             = node[iPoint]->GetEddyViscosity();
      Mean_Density              = node[iPoint]->GetDensity();
      Mean_Thermal_Conductivity = node[iPoint]->GetThermalConductivity();
      Mean_Cv                   = node[iPoint]->GetSpecificHeatCv();

      Lambda_1 = (4.0/3.0)*(Mean_LaminarVisc + Mean_EddyVisc);
      Lambda_2 = 0.0;
      if (energy) Lambda_2 = (1.0/Mean_Cv)*Mean_Thermal_Conductivity;
      Lambda = (Lambda_1 + Lambda_2)*Area*Area/Mean_Density;
      
      if (geometry->node[iPoint]->GetDomain()) node[iPoint]->AddMax_Lambda_Visc(Lambda);
      
    }
    }
  }
  
  /*--- Each element uses their own speed, steady state simulation ---*/
  
  for (iPoint = 0; iPoint < nPointDomain; iPoint++) {
    
    Vol = geometry->node[iPoint]->GetVolume();
    
    if (Vol != 0.0) {
      Local_Delta_Time = config->GetCFL(iMesh)*Vol / node[iPoint]->GetMax_Lambda_Inv();
      Local_Delta_Time_Visc = config->GetCFL(iMesh)*K_v*Vol*Vol/ node[iPoint]->GetMax_Lambda_Visc();
      Local_Delta_Time = min(Local_Delta_Time, Local_Delta_Time_Visc);
      Global_Delta_Time = min(Global_Delta_Time, Local_Delta_Time);
      Min_Delta_Time = min(Min_Delta_Time, Local_Delta_Time);
      Max_Delta_Time = max(Max_Delta_Time, Local_Delta_Time);
      if (Local_Delta_Time > config->GetMax_DeltaTime())
        Local_Delta_Time = config->GetMax_DeltaTime();
      node[iPoint]->SetDelta_Time(Local_Delta_Time);
    }
    else {
      node[iPoint]->SetDelta_Time(0.0);
    }
    
  }
  
  /*--- Compute the max and the min dt (in parallel) ---*/
  if (config->GetComm_Level() == COMM_FULL) {
#ifdef HAVE_MPI
    su2double rbuf_time, sbuf_time;
    sbuf_time = Min_Delta_Time;
    SU2_MPI::Reduce(&sbuf_time, &rbuf_time, 1, MPI_DOUBLE, MPI_MIN, MASTER_NODE, MPI_COMM_WORLD);
    SU2_MPI::Bcast(&rbuf_time, 1, MPI_DOUBLE, MASTER_NODE, MPI_COMM_WORLD);
    Min_Delta_Time = rbuf_time;
    
    sbuf_time = Max_Delta_Time;
    SU2_MPI::Reduce(&sbuf_time, &rbuf_time, 1, MPI_DOUBLE, MPI_MAX, MASTER_NODE, MPI_COMM_WORLD);
    SU2_MPI::Bcast(&rbuf_time, 1, MPI_DOUBLE, MASTER_NODE, MPI_COMM_WORLD);
    Max_Delta_Time = rbuf_time;
#endif
  }
  
  /*--- For exact time solution use the minimum delta time of the whole mesh ---*/
  if (config->GetUnsteady_Simulation() == TIME_STEPPING) {
#ifdef HAVE_MPI
    su2double rbuf_time, sbuf_time;
    sbuf_time = Global_Delta_Time;
    SU2_MPI::Reduce(&sbuf_time, &rbuf_time, 1, MPI_DOUBLE, MPI_MIN, MASTER_NODE, MPI_COMM_WORLD);
    SU2_MPI::Bcast(&rbuf_time, 1, MPI_DOUBLE, MASTER_NODE, MPI_COMM_WORLD);
    Global_Delta_Time = rbuf_time;
#endif
    for (iPoint = 0; iPoint < nPointDomain; iPoint++)
      node[iPoint]->SetDelta_Time(Global_Delta_Time);
  }
  
  /*--- Recompute the unsteady time step for the dual time strategy
   if the unsteady CFL is diferent from 0 ---*/
  if ((dual_time) && (Iteration == 0) && (config->GetUnst_CFL() != 0.0) && (iMesh == MESH_0)) {
    Global_Delta_UnstTimeND = config->GetUnst_CFL()*Global_Delta_Time/config->GetCFL(iMesh);
    
#ifdef HAVE_MPI
    su2double rbuf_time, sbuf_time;
    sbuf_time = Global_Delta_UnstTimeND;
    SU2_MPI::Reduce(&sbuf_time, &rbuf_time, 1, MPI_DOUBLE, MPI_MIN, MASTER_NODE, MPI_COMM_WORLD);
    SU2_MPI::Bcast(&rbuf_time, 1, MPI_DOUBLE, MASTER_NODE, MPI_COMM_WORLD);
    Global_Delta_UnstTimeND = rbuf_time;
#endif
    config->SetDelta_UnstTimeND(Global_Delta_UnstTimeND);
  }
  
  /*--- The pseudo local time (explicit integration) cannot be greater than the physical time ---*/
  if (dual_time)
    for (iPoint = 0; iPoint < nPointDomain; iPoint++) {
      if (!implicit) {
        Local_Delta_Time = min((2.0/3.0)*config->GetDelta_UnstTimeND(), node[iPoint]->GetDelta_Time());
        node[iPoint]->SetDelta_Time(Local_Delta_Time);
      }
    }
  
}

void CIncNSSolver::Viscous_Residual(CGeometry *geometry, CSolver **solver_container, CNumerics *numerics,
                                 CConfig *config, unsigned short iMesh, unsigned short iRKStep) {
  
  unsigned long iPoint, jPoint, iEdge;
  
  bool implicit = (config->GetKind_TimeIntScheme_Flow() == EULER_IMPLICIT);
  
  for (iEdge = 0; iEdge < geometry->GetnEdge(); iEdge++) {
    
    /*--- Points, coordinates and normal vector in edge ---*/
    
    iPoint = geometry->edge[iEdge]->GetNode(0);
    jPoint = geometry->edge[iEdge]->GetNode(1);
    numerics->SetCoord(geometry->node[iPoint]->GetCoord(),
                       geometry->node[jPoint]->GetCoord());
    numerics->SetNormal(geometry->edge[iEdge]->GetNormal());
    
    /*--- Primitive and secondary variables ---*/
    
    numerics->SetPrimitive(node[iPoint]->GetPrimitive(),
                           node[jPoint]->GetPrimitive());
    numerics->SetSecondary(node[iPoint]->GetSecondary(),
                           node[jPoint]->GetSecondary());
    
    /*--- Gradient and limiters ---*/
    
    numerics->SetPrimVarGradient(node[iPoint]->GetGradient_Primitive(),
                                 node[jPoint]->GetGradient_Primitive());
    
    /*--- Turbulent kinetic energy ---*/
    
    if (config->GetKind_Turb_Model() == SST)
      numerics->SetTurbKineticEnergy(solver_container[TURB_SOL]->node[iPoint]->GetSolution(0),
                                     solver_container[TURB_SOL]->node[jPoint]->GetSolution(0));
    
    /*--- Compute and update residual ---*/
    
    numerics->ComputeResidual(Res_Visc, Jacobian_i, Jacobian_j, config);

    LinSysRes.SubtractBlock(iPoint, Res_Visc);
    LinSysRes.AddBlock(jPoint, Res_Visc);
    
    /*--- Implicit part ---*/
    
    if (implicit) {
      Jacobian.SubtractBlock(iPoint, iPoint, Jacobian_i);
      Jacobian.SubtractBlock(iPoint, jPoint, Jacobian_j);
      Jacobian.AddBlock(jPoint, iPoint, Jacobian_i);
      Jacobian.AddBlock(jPoint, jPoint, Jacobian_j);
    }
    
  }
  
}

void CIncNSSolver::Friction_Forces(CGeometry *geometry, CConfig *config) {

  unsigned long iVertex, iPoint, iPointNormal;
  unsigned short Boundary, Monitoring, iMarker, iMarker_Monitoring, iDim, jDim;
  su2double Viscosity = 0.0, div_vel, *Normal, MomentDist[3] = {0.0, 0.0, 0.0}, WallDist[3] = {0.0, 0.0, 0.0},
  *Coord, *Coord_Normal, Area, WallShearStress, TauNormal, factor, RefVel2 = 0.0,
  RefDensity = 0.0, Density = 0.0, WallDistMod, FrictionVel, UnitNormal[3] = {0.0, 0.0, 0.0}, TauElem[3] = {0.0, 0.0, 0.0}, TauTangent[3] = {0.0, 0.0, 0.0},
  Tau[3][3] = {{0.0, 0.0, 0.0},{0.0, 0.0, 0.0},{0.0, 0.0, 0.0}}, Force[3] = {0.0, 0.0, 0.0},
  Grad_Vel[3][3] = {{0.0, 0.0, 0.0},{0.0, 0.0, 0.0},{0.0, 0.0, 0.0}},
  delta[3][3] = {{1.0, 0.0, 0.0},{0.0,1.0,0.0},{0.0,0.0,1.0}},
  Grad_Temp[3] = {0.0, 0.0, 0.0}, GradTemperature, thermal_conductivity, MaxNorm = 8.0;
  su2double MomentX_Force[3] = {0.0,0.0,0.0}, MomentY_Force[3] = {0.0,0.0,0.0}, MomentZ_Force[3] = {0.0,0.0,0.0};
  su2double AxiFactor;

#ifdef HAVE_MPI
  su2double MyAllBound_CD_Visc, MyAllBound_CL_Visc, MyAllBound_CSF_Visc, MyAllBound_CMx_Visc, MyAllBound_CMy_Visc, MyAllBound_CMz_Visc, MyAllBound_CoPx_Visc, MyAllBound_CoPy_Visc, MyAllBound_CoPz_Visc, MyAllBound_CFx_Visc, MyAllBound_CFy_Visc, MyAllBound_CFz_Visc, MyAllBound_CT_Visc, MyAllBound_CQ_Visc, MyAllBound_HF_Visc, MyAllBound_MaxHF_Visc, *MySurface_CL_Visc = NULL, *MySurface_CD_Visc = NULL, *MySurface_CSF_Visc = NULL, *MySurface_CEff_Visc = NULL, *MySurface_CFx_Visc = NULL, *MySurface_CFy_Visc = NULL, *MySurface_CFz_Visc = NULL, *MySurface_CMx_Visc = NULL, *MySurface_CMy_Visc = NULL, *MySurface_CMz_Visc = NULL, *MySurface_HF_Visc = NULL, *MySurface_MaxHF_Visc = NULL;
#endif

  string Marker_Tag, Monitoring_Tag;

  su2double Alpha       = config->GetAoA()*PI_NUMBER/180.0;
  su2double Beta        = config->GetAoS()*PI_NUMBER/180.0;
  su2double RefArea     = config->GetRefArea();
  su2double RefLength   = config->GetRefLength();
  su2double RefHeatFlux = config->GetHeat_Flux_Ref();
  su2double *Origin = NULL;

  if (config->GetnMarker_Monitoring() != 0) { Origin = config->GetRefOriginMoment(0); }

  bool axisymmetric = config->GetAxisymmetric();
  bool energy       = config->GetEnergy_Equation();

  /*--- Evaluate reference values for non-dimensionalization.
   For dimensional or non-dim based on initial values, use
   the far-field state (inf). For a custom non-dim based
   on user-provided reference values, use the ref values
   to compute the forces. ---*/

  if ((config->GetRef_Inc_NonDim() == DIMENSIONAL) || 
      (config->GetRef_Inc_NonDim() == INITIAL_VALUES)) {
    RefDensity  = Density_Inf;
    RefVel2 = 0.0;
    for (iDim = 0; iDim < nDim; iDim++)
      RefVel2  += Velocity_Inf[iDim]*Velocity_Inf[iDim];
  }
  else if (config->GetRef_Inc_NonDim() == REFERENCE_VALUES) {
    RefDensity = config->GetInc_Density_Ref();
    RefVel2    = config->GetInc_Velocity_Ref()*config->GetInc_Velocity_Ref();
  }

  /*--- Compute factor for force coefficients. ---*/

  factor = 1.0 / (0.5*RefDensity*RefArea*RefVel2);

  /*--- Variables initialization ---*/

  AllBound_CD_Visc = 0.0;    AllBound_CL_Visc = 0.0;       AllBound_CSF_Visc = 0.0;
  AllBound_CMx_Visc = 0.0;      AllBound_CMy_Visc = 0.0;         AllBound_CMz_Visc = 0.0;
  AllBound_CFx_Visc = 0.0;      AllBound_CFy_Visc = 0.0;         AllBound_CFz_Visc = 0.0;
  AllBound_CoPx_Visc = 0.0;      AllBound_CoPy_Visc = 0.0;         AllBound_CoPz_Visc = 0.0;
  AllBound_CT_Visc = 0.0;       AllBound_CQ_Visc = 0.0;          AllBound_CMerit_Visc = 0.0;
  AllBound_HF_Visc = 0.0; AllBound_MaxHF_Visc = 0.0; AllBound_CEff_Visc = 0.0;

  for (iMarker_Monitoring = 0; iMarker_Monitoring < config->GetnMarker_Monitoring(); iMarker_Monitoring++) {
    Surface_CL_Visc[iMarker_Monitoring]      = 0.0; Surface_CD_Visc[iMarker_Monitoring]      = 0.0;
    Surface_CSF_Visc[iMarker_Monitoring] = 0.0; Surface_CEff_Visc[iMarker_Monitoring]       = 0.0;
    Surface_CFx_Visc[iMarker_Monitoring]        = 0.0; Surface_CFy_Visc[iMarker_Monitoring]        = 0.0;
    Surface_CFz_Visc[iMarker_Monitoring]        = 0.0; Surface_CMx_Visc[iMarker_Monitoring]        = 0.0;
    Surface_CMy_Visc[iMarker_Monitoring]        = 0.0; Surface_CMz_Visc[iMarker_Monitoring]        = 0.0;
    Surface_HF_Visc[iMarker_Monitoring]              = 0.0; Surface_MaxHF_Visc[iMarker_Monitoring]           = 0.0;
  }

  /*--- Loop over the Navier-Stokes markers ---*/

  for (iMarker = 0; iMarker < nMarker; iMarker++) {

    Boundary = config->GetMarker_All_KindBC(iMarker);
    Monitoring = config->GetMarker_All_Monitoring(iMarker);

    /*--- Obtain the origin for the moment computation for a particular marker ---*/

    if (Monitoring == YES) {
      for (iMarker_Monitoring = 0; iMarker_Monitoring < config->GetnMarker_Monitoring(); iMarker_Monitoring++) {
        Monitoring_Tag = config->GetMarker_Monitoring_TagBound(iMarker_Monitoring);
        Marker_Tag = config->GetMarker_All_TagBound(iMarker);
        if (Marker_Tag == Monitoring_Tag)
          Origin = config->GetRefOriginMoment(iMarker_Monitoring);
      }
    }

    if ((Boundary == HEAT_FLUX) || (Boundary == ISOTHERMAL) || (Boundary == CHT_WALL_INTERFACE)) {

      /*--- Forces initialization at each Marker ---*/

      CD_Visc[iMarker] = 0.0; CL_Visc[iMarker] = 0.0;       CSF_Visc[iMarker] = 0.0;
      CMx_Visc[iMarker] = 0.0;   CMy_Visc[iMarker] = 0.0;         CMz_Visc[iMarker] = 0.0;
      CFx_Visc[iMarker] = 0.0;   CFy_Visc[iMarker] = 0.0;         CFz_Visc[iMarker] = 0.0;
      CoPx_Visc[iMarker] = 0.0;  CoPy_Visc[iMarker] = 0.0;       CoPz_Visc[iMarker] = 0.0;
      CT_Visc[iMarker] = 0.0;    CQ_Visc[iMarker] = 0.0;          CMerit_Visc[iMarker] = 0.0;
      HF_Visc[iMarker] = 0.0;  MaxHF_Visc[iMarker] = 0.0; CEff_Visc[iMarker] = 0.0;

      for (iDim = 0; iDim < nDim; iDim++) ForceViscous[iDim] = 0.0;
      MomentViscous[0] = 0.0; MomentViscous[1] = 0.0; MomentViscous[2] = 0.0;
      MomentX_Force[0] = 0.0; MomentX_Force[1] = 0.0; MomentX_Force[2] = 0.0;
      MomentY_Force[0] = 0.0; MomentY_Force[1] = 0.0; MomentY_Force[2] = 0.0;
      MomentZ_Force[0] = 0.0; MomentZ_Force[1] = 0.0; MomentZ_Force[2] = 0.0;

      /*--- Loop over the vertices to compute the forces ---*/

      for (iVertex = 0; iVertex < geometry->nVertex[iMarker]; iVertex++) {

        iPoint = geometry->vertex[iMarker][iVertex]->GetNode();
        iPointNormal = geometry->vertex[iMarker][iVertex]->GetNormal_Neighbor();

        Coord = geometry->node[iPoint]->GetCoord();
        Coord_Normal = geometry->node[iPointNormal]->GetCoord();

        Normal = geometry->vertex[iMarker][iVertex]->GetNormal();

        for (iDim = 0; iDim < nDim; iDim++) {
          for (jDim = 0 ; jDim < nDim; jDim++) {
            Grad_Vel[iDim][jDim] = node[iPoint]->GetGradient_Primitive(iDim+1, jDim);
          }
          Grad_Temp[iDim] = node[iPoint]->GetGradient_Primitive(nDim+1, iDim);
        }

        Viscosity = node[iPoint]->GetLaminarViscosity();
        Density = node[iPoint]->GetDensity();

        Area = 0.0; for (iDim = 0; iDim < nDim; iDim++) Area += Normal[iDim]*Normal[iDim]; Area = sqrt(Area);
        for (iDim = 0; iDim < nDim; iDim++) {
          UnitNormal[iDim] = Normal[iDim]/Area;
        }

        /*--- Evaluate Tau ---*/

        div_vel = 0.0; for (iDim = 0; iDim < nDim; iDim++) div_vel += Grad_Vel[iDim][iDim];

        for (iDim = 0; iDim < nDim; iDim++) {
          for (jDim = 0 ; jDim < nDim; jDim++) {
            Tau[iDim][jDim] = Viscosity*(Grad_Vel[jDim][iDim] + Grad_Vel[iDim][jDim]) - TWO3*Viscosity*div_vel*delta[iDim][jDim];
          }
        }

        /*--- Project Tau in each surface element ---*/

        for (iDim = 0; iDim < nDim; iDim++) {
          TauElem[iDim] = 0.0;
          for (jDim = 0; jDim < nDim; jDim++) {
            TauElem[iDim] += Tau[iDim][jDim]*UnitNormal[jDim];
          }
        }

        /*--- Compute wall shear stress (using the stress tensor). Compute wall skin friction coefficient, and heat flux on the wall ---*/

        TauNormal = 0.0;
        for (iDim = 0; iDim < nDim; iDim++)
          TauNormal += TauElem[iDim] * UnitNormal[iDim];

        WallShearStress = 0.0;
        for (iDim = 0; iDim < nDim; iDim++) {
          TauTangent[iDim] = TauElem[iDim] - TauNormal * UnitNormal[iDim];
          CSkinFriction[iMarker][iDim][iVertex] = TauTangent[iDim] / (0.5*RefDensity*RefVel2);
          WallShearStress += TauTangent[iDim] * TauTangent[iDim];
        }
        WallShearStress = sqrt(WallShearStress);

        for (iDim = 0; iDim < nDim; iDim++) WallDist[iDim] = (Coord[iDim] - Coord_Normal[iDim]);
        WallDistMod = 0.0; for (iDim = 0; iDim < nDim; iDim++) WallDistMod += WallDist[iDim]*WallDist[iDim]; WallDistMod = sqrt(WallDistMod);

        /*--- Compute y+ and non-dimensional velocity ---*/

        FrictionVel = sqrt(fabs(WallShearStress)/Density);
        YPlus[iMarker][iVertex] = WallDistMod*FrictionVel/(Viscosity/Density);

        /*--- Compute total and maximum heat flux on the wall ---*/

        GradTemperature = 0.0;
        if (energy) {
        for (iDim = 0; iDim < nDim; iDim++)
          GradTemperature -= Grad_Temp[iDim]*UnitNormal[iDim];
        }
        
        thermal_conductivity       = node[iPoint]->GetThermalConductivity();
        HeatFlux[iMarker][iVertex] = -thermal_conductivity*GradTemperature*RefHeatFlux;
        HF_Visc[iMarker]          += HeatFlux[iMarker][iVertex]*Area;
        MaxHF_Visc[iMarker]       += pow(HeatFlux[iMarker][iVertex], MaxNorm);

        /*--- Note that y+, and heat are computed at the
         halo cells (for visualization purposes), but not the forces ---*/

        if ((geometry->node[iPoint]->GetDomain()) && (Monitoring == YES)) {

          /*--- Axisymmetric simulations ---*/

          if (axisymmetric) AxiFactor = 2.0*PI_NUMBER*geometry->node[iPoint]->GetCoord(1);
          else AxiFactor = 1.0;

          /*--- Force computation ---*/

          for (iDim = 0; iDim < nDim; iDim++) {
            Force[iDim] = TauElem[iDim] * Area * factor * AxiFactor;
            ForceViscous[iDim] += Force[iDim];
            MomentDist[iDim] = Coord[iDim] - Origin[iDim];
          }

          /*--- Moment with respect to the reference axis ---*/

          if (iDim == 3) {
            MomentViscous[0] += (Force[2]*MomentDist[1] - Force[1]*MomentDist[2])/RefLength;
            MomentX_Force[1] += (-Force[1]*Coord[2]);
            MomentX_Force[2] += (Force[2]*Coord[1]);

            MomentViscous[1] += (Force[0]*MomentDist[2] - Force[2]*MomentDist[0])/RefLength;
            MomentY_Force[2] += (-Force[2]*Coord[0]);
            MomentY_Force[0] += (Force[0]*Coord[2]);
          }
          MomentViscous[2] += (Force[1]*MomentDist[0] - Force[0]*MomentDist[1])/RefLength;
          MomentZ_Force[0] += (-Force[0]*Coord[1]);
          MomentZ_Force[1] += (Force[1]*Coord[0]);
          
        }

      }

      /*--- Project forces and store the non-dimensional coefficients ---*/

      if (Monitoring == YES) {
        if (nDim == 2) {
          CD_Visc[iMarker]       =  ForceViscous[0]*cos(Alpha) + ForceViscous[1]*sin(Alpha);
          CL_Visc[iMarker]       = -ForceViscous[0]*sin(Alpha) + ForceViscous[1]*cos(Alpha);
          CEff_Visc[iMarker]        = CL_Visc[iMarker] / (CD_Visc[iMarker]+EPS);
          CMz_Visc[iMarker]         = MomentViscous[2];
          CFx_Visc[iMarker]         = ForceViscous[0];
          CFy_Visc[iMarker]         = ForceViscous[1];
          CoPx_Visc[iMarker]        = MomentZ_Force[1];
          CoPy_Visc[iMarker]        = -MomentZ_Force[0];
          CT_Visc[iMarker]          = -CFx_Visc[iMarker];
          CQ_Visc[iMarker]          = -CMz_Visc[iMarker];
          CMerit_Visc[iMarker]      = CT_Visc[iMarker] / (CQ_Visc[iMarker]+EPS);
          MaxHF_Visc[iMarker] = pow(MaxHF_Visc[iMarker], 1.0/MaxNorm);
        }
        if (nDim == 3) {
          CD_Visc[iMarker]       =  ForceViscous[0]*cos(Alpha)*cos(Beta) + ForceViscous[1]*sin(Beta) + ForceViscous[2]*sin(Alpha)*cos(Beta);
          CL_Visc[iMarker]       = -ForceViscous[0]*sin(Alpha) + ForceViscous[2]*cos(Alpha);
          CSF_Visc[iMarker]  = -ForceViscous[0]*sin(Beta)*cos(Alpha) + ForceViscous[1]*cos(Beta) - ForceViscous[2]*sin(Beta)*sin(Alpha);
          CEff_Visc[iMarker]        = CL_Visc[iMarker]/(CD_Visc[iMarker] + EPS);
          CMx_Visc[iMarker]         = MomentViscous[0];
          CMy_Visc[iMarker]         = MomentViscous[1];
          CMz_Visc[iMarker]         = MomentViscous[2];
          CFx_Visc[iMarker]         = ForceViscous[0];
          CFy_Visc[iMarker]         = ForceViscous[1];
          CFz_Visc[iMarker]         = ForceViscous[2];
          CoPx_Visc[iMarker]        =  -MomentY_Force[0];
          CoPz_Visc[iMarker]        = MomentY_Force[2];
          CT_Visc[iMarker]          = -CFz_Visc[iMarker];
          CQ_Visc[iMarker]          = -CMz_Visc[iMarker];
          CMerit_Visc[iMarker]      = CT_Visc[iMarker] / (CQ_Visc[iMarker] + EPS);
          MaxHF_Visc[iMarker] = pow(MaxHF_Visc[iMarker], 1.0/MaxNorm);
        }

        AllBound_CD_Visc       += CD_Visc[iMarker];
        AllBound_CL_Visc       += CL_Visc[iMarker];
        AllBound_CSF_Visc  += CSF_Visc[iMarker];
        AllBound_CMx_Visc         += CMx_Visc[iMarker];
        AllBound_CMy_Visc         += CMy_Visc[iMarker];
        AllBound_CMz_Visc         += CMz_Visc[iMarker];
        AllBound_CFx_Visc         += CFx_Visc[iMarker];
        AllBound_CFy_Visc         += CFy_Visc[iMarker];
        AllBound_CFz_Visc         += CFz_Visc[iMarker];
        AllBound_CoPx_Visc        += CoPx_Visc[iMarker];
        AllBound_CoPy_Visc        += CoPy_Visc[iMarker];
        AllBound_CoPz_Visc        += CoPz_Visc[iMarker];
        AllBound_CT_Visc          += CT_Visc[iMarker];
        AllBound_CQ_Visc          += CQ_Visc[iMarker];
        AllBound_HF_Visc    += HF_Visc[iMarker];
        AllBound_MaxHF_Visc += pow(MaxHF_Visc[iMarker], MaxNorm);

        /*--- Compute the coefficients per surface ---*/

        for (iMarker_Monitoring = 0; iMarker_Monitoring < config->GetnMarker_Monitoring(); iMarker_Monitoring++) {
          Monitoring_Tag = config->GetMarker_Monitoring_TagBound(iMarker_Monitoring);
          Marker_Tag = config->GetMarker_All_TagBound(iMarker);
          if (Marker_Tag == Monitoring_Tag) {
            Surface_CL_Visc[iMarker_Monitoring]      += CL_Visc[iMarker];
            Surface_CD_Visc[iMarker_Monitoring]      += CD_Visc[iMarker];
            Surface_CSF_Visc[iMarker_Monitoring] += CSF_Visc[iMarker];
            Surface_CEff_Visc[iMarker_Monitoring]       += CEff_Visc[iMarker];
            Surface_CFx_Visc[iMarker_Monitoring]        += CFx_Visc[iMarker];
            Surface_CFy_Visc[iMarker_Monitoring]        += CFy_Visc[iMarker];
            Surface_CFz_Visc[iMarker_Monitoring]        += CFz_Visc[iMarker];
            Surface_CMx_Visc[iMarker_Monitoring]        += CMx_Visc[iMarker];
            Surface_CMy_Visc[iMarker_Monitoring]        += CMy_Visc[iMarker];
            Surface_CMz_Visc[iMarker_Monitoring]        += CMz_Visc[iMarker];
            Surface_HF_Visc[iMarker_Monitoring]         += HF_Visc[iMarker];
            Surface_MaxHF_Visc[iMarker_Monitoring]      += pow(MaxHF_Visc[iMarker],MaxNorm);
          }
        }

      }

    }
  }

  /*--- Update some global coeffients ---*/

  AllBound_CEff_Visc = AllBound_CL_Visc / (AllBound_CD_Visc + EPS);
  AllBound_CMerit_Visc = AllBound_CT_Visc / (AllBound_CQ_Visc + EPS);
  AllBound_MaxHF_Visc = pow(AllBound_MaxHF_Visc, 1.0/MaxNorm);


#ifdef HAVE_MPI

  /*--- Add AllBound information using all the nodes ---*/

  MyAllBound_CD_Visc        = AllBound_CD_Visc;                      AllBound_CD_Visc = 0.0;
  MyAllBound_CL_Visc        = AllBound_CL_Visc;                      AllBound_CL_Visc = 0.0;
  MyAllBound_CSF_Visc   = AllBound_CSF_Visc;                 AllBound_CSF_Visc = 0.0;
  AllBound_CEff_Visc = 0.0;
  MyAllBound_CMx_Visc          = AllBound_CMx_Visc;                        AllBound_CMx_Visc = 0.0;
  MyAllBound_CMy_Visc          = AllBound_CMy_Visc;                        AllBound_CMy_Visc = 0.0;
  MyAllBound_CMz_Visc          = AllBound_CMz_Visc;                        AllBound_CMz_Visc = 0.0;
  MyAllBound_CFx_Visc          = AllBound_CFx_Visc;                        AllBound_CFx_Visc = 0.0;
  MyAllBound_CFy_Visc          = AllBound_CFy_Visc;                        AllBound_CFy_Visc = 0.0;
  MyAllBound_CFz_Visc          = AllBound_CFz_Visc;                        AllBound_CFz_Visc = 0.0;
  MyAllBound_CoPx_Visc          = AllBound_CoPx_Visc;                        AllBound_CoPx_Visc = 0.0;
  MyAllBound_CoPy_Visc          = AllBound_CoPy_Visc;                        AllBound_CoPy_Visc = 0.0;
  MyAllBound_CoPz_Visc          = AllBound_CoPz_Visc;                        AllBound_CoPz_Visc = 0.0;
  MyAllBound_CT_Visc           = AllBound_CT_Visc;                         AllBound_CT_Visc = 0.0;
  MyAllBound_CQ_Visc           = AllBound_CQ_Visc;                         AllBound_CQ_Visc = 0.0;
  AllBound_CMerit_Visc = 0.0;
  MyAllBound_HF_Visc     = AllBound_HF_Visc;                   AllBound_HF_Visc = 0.0;
  MyAllBound_MaxHF_Visc  = pow(AllBound_MaxHF_Visc, MaxNorm);  AllBound_MaxHF_Visc = 0.0;

  if (config->GetComm_Level() == COMM_FULL) {
    SU2_MPI::Allreduce(&MyAllBound_CD_Visc, &AllBound_CD_Visc, 1, MPI_DOUBLE, MPI_SUM, MPI_COMM_WORLD);
    SU2_MPI::Allreduce(&MyAllBound_CL_Visc, &AllBound_CL_Visc, 1, MPI_DOUBLE, MPI_SUM, MPI_COMM_WORLD);
    SU2_MPI::Allreduce(&MyAllBound_CSF_Visc, &AllBound_CSF_Visc, 1, MPI_DOUBLE, MPI_SUM, MPI_COMM_WORLD);
    AllBound_CEff_Visc = AllBound_CL_Visc / (AllBound_CD_Visc + EPS);
    SU2_MPI::Allreduce(&MyAllBound_CMx_Visc, &AllBound_CMx_Visc, 1, MPI_DOUBLE, MPI_SUM, MPI_COMM_WORLD);
    SU2_MPI::Allreduce(&MyAllBound_CMy_Visc, &AllBound_CMy_Visc, 1, MPI_DOUBLE, MPI_SUM, MPI_COMM_WORLD);
    SU2_MPI::Allreduce(&MyAllBound_CMz_Visc, &AllBound_CMz_Visc, 1, MPI_DOUBLE, MPI_SUM, MPI_COMM_WORLD);
    SU2_MPI::Allreduce(&MyAllBound_CFx_Visc, &AllBound_CFx_Visc, 1, MPI_DOUBLE, MPI_SUM, MPI_COMM_WORLD);
    SU2_MPI::Allreduce(&MyAllBound_CFy_Visc, &AllBound_CFy_Visc, 1, MPI_DOUBLE, MPI_SUM, MPI_COMM_WORLD);
    SU2_MPI::Allreduce(&MyAllBound_CFz_Visc, &AllBound_CFz_Visc, 1, MPI_DOUBLE, MPI_SUM, MPI_COMM_WORLD);
    SU2_MPI::Allreduce(&MyAllBound_CoPx_Visc, &AllBound_CoPx_Visc, 1, MPI_DOUBLE, MPI_SUM, MPI_COMM_WORLD);
    SU2_MPI::Allreduce(&MyAllBound_CoPy_Visc, &AllBound_CoPy_Visc, 1, MPI_DOUBLE, MPI_SUM, MPI_COMM_WORLD);
    SU2_MPI::Allreduce(&MyAllBound_CoPz_Visc, &AllBound_CoPz_Visc, 1, MPI_DOUBLE, MPI_SUM, MPI_COMM_WORLD);
    SU2_MPI::Allreduce(&MyAllBound_CT_Visc, &AllBound_CT_Visc, 1, MPI_DOUBLE, MPI_SUM, MPI_COMM_WORLD);
    SU2_MPI::Allreduce(&MyAllBound_CQ_Visc, &AllBound_CQ_Visc, 1, MPI_DOUBLE, MPI_SUM, MPI_COMM_WORLD);
    AllBound_CMerit_Visc = AllBound_CT_Visc / (AllBound_CQ_Visc + EPS);
    SU2_MPI::Allreduce(&MyAllBound_HF_Visc, &AllBound_HF_Visc, 1, MPI_DOUBLE, MPI_SUM, MPI_COMM_WORLD);
    SU2_MPI::Allreduce(&MyAllBound_MaxHF_Visc, &AllBound_MaxHF_Visc, 1, MPI_DOUBLE, MPI_SUM, MPI_COMM_WORLD);
    AllBound_MaxHF_Visc = pow(AllBound_MaxHF_Visc, 1.0/MaxNorm);
  }
  
  /*--- Add the forces on the surfaces using all the nodes ---*/

  MySurface_CL_Visc      = new su2double[config->GetnMarker_Monitoring()];
  MySurface_CD_Visc      = new su2double[config->GetnMarker_Monitoring()];
  MySurface_CSF_Visc = new su2double[config->GetnMarker_Monitoring()];
  MySurface_CEff_Visc       = new su2double[config->GetnMarker_Monitoring()];
  MySurface_CFx_Visc        = new su2double[config->GetnMarker_Monitoring()];
  MySurface_CFy_Visc        = new su2double[config->GetnMarker_Monitoring()];
  MySurface_CFz_Visc        = new su2double[config->GetnMarker_Monitoring()];
  MySurface_CMx_Visc        = new su2double[config->GetnMarker_Monitoring()];
  MySurface_CMy_Visc        = new su2double[config->GetnMarker_Monitoring()];
  MySurface_CMz_Visc        = new su2double[config->GetnMarker_Monitoring()];
  MySurface_HF_Visc         = new su2double[config->GetnMarker_Monitoring()];
  MySurface_MaxHF_Visc      = new su2double[config->GetnMarker_Monitoring()];

  for (iMarker_Monitoring = 0; iMarker_Monitoring < config->GetnMarker_Monitoring(); iMarker_Monitoring++) {

    MySurface_CL_Visc[iMarker_Monitoring]      = Surface_CL_Visc[iMarker_Monitoring];
    MySurface_CD_Visc[iMarker_Monitoring]      = Surface_CD_Visc[iMarker_Monitoring];
    MySurface_CSF_Visc[iMarker_Monitoring] = Surface_CSF_Visc[iMarker_Monitoring];
    MySurface_CEff_Visc[iMarker_Monitoring]       = Surface_CEff_Visc[iMarker_Monitoring];
    MySurface_CFx_Visc[iMarker_Monitoring]        = Surface_CFx_Visc[iMarker_Monitoring];
    MySurface_CFy_Visc[iMarker_Monitoring]        = Surface_CFy_Visc[iMarker_Monitoring];
    MySurface_CFz_Visc[iMarker_Monitoring]        = Surface_CFz_Visc[iMarker_Monitoring];
    MySurface_CMx_Visc[iMarker_Monitoring]        = Surface_CMx_Visc[iMarker_Monitoring];
    MySurface_CMy_Visc[iMarker_Monitoring]        = Surface_CMy_Visc[iMarker_Monitoring];
    MySurface_CMz_Visc[iMarker_Monitoring]        = Surface_CMz_Visc[iMarker_Monitoring];
    MySurface_HF_Visc[iMarker_Monitoring]         = Surface_HF_Visc[iMarker_Monitoring];
    MySurface_MaxHF_Visc[iMarker_Monitoring]      = Surface_MaxHF_Visc[iMarker_Monitoring];

    Surface_CL_Visc[iMarker_Monitoring]      = 0.0;
    Surface_CD_Visc[iMarker_Monitoring]      = 0.0;
    Surface_CSF_Visc[iMarker_Monitoring] = 0.0;
    Surface_CEff_Visc[iMarker_Monitoring]       = 0.0;
    Surface_CFx_Visc[iMarker_Monitoring]        = 0.0;
    Surface_CFy_Visc[iMarker_Monitoring]        = 0.0;
    Surface_CFz_Visc[iMarker_Monitoring]        = 0.0;
    Surface_CMx_Visc[iMarker_Monitoring]        = 0.0;
    Surface_CMy_Visc[iMarker_Monitoring]        = 0.0;
    Surface_CMz_Visc[iMarker_Monitoring]        = 0.0;
    Surface_HF_Visc[iMarker_Monitoring]         = 0.0;
    Surface_MaxHF_Visc[iMarker_Monitoring]      = 0.0;
  }

  if (config->GetComm_Level() == COMM_FULL) {
    SU2_MPI::Allreduce(MySurface_CL_Visc, Surface_CL_Visc, config->GetnMarker_Monitoring(), MPI_DOUBLE, MPI_SUM, MPI_COMM_WORLD);
    SU2_MPI::Allreduce(MySurface_CD_Visc, Surface_CD_Visc, config->GetnMarker_Monitoring(), MPI_DOUBLE, MPI_SUM, MPI_COMM_WORLD);
    SU2_MPI::Allreduce(MySurface_CSF_Visc, Surface_CSF_Visc, config->GetnMarker_Monitoring(), MPI_DOUBLE, MPI_SUM, MPI_COMM_WORLD);
    for (iMarker_Monitoring = 0; iMarker_Monitoring < config->GetnMarker_Monitoring(); iMarker_Monitoring++)
      Surface_CEff_Visc[iMarker_Monitoring] = Surface_CL_Visc[iMarker_Monitoring] / (Surface_CD_Visc[iMarker_Monitoring] + EPS);
    SU2_MPI::Allreduce(MySurface_CFx_Visc, Surface_CFx_Visc, config->GetnMarker_Monitoring(), MPI_DOUBLE, MPI_SUM, MPI_COMM_WORLD);
    SU2_MPI::Allreduce(MySurface_CFy_Visc, Surface_CFy_Visc, config->GetnMarker_Monitoring(), MPI_DOUBLE, MPI_SUM, MPI_COMM_WORLD);
    SU2_MPI::Allreduce(MySurface_CFz_Visc, Surface_CFz_Visc, config->GetnMarker_Monitoring(), MPI_DOUBLE, MPI_SUM, MPI_COMM_WORLD);
    SU2_MPI::Allreduce(MySurface_CMx_Visc, Surface_CMx_Visc, config->GetnMarker_Monitoring(), MPI_DOUBLE, MPI_SUM, MPI_COMM_WORLD);
    SU2_MPI::Allreduce(MySurface_CMy_Visc, Surface_CMy_Visc, config->GetnMarker_Monitoring(), MPI_DOUBLE, MPI_SUM, MPI_COMM_WORLD);
    SU2_MPI::Allreduce(MySurface_CMz_Visc, Surface_CMz_Visc, config->GetnMarker_Monitoring(), MPI_DOUBLE, MPI_SUM, MPI_COMM_WORLD);
    SU2_MPI::Allreduce(MySurface_HF_Visc, Surface_HF_Visc, config->GetnMarker_Monitoring(), MPI_DOUBLE, MPI_SUM, MPI_COMM_WORLD);
    SU2_MPI::Allreduce(MySurface_MaxHF_Visc, Surface_MaxHF_Visc, config->GetnMarker_Monitoring(), MPI_DOUBLE, MPI_SUM, MPI_COMM_WORLD);
  }
  
  delete [] MySurface_CL_Visc; delete [] MySurface_CD_Visc; delete [] MySurface_CSF_Visc;
  delete [] MySurface_CEff_Visc;  delete [] MySurface_CFx_Visc;   delete [] MySurface_CFy_Visc;
  delete [] MySurface_CFz_Visc;   delete [] MySurface_CMx_Visc;   delete [] MySurface_CMy_Visc;
  delete [] MySurface_CMz_Visc; delete [] MySurface_HF_Visc; delete [] MySurface_MaxHF_Visc;

#endif

  /*--- Update the total coefficients (note that all the nodes have the same value)---*/

  Total_CD          += AllBound_CD_Visc;
  Total_CL          += AllBound_CL_Visc;
  Total_CSF         += AllBound_CSF_Visc;
  Total_CEff        = Total_CL / (Total_CD + EPS);
  Total_CMx         += AllBound_CMx_Visc;
  Total_CMy         += AllBound_CMy_Visc;
  Total_CMz         += AllBound_CMz_Visc;
  Total_CFx         += AllBound_CFx_Visc;
  Total_CFy         += AllBound_CFy_Visc;
  Total_CFz         += AllBound_CFz_Visc;
  Total_CoPx        += AllBound_CoPx_Visc;
  Total_CoPy        += AllBound_CoPy_Visc;
  Total_CoPz        += AllBound_CoPz_Visc;
  Total_CT          += AllBound_CT_Visc;
  Total_CQ          += AllBound_CQ_Visc;
  Total_CMerit      = AllBound_CT_Visc / (AllBound_CQ_Visc + EPS);
  Total_Heat        = AllBound_HF_Visc;
  Total_MaxHeat     = AllBound_MaxHF_Visc;

  /*--- Update the total coefficients per surface (note that all the nodes have the same value)---*/

  for (iMarker_Monitoring = 0; iMarker_Monitoring < config->GetnMarker_Monitoring(); iMarker_Monitoring++) {
    Surface_CL[iMarker_Monitoring]      += Surface_CL_Visc[iMarker_Monitoring];
    Surface_CD[iMarker_Monitoring]      += Surface_CD_Visc[iMarker_Monitoring];
    Surface_CSF[iMarker_Monitoring] += Surface_CSF_Visc[iMarker_Monitoring];
    Surface_CEff[iMarker_Monitoring]       = Surface_CL[iMarker_Monitoring] / (Surface_CD[iMarker_Monitoring] + EPS);
    Surface_CFx[iMarker_Monitoring]        += Surface_CFx_Visc[iMarker_Monitoring];
    Surface_CFy[iMarker_Monitoring]        += Surface_CFy_Visc[iMarker_Monitoring];
    Surface_CFz[iMarker_Monitoring]        += Surface_CFz_Visc[iMarker_Monitoring];
    Surface_CMx[iMarker_Monitoring]        += Surface_CMx_Visc[iMarker_Monitoring];
    Surface_CMy[iMarker_Monitoring]        += Surface_CMy_Visc[iMarker_Monitoring];
    Surface_CMz[iMarker_Monitoring]        += Surface_CMz_Visc[iMarker_Monitoring];
  }

}

void CIncNSSolver::BC_HeatFlux_Wall(CGeometry *geometry, CSolver **solver_container, CNumerics *conv_numerics, CNumerics *visc_numerics, CConfig *config, unsigned short val_marker) {
  
  unsigned short iDim, iVar, jVar;// Wall_Function;
  unsigned long iVertex, iPoint, total_index;
  
  su2double *GridVel, *Normal, Area, Wall_HeatFlux;

  bool implicit      = (config->GetKind_TimeIntScheme_Flow() == EULER_IMPLICIT);
  bool grid_movement = config->GetGrid_Movement();
  bool energy        = config->GetEnergy_Equation();

  /*--- Identify the boundary by string name ---*/
  
  string Marker_Tag = config->GetMarker_All_TagBound(val_marker);
  
  /*--- Get the specified wall heat flux from config ---*/
  
  Wall_HeatFlux = config->GetWall_HeatFlux(Marker_Tag)/config->GetHeat_Flux_Ref();

//  /*--- Get wall function treatment from config. ---*/
//
//  Wall_Function = config->GetWallFunction_Treatment(Marker_Tag);
//  if (Wall_Function != NO_WALL_FUNCTION) {
//    SU2_MPI::Error("Wall function treament not implemented yet", CURRENT_FUNCTION);
//  }

  /*--- Loop over all of the vertices on this boundary marker ---*/
  
  for (iVertex = 0; iVertex < geometry->nVertex[val_marker]; iVertex++) {
    iPoint = geometry->vertex[val_marker][iVertex]->GetNode();
    
    /*--- Check if the node belongs to the domain (i.e, not a halo node) ---*/
    
    if (geometry->node[iPoint]->GetDomain()) {
      
      /*--- Compute dual-grid area and boundary normal ---*/
      
      Normal = geometry->vertex[val_marker][iVertex]->GetNormal();
      
      Area = 0.0;
      for (iDim = 0; iDim < nDim; iDim++)
        Area += Normal[iDim]*Normal[iDim];
      Area = sqrt (Area);

      /*--- Initialize the convective & viscous residuals to zero ---*/
      
      for (iVar = 0; iVar < nVar; iVar++) {
        Res_Conv[iVar] = 0.0; // TK Not used after that in this function ??
        Res_Visc[iVar] = 0.0;
        if (implicit) {
          for (jVar = 0; jVar < nVar; jVar++)
            Jacobian_i[iVar][jVar] = 0.0;
        }
      }

      /*--- Store the corrected velocity at the wall which will
       be zero (v = 0), unless there are moving walls (v = u_wall)---*/
      
      if (grid_movement) {
        GridVel = geometry->node[iPoint]->GetGridVel();
        for (iDim = 0; iDim < nDim; iDim++) Vector[iDim] = GridVel[iDim];
      } else {
        for (iDim = 0; iDim < nDim; iDim++) Vector[iDim] = 0.0;
      }
      
      /*--- Impose the value of the velocity as a strong boundary
       condition (Dirichlet). Fix the velocity and remove any
       contribution to the residual at this node. ---*/
      
      node[iPoint]->SetVelocity_Old(Vector); // TK Why _Old? Is there a solution copying directly afterwards? 
      
      for (iDim = 0; iDim < nDim; iDim++)
        LinSysRes.SetBlock_Zero(iPoint, iDim+1);
      node[iPoint]->SetVel_ResTruncError_Zero();
      
      if (energy) {

        /*--- Apply a weak boundary condition for the energy equation.
        Compute the residual due to the prescribed heat flux. ---*/

        Res_Visc[nDim+1] = Wall_HeatFlux*Area;
        
        /*--- With streamwise periodic BC and heatflux walls an additional
              term is introduced in the boundary formulation ---*/    
        if (config->GetKind_Streamwise_Periodic()) {
          
          su2double Cp = node[iPoint]->GetSpecificHeatCp();
          su2double thermal_conductivity = node[iPoint]->GetThermalConductivity();
          su2double norm2_translation = 0.0, dot_product = 0.0;
          for (iDim = 0; iDim < nDim; iDim++) {
            norm2_translation += pow(config->GetPeriodicTranslation(0)[iDim],2);
          }

          /*--- Scalar part of the contribution ---*/
          su2double scalar_factor = config->GetStreamwise_Periodic_IntegratedHeatFlow()*thermal_conductivity / (config->GetStreamwise_Periodic_MassFlow() * Cp * norm2_translation);
          
          /*--- Scalar product ---*/
          for (iDim = 0; iDim < nDim; iDim++) {
            dot_product += config->GetPeriodicTranslation(0)[iDim]*Normal[iDim];
          }
          
          Res_Visc[nDim+1] -= scalar_factor*dot_product;
        }

        /*--- Viscous contribution to the residual at the wall ---*/

        LinSysRes.SubtractBlock(iPoint, Res_Visc);

      }

      /*--- Enforce the no-slip boundary condition in a strong way by
       modifying the velocity-rows of the Jacobian (1 on the diagonal). ---*/
      
      if (implicit) {
        for (iVar = 1; iVar <= nDim; iVar++) {
          total_index = iPoint*nVar+iVar;
          Jacobian.DeleteValsRowi(total_index);
        }
      }
      
    }
  }
}

void CIncNSSolver::BC_Isothermal_Wall(CGeometry *geometry, CSolver **solver_container, CNumerics *conv_numerics, CNumerics *visc_numerics, CConfig *config, unsigned short val_marker) {
  
  unsigned short iDim, iVar, jVar, Wall_Function;
  unsigned long iVertex, iPoint, Point_Normal, total_index;
  
  su2double *GridVel;
  su2double *Normal, *Coord_i, *Coord_j, Area, dist_ij;
  su2double Twall, dTdn;
  su2double thermal_conductivity;

  bool implicit      = (config->GetKind_TimeIntScheme_Flow() == EULER_IMPLICIT);
  bool grid_movement = config->GetGrid_Movement();
  bool energy        = config->GetEnergy_Equation();

  /*--- Identify the boundary by string name ---*/
  
  string Marker_Tag = config->GetMarker_All_TagBound(val_marker);
  
  /*--- Retrieve the specified wall temperature ---*/
  
  Twall = config->GetIsothermal_Temperature(Marker_Tag)/config->GetTemperature_Ref();

  /*--- Get wall function treatment from config. ---*/

  Wall_Function = config->GetWallFunction_Treatment(Marker_Tag);
  if (Wall_Function != NO_WALL_FUNCTION) {
    SU2_MPI::Error("Wall function treatment not implemented yet.", CURRENT_FUNCTION);
  }

  /*--- Loop over all of the vertices on this boundary marker ---*/
  
  for (iVertex = 0; iVertex < geometry->nVertex[val_marker]; iVertex++) {

    iPoint = geometry->vertex[val_marker][iVertex]->GetNode();
    
    /*--- Check if the node belongs to the domain (i.e, not a halo node) ---*/
    
    if (geometry->node[iPoint]->GetDomain()) {
      
      /*--- Initialize the convective & viscous residuals to zero ---*/
      
      for (iVar = 0; iVar < nVar; iVar++) {
        Res_Conv[iVar] = 0.0;
        Res_Visc[iVar] = 0.0;
        if (implicit) {
          for (jVar = 0; jVar < nVar; jVar++)
            Jacobian_i[iVar][jVar] = 0.0;
        }
      }

      /*--- Store the corrected velocity at the wall which will
       be zero (v = 0), unless there are moving walls (v = u_wall)---*/
      
      if (grid_movement) {
        GridVel = geometry->node[iPoint]->GetGridVel();
        for (iDim = 0; iDim < nDim; iDim++) Vector[iDim] = GridVel[iDim];
      } else {
        for (iDim = 0; iDim < nDim; iDim++) Vector[iDim] = 0.0;
      }
      
      /*--- Impose the value of the velocity as a strong boundary
       condition (Dirichlet). Fix the velocity and remove any
       contribution to the residual at this node. ---*/
      
      node[iPoint]->SetVelocity_Old(Vector);
      
      for (iDim = 0; iDim < nDim; iDim++)
        LinSysRes.SetBlock_Zero(iPoint, iDim+1);
      node[iPoint]->SetVel_ResTruncError_Zero();
      
      if (energy) {

        /*--- Compute dual grid area and boundary normal ---*/
        
        Normal = geometry->vertex[val_marker][iVertex]->GetNormal();
        
        Area = 0.0; 
        for (iDim = 0; iDim < nDim; iDim++) 
          Area += Normal[iDim]*Normal[iDim]; 
        Area = sqrt (Area);
        
        /*--- Compute closest normal neighbor ---*/
        
        Point_Normal = geometry->vertex[val_marker][iVertex]->GetNormal_Neighbor();
        
        /*--- Get coordinates of i & nearest normal and compute distance ---*/
        
        Coord_i = geometry->node[iPoint]->GetCoord();
        Coord_j = geometry->node[Point_Normal]->GetCoord();
        dist_ij = 0;
        for (iDim = 0; iDim < nDim; iDim++)
          dist_ij += (Coord_j[iDim]-Coord_i[iDim])*(Coord_j[iDim]-Coord_i[iDim]);
        dist_ij = sqrt(dist_ij);

        /*--- Compute the normal gradient in temperature using Twall ---*/
        
        dTdn = -(node[Point_Normal]->GetTemperature() - Twall)/dist_ij;
        
        /*--- Get thermal conductivity ---*/

        thermal_conductivity = node[iPoint]->GetThermalConductivity();

        /*--- Apply a weak boundary condition for the energy equation.
        Compute the residual due to the prescribed heat flux. ---*/

        Res_Visc[nDim+1] = thermal_conductivity*dTdn*Area;

        /*--- Jacobian contribution for temperature equation. ---*/
    
        if (implicit) {
          su2double Edge_Vector[3];
          su2double dist_ij_2 = 0, proj_vector_ij = 0;
          for (iDim = 0; iDim < nDim; iDim++) {
            Edge_Vector[iDim] = Coord_j[iDim]-Coord_i[iDim];
            dist_ij_2 += Edge_Vector[iDim]*Edge_Vector[iDim];
            proj_vector_ij += Edge_Vector[iDim]*Normal[iDim];
          }
          if (dist_ij_2 == 0.0) proj_vector_ij = 0.0;
          else proj_vector_ij = proj_vector_ij/dist_ij_2;

          Jacobian_i[nDim+1][nDim+1] = -thermal_conductivity*proj_vector_ij;

          Jacobian.SubtractBlock(iPoint, iPoint, Jacobian_i);
        }

        /*--- Viscous contribution to the residual at the wall ---*/
        
        LinSysRes.SubtractBlock(iPoint, Res_Visc);

      }

      /*--- Enforce the no-slip boundary condition in a strong way by
       modifying the velocity-rows of the Jacobian (1 on the diagonal). ---*/
      
      if (implicit) {
        for (iVar = 1; iVar <= nDim; iVar++) {
          total_index = iPoint*nVar+iVar;
          Jacobian.DeleteValsRowi(total_index);
        }
      }
      
    }
  }
}


void CIncNSSolver::BC_ConjugateHeat_Interface(CGeometry *geometry, CSolver **solver_container, CNumerics *conv_numerics, CConfig *config, unsigned short val_marker) {

  unsigned short iVar, jVar, iDim, Wall_Function;
  unsigned long iVertex, iPoint, Point_Normal, total_index;

  su2double *GridVel;
  su2double *Normal, *Coord_i, *Coord_j, Area, dist_ij;
  su2double Tconjugate, dTdn;
  su2double thermal_conductivity;
  su2double Temperature_Ref = config->GetTemperature_Ref();

  bool implicit      = (config->GetKind_TimeIntScheme_Flow() == EULER_IMPLICIT);
  bool grid_movement = config->GetGrid_Movement();
  bool energy        = config->GetEnergy_Equation();

  /*--- Identify the boundary ---*/

  string Marker_Tag = config->GetMarker_All_TagBound(val_marker);

  /*--- Retrieve the specified wall function treatment.---*/

  Wall_Function = config->GetWallFunction_Treatment(Marker_Tag);
  if(Wall_Function != NO_WALL_FUNCTION) {
      SU2_MPI::Error("Wall function treament not implemented yet", CURRENT_FUNCTION);
  }

  /*--- Loop over boundary points ---*/

  for (iVertex = 0; iVertex < geometry->nVertex[val_marker]; iVertex++) {

    iPoint = geometry->vertex[val_marker][iVertex]->GetNode();

    if (geometry->node[iPoint]->GetDomain()) {

      /*--- Initialize the convective & viscous residuals to zero ---*/

      for (iVar = 0; iVar < nVar; iVar++) {
        Res_Conv[iVar] = 0.0;
        Res_Visc[iVar] = 0.0;
        if (implicit) {
          for (jVar = 0; jVar < nVar; jVar++)
            Jacobian_i[iVar][jVar] = 0.0;
        }
      }

      /*--- Store the corrected velocity at the wall which will
       be zero (v = 0), unless there are moving walls (v = u_wall)---*/

      if (grid_movement) {
        GridVel = geometry->node[iPoint]->GetGridVel();
        for (iDim = 0; iDim < nDim; iDim++) Vector[iDim] = GridVel[iDim];
      } else {
        for (iDim = 0; iDim < nDim; iDim++) Vector[iDim] = 0.0;
      }

      /*--- Impose the value of the velocity as a strong boundary
       condition (Dirichlet). Fix the velocity and remove any
       contribution to the residual at this node. ---*/

      node[iPoint]->SetVelocity_Old(Vector);

      for (iDim = 0; iDim < nDim; iDim++)
        LinSysRes.SetBlock_Zero(iPoint, iDim+1);
      node[iPoint]->SetVel_ResTruncError_Zero();

      if (energy) {

        Tconjugate = GetConjugateHeatVariable(val_marker, iVertex, 0)/Temperature_Ref;

//        node[iPoint]->SetSolution_Old(nDim+1, Tconjugate);
//        node[iPoint]->SetEnergy_ResTruncError_Zero();

        Normal = geometry->vertex[val_marker][iVertex]->GetNormal();

        Area = 0.0;
        for (iDim = 0; iDim < nDim; iDim++)
          Area += Normal[iDim]*Normal[iDim];
        Area = sqrt (Area);

        /*--- Compute closest normal neighbor ---*/

        Point_Normal = geometry->vertex[val_marker][iVertex]->GetNormal_Neighbor();

        /*--- Get coordinates of i & nearest normal and compute distance ---*/

        Coord_i = geometry->node[iPoint]->GetCoord();
        Coord_j = geometry->node[Point_Normal]->GetCoord();
        dist_ij = 0;
        for (iDim = 0; iDim < nDim; iDim++)
          dist_ij += (Coord_j[iDim]-Coord_i[iDim])*(Coord_j[iDim]-Coord_i[iDim]);
        dist_ij = sqrt(dist_ij);

        /*--- Compute the normal gradient in temperature using Twall ---*/

        dTdn = -(node[Point_Normal]->GetTemperature() - Tconjugate)/dist_ij;

        /*--- Get thermal conductivity ---*/

        thermal_conductivity = node[iPoint]->GetThermalConductivity();

        /*--- Apply a weak boundary condition for the energy equation.
        Compute the residual due to the prescribed heat flux. ---*/

        Res_Visc[nDim+1] = thermal_conductivity*dTdn*Area;

        /*--- Jacobian contribution for temperature equation. ---*/

        if (implicit) {
          su2double Edge_Vector[3];
          su2double dist_ij_2 = 0, proj_vector_ij = 0;
          for (iDim = 0; iDim < nDim; iDim++) {
            Edge_Vector[iDim] = Coord_j[iDim]-Coord_i[iDim];
            dist_ij_2 += Edge_Vector[iDim]*Edge_Vector[iDim];
            proj_vector_ij += Edge_Vector[iDim]*Normal[iDim];
          }
          if (dist_ij_2 == 0.0) proj_vector_ij = 0.0;
          else proj_vector_ij = proj_vector_ij/dist_ij_2;

          Jacobian_i[nDim+1][nDim+1] = -thermal_conductivity*proj_vector_ij;

          Jacobian.SubtractBlock(iPoint, iPoint, Jacobian_i);
        }

        /*--- Viscous contribution to the residual at the wall ---*/

        LinSysRes.SubtractBlock(iPoint, Res_Visc);

      }

      /*--- Enforce the no-slip boundary condition in a strong way by
       modifying the velocity-rows of the Jacobian (1 on the diagonal). ---*/

      if (implicit) {
        for (iVar = 1; iVar <= nDim; iVar++) {
          total_index = iPoint*nVar+iVar;
          Jacobian.DeleteValsRowi(total_index);
        }
//        if(energy) {
//          total_index = iPoint*nVar+nDim+1;
//          Jacobian.DeleteValsRowi(total_index);
//        }
      }

    }
  }
}<|MERGE_RESOLUTION|>--- conflicted
+++ resolved
@@ -5202,225 +5202,6 @@
                                    CNumerics      *visc_numerics,
                                    CConfig        *config,
                                    unsigned short val_marker) {
-<<<<<<< HEAD
-  
-  unsigned short iDim, iVar;
-  unsigned long iVertex, iPoint;
-  
-  bool implicit = (config->GetKind_TimeIntScheme_Flow() == EULER_IMPLICIT);
-  
-  su2double ProjVelocity_i, ProjGradient;
-  su2double *V_reflected, *V_domain;
-
-  su2double *Normal     = new su2double[nDim];
-  su2double *UnitNormal = new su2double[nDim];
-  su2double *Tangential = new su2double[nDim];
-
-  /*--- Allocation of primitive gradient arrays. ---*/
-  su2double **Grad_Reflected = new su2double*[nPrimVarGrad];
-  su2double **Grad_Prim      = new su2double*[nPrimVarGrad];
-  for (iVar = 0; iVar < nPrimVarGrad; iVar++) {
-    Grad_Reflected[iVar] = new su2double[nDim];
-    Grad_Prim[iVar]      = new su2double[nDim];
-  }
-  
-  /*--- Loop over all the vertices on this boundary marker. ---*/  
-  for (iVertex = 0; iVertex < geometry->nVertex[val_marker]; iVertex++) {
-    
-    iPoint = geometry->vertex[val_marker][iVertex]->GetNode();
-    
-    /*--- Check if the node belongs to the domain (i.e., not a halo node) ---*/
-    if (geometry->node[iPoint]->GetDomain()) {
-
-      /*-------------------------------------------------------------------------------*/
-      /*--- Step 1: For the convective fluxes, create a reflected state of the      ---*/
-      /*---         Primitive variables by copying all interior values to the       ---*/
-      /*---         reflected. Only the velocity is mirrored along the symmetry     ---*/
-      /*---         axis. Based on the Upwind_Residual routine.                     ---*/
-      /*-------------------------------------------------------------------------------*/
-
-      /*--- Allocate the reflected state at the symmetry boundary. ---*/
-      V_reflected = GetCharacPrimVar(val_marker, iVertex);
-      
-      /*--- Grid movement ---*/
-      if (config->GetGrid_Movement())
-        conv_numerics->SetGridVel(geometry->node[iPoint]->GetGridVel(), geometry->node[iPoint]->GetGridVel());
-
-      /*--- Normal vector for this vertex (negate for outward convention). ---*/  
-      geometry->vertex[val_marker][iVertex]->GetNormal(Normal);
-      for (iDim = 0; iDim < nDim; iDim++)
-        Normal[iDim] = -Normal[iDim];
-      conv_numerics->SetNormal(Normal);
-
-      /*--- Compute unit normal, to be used for projected velocity and velocity component gradients. ---*/
-      su2double Area = 0.0;
-      for (iDim = 0; iDim < nDim; iDim++) 
-        Area += Normal[iDim]*Normal[iDim];
-      Area = sqrt(Area);
-      
-      for (iDim = 0; iDim < nDim; iDim++)
-        UnitNormal[iDim] = -Normal[iDim]/Area;
-      
-      /*--- Get current solution at this boundary node ---*/    
-      V_domain = node[iPoint]->GetPrimitive();
-      
-      /*--- Set the reflected state based on the boundary node. Scalars are copied and 
-            the velocity is mirrored along the symmetry boundary, i.e. the velocity in 
-            normal direction is substracted twice. ---*/
-      for(iVar = 0; iVar < nPrimVar; iVar++)
-        V_reflected[iVar] = node[iPoint]->GetPrimitive(iVar);
-
-      /*--- Compute velocity in normal direction (ProjVelcity_i=(v*n)) und substract twice from
-            velocity in normal direction: v_r = v - 2 (v*n)n ---*/
-      ProjVelocity_i = 0.0;
-      for (iDim = 0; iDim < nDim; iDim++)
-        ProjVelocity_i += node[iPoint]->GetVelocity(iDim)*UnitNormal[iDim];
-      
-      for (iDim = 0; iDim < nDim; iDim++)
-        V_reflected[iDim+1] = node[iPoint]->GetVelocity(iDim) - 2.0 * ProjVelocity_i*UnitNormal[iDim];
-      
-      /*--- Set Primitive and Secondary for numerics class. ---*/
-      conv_numerics->SetPrimitive(V_domain, V_reflected);
-      conv_numerics->SetSecondary(node[iPoint]->GetSecondary(), node[iPoint]->GetSecondary());
-
-      /*--- Compute the residual using an upwind scheme. ---*/     
-      conv_numerics->ComputeResidual(Residual, Jacobian_i, Jacobian_j, config);
-      
-      /*--- Update residual value ---*/     
-      LinSysRes.AddBlock(iPoint, Residual);
-      
-      /*--- Jacobian contribution for implicit integration. ---*/
-      if (implicit) {
-        Jacobian.AddBlock(iPoint, iPoint, Jacobian_i);
-      }
-      
-      /*-------------------------------------------------------------------------------*/
-      /*--- Step 2: The viscous fluxes of the Navier-Stokes equations depend on the ---*/
-      /*---         Primitive variables and their gradients. The viscous numerics   ---*/
-      /*---         container is filled just as the convective numerics container,  ---*/
-      /*---         but the primitive gradients of the reflected state have to be   ---*/
-      /*---         determined additionally such that symmetry at the boundary is   ---*/
-      /*---         enforced. Based on the Viscous_Residual routine.                ---*/
-      /*-------------------------------------------------------------------------------*/
-      if (config->GetViscous()) {
-
-        /*--- Set the normal vector and the coordinates. ---*/
-        visc_numerics->SetCoord(geometry->node[iPoint]->GetCoord(), geometry->node[iPoint]->GetCoord());
-        visc_numerics->SetNormal(Normal);
-        
-        /*--- Set the primitive and Secondary variables. ---*/       
-        visc_numerics->SetPrimitive(V_domain, V_reflected);
-        visc_numerics->SetSecondary(node[iPoint]->GetSecondary(), node[iPoint]->GetSecondary());
-        
-        /*--- For viscous Fluxes also the gradients of the primitives need to be determined.
-              1. The gradients of scalars are mirrored along the sym plane just as velocity for the primitives
-              2. The gradients of the velocity components need more attention, i.e. the gradient of the
-                 normal velocity in tangential direction is mirrored and the gradient of the tangential velocity in 
-                 normal direction is mirrored. ---*/
-
-        /*--- Get gradients of primitives of boundary cell ---*/        
-        for (iVar = 0; iVar < nPrimVarGrad; iVar++)
-          for (iDim = 0; iDim < nDim; iDim++)
-            Grad_Prim[iVar][iDim] = node[iPoint]->GetGradient_Primitive(iVar, iDim);
-        
-        /*--- Reflect the gradients for all scalars including the velocity components.
-              The gradients of the velocity components are overriden later with the 
-              correct values: grad(V)_r = grad(V) - 2 [grad(V)*n]n, V beeing any primitive ---*/
-        for (iVar = 0; iVar < nPrimVarGrad; iVar++) {
-
-          /*--- Compute projected part of the gradient in a dot product ---*/
-          ProjGradient = 0.0;
-          for (iDim = 0; iDim < nDim; iDim++)
-            ProjGradient += Grad_Prim[iVar][iDim]*UnitNormal[iDim];
-
-          for (iDim = 0; iDim < nDim; iDim++)
-            Grad_Reflected[iVar][iDim] = Grad_Prim[iVar][iDim] - 2.0 * ProjGradient*UnitNormal[iDim];
-        }
-        
-        /*--- Compute unit tangential, the direction is arbitrary as long as t*n=0. ---*/
-        switch( nDim ) {
-          case 2: {
-            Tangential[0] = -UnitNormal[1];
-            Tangential[1] =  UnitNormal[0];
-            break;
-          }
-          case 3: {
-            /*--- Find the largest entry index of the UnitNormal, and create Tangential vector based on that. ---*/
-            unsigned short Largest, Arbitrary, Zero;
-            if     (abs(UnitNormal[0]) >= abs(UnitNormal[1]) && abs(UnitNormal[0]) >= abs(UnitNormal[2])){Largest=0;Arbitrary=1;Zero=2;}
-            else if(abs(UnitNormal[1]) >= abs(UnitNormal[0]) && abs(UnitNormal[1]) >= abs(UnitNormal[2])){Largest=1;Arbitrary=0;Zero=2;}
-            else                                                                                         {Largest=2;Arbitrary=1;Zero=0;}
-
-            Tangential[Largest] = -UnitNormal[Arbitrary]/sqrt(pow(UnitNormal[Largest],2) + pow(UnitNormal[Arbitrary],2));
-            Tangential[Arbitrary] =  UnitNormal[Largest]/sqrt(pow(UnitNormal[Largest],2) + pow(UnitNormal[Arbitrary],2));
-            Tangential[Zero] =  0.0;
-            break;
-          }
-        }
-        
-        /*--- Compute gradients of normal and tangential velocity:
-              grad(v*n) = grad(v_x) n_x + grad(v_y) n_y (+ grad(v_z) n_z)
-              grad(v*t) = grad(v_x) t_x + grad(v_y) t_y (+ grad(v_z) t_z) ---*/
-        su2double GradNormVel[nDim];
-        su2double GradTangVel[nDim];
-        for (iVar = 0; iVar < nDim; iVar++) { // counts gradient components
-          GradNormVel[iVar] = 0.0;
-          GradTangVel[iVar] = 0.0;
-          for (iDim = 0; iDim < nDim; iDim++) { // counts sum with unit normal/tangential
-            GradNormVel[iVar] += Grad_Prim[iDim+1][iVar] * UnitNormal[iDim];
-            GradTangVel[iVar] += Grad_Prim[iDim+1][iVar] * Tangential[iDim];
-          }
-        }
-
-        /*--- Refelect gradients in tangential and normal direction by substracting the normal/tangential
-              component twice, just as done with velocity above.
-              grad(v*n)_r = grad(v*n) - 2 {grad([v*n])*t}t
-              grad(v*t)_r = grad(v*t) - 2 {grad([v*t])*n}n ---*/
-        su2double ReflGradNormVel[nDim];
-        su2double ReflGradTangVel[nDim];
-        su2double ProjNormVelGrad = 0.0;
-        su2double ProjTangVelGrad = 0.0;
-        
-        for (iDim = 0; iDim < nDim; iDim++) {
-          ProjNormVelGrad += GradNormVel[iDim]*Tangential[iDim]; //grad([v*n])*t
-          ProjTangVelGrad += GradTangVel[iDim]*UnitNormal[iDim]; //grad([v*t])*n
-        }
-        
-        for (iDim = 0; iDim < nDim; iDim++) {
-          ReflGradNormVel[iDim] = GradNormVel[iDim] - 2.0 * ProjNormVelGrad * Tangential[iDim];
-          ReflGradTangVel[iDim] = GradTangVel[iDim] - 2.0 * ProjTangVelGrad * UnitNormal[iDim];
-        }
-        
-        /*--- Transfer reflected gradients back into the Cartesian Coordinate system:
-              grad(v_x)_r = grad(v*n)_r n_x + grad(v*t)_r t_x
-              grad(v_y)_r = grad(v*n)_r n_y + grad(v*t)_r t_y
-              ( grad(v_z)_r = grad(v*n)_r n_z + grad(v*t)_r t_z ) ---*/
-        for (iVar = 0; iVar < nDim; iVar++) // loops over the velocity component gradients
-          for (iDim = 0; iDim < nDim; iDim++) // loops over the entries of the above
-            Grad_Reflected[iVar+1][iDim] = ReflGradNormVel[iDim]*UnitNormal[iVar] + ReflGradTangVel[iDim]*Tangential[iVar];
-
-        /*--- Set the primitive gradients of the boundary and reflected state. ---*/
-        visc_numerics->SetPrimVarGradient(node[iPoint]->GetGradient_Primitive(), Grad_Reflected);
-        
-        /*--- Turbulent kinetic energy. ---*/
-        if (config->GetKind_Turb_Model() == SST)
-          visc_numerics->SetTurbKineticEnergy(solver_container[TURB_SOL]->node[iPoint]->GetSolution(0),
-                                              solver_container[TURB_SOL]->node[iPoint]->GetSolution(0));
-        
-        /*--- Compute and update residual. Note that the viscous shear stress tensor is computed in the 
-              following routine based upon the velocity-component gradients. ---*/
-        visc_numerics->ComputeResidual(Residual, Jacobian_i, Jacobian_j, config);
-        
-        LinSysRes.SubtractBlock(iPoint, Residual);
-        
-        /*--- Jacobian contribution for implicit integration. ---*/
-        if (implicit)
-          Jacobian.SubtractBlock(iPoint, iPoint, Jacobian_i);
-      }      
-    }
-  }
-  
-=======
   
   unsigned short iDim, iVar;
   unsigned long iVertex, iPoint;
@@ -5655,21 +5436,10 @@
     }
   }
   
->>>>>>> 3bef190c
   /*--- Free locally allocated memory ---*/
   delete [] Normal;
   delete [] UnitNormal;
   delete [] Tangential;
-<<<<<<< HEAD
-  
-  for (iVar = 0; iVar < nPrimVarGrad; iVar++) {
-    delete [] Grad_Prim[iVar];
-    delete [] Grad_Reflected[iVar];
-  }
-  delete [] Grad_Prim;
-  delete [] Grad_Reflected;
-}      
-=======
   delete [] GradNormVel;
   delete [] GradTangVel;
 
@@ -5677,7 +5447,6 @@
     delete [] Grad_Reflected[iVar];
   delete [] Grad_Reflected;
 }
->>>>>>> 3bef190c
 
 void CIncEulerSolver::BC_Fluid_Interface(CGeometry *geometry, CSolver **solver_container, CNumerics *conv_numerics, CNumerics *visc_numerics,
                                          CConfig *config) {
