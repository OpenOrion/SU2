/*!
 * \file solver_direct_elasticity.cpp
 * \brief Main subroutines for solving direct FEM elasticity problems.
 * \author R. Sanchez
 * \version 6.2.0 "Falcon"
 *
 * The current SU2 release has been coordinated by the
 * SU2 International Developers Society <www.su2devsociety.org>
 * with selected contributions from the open-source community.
 *
 * The main research teams contributing to the current release are:
 *  - Prof. Juan J. Alonso's group at Stanford University.
 *  - Prof. Piero Colonna's group at Delft University of Technology.
 *  - Prof. Nicolas R. Gauger's group at Kaiserslautern University of Technology.
 *  - Prof. Alberto Guardone's group at Polytechnic University of Milan.
 *  - Prof. Rafael Palacios' group at Imperial College London.
 *  - Prof. Vincent Terrapon's group at the University of Liege.
 *  - Prof. Edwin van der Weide's group at the University of Twente.
 *  - Lab. of New Concepts in Aeronautics at Tech. Institute of Aeronautics.
 *
 * Copyright 2012-2019, Francisco D. Palacios, Thomas D. Economon,
 *                      Tim Albring, and the SU2 contributors.
 *
 * SU2 is free software; you can redistribute it and/or
 * modify it under the terms of the GNU Lesser General Public
 * License as published by the Free Software Foundation; either
 * version 2.1 of the License, or (at your option) any later version.
 *
 * SU2 is distributed in the hope that it will be useful,
 * but WITHOUT ANY WARRANTY; without even the implied warranty of
 * MERCHANTABILITY or FITNESS FOR A PARTICULAR PURPOSE. See the GNU
 * Lesser General Public License for more details.
 *
 * You should have received a copy of the GNU Lesser General Public
 * License along with SU2. If not, see <http://www.gnu.org/licenses/>.
 */

#include "../include/solver_structure.hpp"
#include "../include/variables/CFEABoundVariable.hpp"
#include <algorithm>

CFEASolver::CFEASolver(bool mesh_deform_mode) : CSolver(mesh_deform_mode) {
  
  nElement = 0;
  nDim = 0;
  nMarker = 0;
  
  nFEA_Terms = 1;
  
  nPoint = 0;
  nPointDomain = 0;
  
  Total_CFEA = 0.0;
  WAitken_Dyn = 0.0;
  WAitken_Dyn_tn1 = 0.0;
  loadIncrement = 1.0;
  
  element_container = NULL;
<<<<<<< HEAD
  node = nullptr;
=======
  unsigned short iTerm;  
  element_container = new CElement** [MAX_TERMS]();
  for (iTerm = 0; iTerm < MAX_TERMS; iTerm++)
    element_container[iTerm] = new CElement* [MAX_FE_KINDS]();
  
  node = NULL;
>>>>>>> 08ee4a70
  
  element_properties = NULL;
  elProperties = NULL;
  
  GradN_X = NULL;
  GradN_x = NULL;
  
  Jacobian_c_ij = NULL;
  Jacobian_s_ij = NULL;
  
  MassMatrix_ij = NULL;
  
  mZeros_Aux = NULL;
  mId_Aux = NULL;
  
  Res_Stress_i = NULL;
  Res_Ext_Surf = NULL;
  Res_Time_Cont = NULL;
  Res_FSI_Cont = NULL;
  
  Res_Dead_Load = NULL;
  
  nodeReactions = NULL;
  
  solutionPredictor = NULL;
  
  SolRest = NULL;
  
  normalVertex = NULL;
  stressTensor = NULL;
  
  Solution_Interm = NULL;
  
  iElem_iDe   = NULL;
  
  topol_filter_applied = false;
  
  element_based = false;
}

CFEASolver::CFEASolver(CGeometry *geometry, CConfig *config) : CSolver() {
  
  unsigned long iPoint;
  unsigned short iVar, jVar, iDim, jDim;
  unsigned short iTerm, iKind;

<<<<<<< HEAD
  bool dynamic = (config->GetDynamic_Analysis() == DYNAMIC);
  bool nonlinear_analysis = (config->GetGeometricConditions() == LARGE_DEFORMATIONS);
  /*--- Generalized alpha method requires residual at previous time step. ---*/
  bool gen_alpha = (config->GetKind_TimeIntScheme_FEA() == GENERALIZED_ALPHA);
  /*--- Test whether we consider dielectric elastomers ---*/
  bool de_effects = config->GetDE_Effects();
  bool body_forces = config->GetDeadLoad();

  /*--- A priori we don't have an element-based input file (most of the applications will be like this) ---*/
  element_based = false;

=======
  bool dynamic = (config->GetTime_Domain());              // Dynamic simulations.
  bool nonlinear_analysis = (config->GetGeometricConditions() == LARGE_DEFORMATIONS);  // Nonlinear analysis.
  bool gen_alpha = (config->GetKind_TimeIntScheme_FEA() == GENERALIZED_ALPHA);  // Generalized alpha method requires residual at previous time step.
  
  bool de_effects = config->GetDE_Effects();                      // Test whether we consider dielectric elastomers
  
  bool body_forces = config->GetDeadLoad();  // Body forces (dead loads).
  
  element_based = false;          // A priori we don't have an element-based input file (most of the applications will be like this)
>>>>>>> 08ee4a70
  topol_filter_applied = false;
  
  nElement      = geometry->GetnElem();
  nDim          = geometry->GetnDim();
  nMarker       = geometry->GetnMarker();
  
  nPoint        = geometry->GetnPoint();
  nPointDomain  = geometry->GetnPointDomain();
  
  /*--- Number of different terms for FEA ---*/
  nFEA_Terms = 1;
  if (de_effects) nFEA_Terms++;       // The DE term is DE_TERM = 1
  
  /*--- Here is where we assign the kind of each element ---*/
  
  /*--- First level: different possible terms of the equations ---*/
  element_container = new CElement** [MAX_TERMS]();
  for (iTerm = 0; iTerm < MAX_TERMS; iTerm++)
    element_container[iTerm] = new CElement* [MAX_FE_KINDS]();
  
  
  if (nDim == 2) {

    /*--- Basic terms ---*/
    element_container[FEA_TERM][EL_TRIA] = new CTRIA1(nDim, config);
    element_container[FEA_TERM][EL_QUAD] = new CQUAD4(nDim, config);

    if (de_effects){
      element_container[DE_TERM][EL_TRIA] = new CTRIA1(nDim, config);
      element_container[DE_TERM][EL_QUAD] = new CQUAD4(nDim, config);
    }

  }
  else if (nDim == 3) {

    element_container[FEA_TERM][EL_TETRA] = new CTETRA1(nDim, config);
    element_container[FEA_TERM][EL_HEXA]  = new CHEXA8 (nDim, config);
    element_container[FEA_TERM][EL_PYRAM] = new CPYRAM5(nDim, config);
    element_container[FEA_TERM][EL_PRISM] = new CPRISM6(nDim, config);

    if (de_effects){
      element_container[DE_TERM][EL_TETRA] = new CTETRA1(nDim, config);
      element_container[DE_TERM][EL_HEXA]  = new CHEXA8 (nDim, config);
      element_container[DE_TERM][EL_PYRAM] = new CPYRAM5(nDim, config);
      element_container[DE_TERM][EL_PRISM] = new CPRISM6(nDim, config);
    }

  }
  
  /*--- Set element properties ---*/
  elProperties = new unsigned long[4];
  for (iVar = 0; iVar < 4; iVar++)
    elProperties[iVar] = 0;
  Set_ElementProperties(geometry, config);
  
  GradN_X = new su2double [nDim];
  GradN_x = new su2double [nDim];
  
  Total_CFEA        = 0.0;
  WAitken_Dyn       = 0.0;
  WAitken_Dyn_tn1   = 0.0;
  loadIncrement     = 0.0;
  
  SetFSI_ConvValue(0,0.0);
  SetFSI_ConvValue(1,0.0);
  
  nVar = nDim;
  
  /*--- Define some auxiliary vectors related to the residual ---*/
  
  Residual = new su2double[nVar];          for (iVar = 0; iVar < nVar; iVar++) Residual[iVar]      = 0.0;
  Residual_RMS = new su2double[nVar];      for (iVar = 0; iVar < nVar; iVar++) Residual_RMS[iVar]  = 0.0;
  Residual_Max = new su2double[nVar];      for (iVar = 0; iVar < nVar; iVar++) Residual_Max[iVar]  = 0.0;
  Point_Max = new unsigned long[nVar];  for (iVar = 0; iVar < nVar; iVar++) Point_Max[iVar]     = 0;
  Point_Max_Coord = new su2double*[nVar];
  for (iVar = 0; iVar < nVar; iVar++) {
    Point_Max_Coord[iVar] = new su2double[nDim];
    for (iDim = 0; iDim < nDim; iDim++) Point_Max_Coord[iVar][iDim] = 0.0;
  }
  
  /*--- Residual i and residual j for the Matrix-Vector Product for the Mass Residual ---*/
  if (dynamic){
    Residual_i = new su2double[nVar];        for (iVar = 0; iVar < nVar; iVar++) Residual_i[iVar]    = 0.0;
    Residual_j = new su2double[nVar];        for (iVar = 0; iVar < nVar; iVar++) Residual_j[iVar]    = 0.0;
  }
  
  /*--- Define some auxiliary vectors related to the solution ---*/
  
  Solution   = new su2double[nVar]; for (iVar = 0; iVar < nVar; iVar++) Solution[iVar] = 0.0;
  
  Solution_Interm = NULL;
  if (gen_alpha) {
    Solution_Interm = new su2double[nVar];
    for (iVar = 0; iVar < nVar; iVar++) Solution_Interm[iVar] = 0.0;
  }
  
  nodeReactions = new su2double[nVar];  for (iVar = 0; iVar < nVar; iVar++) nodeReactions[iVar]   = 0.0;
  
  /*--- The length of the solution vector depends on whether the problem is static or dynamic ---*/
  
  unsigned short nSolVar;
  string text_line, filename;
  ifstream restart_file;

  if (dynamic) nSolVar = 3 * nVar;
  else nSolVar = nVar;
  
  SolRest = new su2double[nSolVar];
  for (iVar = 0; iVar < nSolVar; iVar++) SolRest[iVar] = 0.0;

  /*--- Initialize from zero everywhere ---*/

  node = new CFEABoundVariable(SolRest, nPoint, nDim, nVar, config);

  /*--- Set which points are vertices and allocate boundary data. ---*/

  for (iPoint = 0; iPoint < nPoint; iPoint++)
    for (unsigned short iMarker = 0; iMarker < config->GetnMarker_All(); iMarker++) {
      long iVertex = geometry->node[iPoint]->GetVertex(iMarker);
      if (iVertex >= 0) {
        node->Set_isVertex(iPoint,true);
        break;
      }
    }
  static_cast<CFEABoundVariable*>(node)->AllocateBoundaryVariables(config);


  bool reference_geometry = config->GetRefGeom();
  if (reference_geometry) Set_ReferenceGeometry(geometry, config);
  
  bool prestretch_fem = config->GetPrestretch();
  if (prestretch_fem) Set_Prestretch(geometry, config);  
  
  /*--- Term ij of the Jacobian ---*/
  
  Jacobian_ij = new su2double*[nVar];
  for (iVar = 0; iVar < nVar; iVar++) {
    Jacobian_ij[iVar] = new su2double [nVar];
    for (jVar = 0; jVar < nVar; jVar++) {
      Jacobian_ij[iVar][jVar] = 0.0;
    }
  }
  
  /*--- Term ij of the Mass Matrix (only if dynamic analysis) ---*/
  MassMatrix_ij = NULL;
  if (dynamic) {
    MassMatrix_ij = new su2double*[nVar];
    for (iVar = 0; iVar < nVar; iVar++) {
      MassMatrix_ij[iVar] = new su2double [nVar];
      for (jVar = 0; jVar < nVar; jVar++) {
        MassMatrix_ij[iVar][jVar] = 0.0;
      }
    }
  }
  
  Jacobian_c_ij = NULL;
  Jacobian_s_ij = NULL;
  if (nonlinear_analysis) {
    
    /*--- Term ij of the Jacobian (constitutive contribution) ---*/
    
    Jacobian_c_ij = new su2double*[nVar];
    for (iVar = 0; iVar < nVar; iVar++) {
      Jacobian_c_ij[iVar] = new su2double [nVar];
      for (jVar = 0; jVar < nVar; jVar++) {
        Jacobian_c_ij[iVar][jVar] = 0.0;
      }
    }
    
    /*--- Term ij of the Jacobian (stress contribution) ---*/
    
    Jacobian_s_ij = new su2double*[nVar];
    for (iVar = 0; iVar < nVar; iVar++) {
      Jacobian_s_ij[iVar] = new su2double [nVar];
      for (jVar = 0; jVar < nVar; jVar++) {
        Jacobian_s_ij[iVar][jVar] = 0.0;
      }
    }
    
  }
  
  /*--- Stress contribution to the node i ---*/
  Res_Stress_i = new su2double[nVar];
  
  /*--- Contribution of the external surface forces to the residual (auxiliary vector) ---*/
  Res_Ext_Surf = new su2double[nVar];
  
  /*--- Contribution of the body forces to the residual (auxiliary vector) ---*/
  Res_Dead_Load = NULL;
  if (body_forces) {
    Res_Dead_Load = new su2double[nVar];
  }
  
  /*--- Contribution of the fluid tractions to the residual (auxiliary vector) ---*/
  Res_FSI_Cont = new su2double[nVar];
  
  /*--- Time integration contribution to the residual ---*/
  Res_Time_Cont = NULL;
  if (dynamic) {
    Res_Time_Cont = new su2double [nVar];
  }
  
  /*--- Matrices to impose clamped boundary conditions ---*/
  
  mZeros_Aux = new su2double *[nDim];
  for(iDim = 0; iDim < nDim; iDim++)
    mZeros_Aux[iDim] = new su2double[nDim];
  
  mId_Aux = new su2double *[nDim];
  for(iDim = 0; iDim < nDim; iDim++)
    mId_Aux[iDim] = new su2double[nDim];
  
  for(iDim = 0; iDim < nDim; iDim++) {
    for (jDim = 0; jDim < nDim; jDim++) {
      mZeros_Aux[iDim][jDim] = 0.0;
      mId_Aux[iDim][jDim] = 0.0;
    }
    mId_Aux[iDim][iDim] = 1.0;
  }
  
  
  /*--- Initialization of matrix structures ---*/
  if (rank == MASTER_NODE) cout << "Initialize Jacobian structure (Non-Linear Elasticity)." << endl;
  
  Jacobian.Initialize(nPoint, nPointDomain, nVar, nVar, false, geometry, config);
  
  if (dynamic) {
    MassMatrix.Initialize(nPoint, nPointDomain, nVar, nVar, false, geometry, config);
    TimeRes_Aux.Initialize(nPoint, nPointDomain, nVar, 0.0);
    TimeRes.Initialize(nPoint, nPointDomain, nVar, 0.0);
  }
  
  /*--- Initialization of linear solver structures ---*/
  LinSysSol.Initialize(nPoint, nPointDomain, nVar, 0.0);
  LinSysRes.Initialize(nPoint, nPointDomain, nVar, 0.0);
  
  LinSysAux.Initialize(nPoint, nPointDomain, nVar, 0.0);
  
  LinSysReact.Initialize(nPoint, nPointDomain, nVar, 0.0);
  
  /*--- Initialize the auxiliary vector and matrix for the computation of the nodal Reactions ---*/
  
  normalVertex = new su2double [nDim];
  
  stressTensor = new su2double* [nDim];
  for (iVar = 0; iVar < nVar; iVar++) {
    stressTensor[iVar] = new su2double [nDim];
  }
  
  /*---- Initialize the auxiliary vector for the solution predictor ---*/
  
  solutionPredictor = new su2double [nVar];
  
  iElem_iDe = NULL;

  /*--- Initialize the value of the total objective function ---*/
   Total_OFRefGeom = 0.0;
   Total_OFRefNode = 0.0;
   Total_OFVolFrac = 0.0;

   /*--- Initialize the value of the global objective function ---*/
   Global_OFRefGeom = 0.0;
   Global_OFRefNode = 0.0;

   /*--- Initialize the value of the total gradient for the forward mode ---*/
   Total_ForwardGradient = 0.0;

   if (config->GetDirectDiff() == D_YOUNG ||
       config->GetDirectDiff() == D_POISSON ||
       config->GetDirectDiff() == D_RHO ||
       config->GetDirectDiff() == D_RHO_DL ||
       config->GetDirectDiff() == D_EFIELD ||
       config->GetDirectDiff() == D_MACH ||
       config->GetDirectDiff() == D_PRESSURE){

     /*--- Header of the temporary output file ---*/
     ofstream myfile_res;

     if (config->GetDirectDiff() == D_YOUNG) myfile_res.open ("Output_Direct_Diff_E.txt");
     if (config->GetDirectDiff() == D_POISSON) myfile_res.open ("Output_Direct_Diff_Nu.txt");
     if (config->GetDirectDiff() == D_RHO) myfile_res.open ("Output_Direct_Diff_Rho.txt");
     if (config->GetDirectDiff() == D_RHO_DL) myfile_res.open ("Output_Direct_Diff_Rho_DL.txt");
     if (config->GetDirectDiff() == D_EFIELD) myfile_res.open ("Output_Direct_Diff_EField.txt");

     if (config->GetDirectDiff() == D_MACH) myfile_res.open ("Output_Direct_Diff_Mach.txt");
     if (config->GetDirectDiff() == D_PRESSURE) myfile_res.open ("Output_Direct_Diff_Pressure.txt");

     myfile_res << "Objective Function " << "\t";

     if (dynamic) myfile_res << "O. Function Averaged " << "\t";

     myfile_res << "Sensitivity Local" << "\t";

     myfile_res << "Sensitivity Averaged" << "\t";

     myfile_res << endl;

     myfile_res.close();

   }

  /*--- Initialize the BGS residuals in FSI problems. ---*/
  if (config->GetMultizone_Residual()){

    FSI_Residual      = 0.0;
    RelaxCoeff        = 1.0;
    ForceCoeff        = 1.0;

    Residual_BGS      = new su2double[nVar];         for (iVar = 0; iVar < nVar; iVar++) Residual_BGS[iVar]  = 1.0;
    Residual_Max_BGS  = new su2double[nVar];         for (iVar = 0; iVar < nVar; iVar++) Residual_Max_BGS[iVar]  = 1.0;

    /*--- Define some structures for locating max residuals ---*/

    Point_Max_BGS       = new unsigned long[nVar];  for (iVar = 0; iVar < nVar; iVar++) Point_Max_BGS[iVar]  = 0;
    Point_Max_Coord_BGS = new su2double*[nVar];
    for (iVar = 0; iVar < nVar; iVar++) {
      Point_Max_Coord_BGS[iVar] = new su2double[nDim];
      for (iDim = 0; iDim < nDim; iDim++) Point_Max_Coord_BGS[iVar][iDim] = 0.0;
    }
  }
  else{
    ForceCoeff        = 1.0;
  }

  /*--- Penalty value - to maintain constant the stiffness in optimization problems - TODO: this has to be improved ---*/
  PenaltyValue = 0.0;

  /*--- Perform the MPI communication of the solution ---*/
  
  InitiateComms(geometry, config, SOLUTION_FEA);
  CompleteComms(geometry, config, SOLUTION_FEA);
  
  /*--- If dynamic, we also need to communicate the old solution ---*/
  
  if(dynamic) {
    InitiateComms(geometry, config, SOLUTION_FEA_OLD);
    CompleteComms(geometry, config, SOLUTION_FEA_OLD);
  }
  
  /*--- Add the solver name (max 8 characters) ---*/
  SolverName = "FEA";
}

CFEASolver::~CFEASolver(void) {
  
  unsigned short iVar, jVar;
  unsigned long iElem;
  
  if (element_container != NULL) {
    for (iVar = 0; iVar < MAX_TERMS; iVar++) {
      for (jVar = 0; jVar < MAX_FE_KINDS; jVar++) {
        if (element_container[iVar][jVar] != NULL) delete element_container[iVar][jVar];
      }
      delete [] element_container[iVar];
    }
    delete [] element_container;
  }
  
  if (element_properties != NULL){
    for (iElem = 0; iElem < nElement; iElem++)
      if (element_properties[iElem] != NULL) delete element_properties[iElem];
    delete [] element_properties;
  }
  
  for (iVar = 0; iVar < nVar; iVar++) {
    if (Jacobian_s_ij!= NULL) delete [] Jacobian_s_ij[iVar];
    if (Jacobian_c_ij != NULL) delete [] Jacobian_c_ij[iVar];
    if (mZeros_Aux != NULL) delete [] mZeros_Aux[iVar];
    if (mId_Aux != NULL) delete [] mId_Aux[iVar];
    if (stressTensor!= NULL) delete [] stressTensor[iVar];
  }
  
  if (Jacobian_s_ij != NULL) delete [] Jacobian_s_ij;
  if (Jacobian_c_ij != NULL) delete [] Jacobian_c_ij;
  delete [] Res_Stress_i;
  delete [] Res_Ext_Surf;
  if (Res_Time_Cont != NULL) delete[] Res_Time_Cont;
  if (Res_Dead_Load != NULL) delete[] Res_Dead_Load;
  delete [] SolRest;
  delete [] GradN_X;
  delete [] GradN_x;
  
  if (mZeros_Aux != NULL) delete [] mZeros_Aux;
  if (mId_Aux != NULL) delete [] mId_Aux;
  
  delete [] nodeReactions;
  
  delete [] normalVertex;
  if (stressTensor != NULL) delete [] stressTensor;
  
  if (solutionPredictor != NULL) delete [] solutionPredictor;
  
  if (iElem_iDe != NULL) delete [] iElem_iDe;
  
  delete [] elProperties;
  
  if (Res_FSI_Cont != NULL) delete [] Res_FSI_Cont;
  
}

void CFEASolver::Set_ElementProperties(CGeometry *geometry, CConfig *config) {

  unsigned long iElem;
  unsigned long index;

  unsigned short iZone = config->GetiZone();
  unsigned short nZone = geometry->GetnZone();
  
  bool topology_mode = config->GetTopology_Optimization();

  string filename;
  ifstream properties_file;

  element_properties = new CProperty*[nElement];

  /*--- Restart the solution from file information ---*/

  filename = config->GetFEA_FileName();

  /*--- If multizone, append zone name ---*/
  if (nZone > 1)
    filename = config->GetMultizone_FileName(filename, iZone, ".dat");

  if (rank == MASTER_NODE) cout << "Filename: " << filename << "." << endl;

  properties_file.open(filename.data(), ios::in);

  /*--- In case there is no file, all elements get the same property (0) ---*/

  if (properties_file.fail()) {
    if (rank == MASTER_NODE){
      cout << "There is no element-based properties file." << endl;
      cout << "The structural domain has uniform properties." << endl;
      
      if (topology_mode)
        SU2_MPI::Error("Topology mode requires an element-based properties file.",CURRENT_FUNCTION);
    }

    for (iElem = 0; iElem < nElement; iElem++){
      element_properties[iElem] = new CElementProperty(0, 0, 0, 0);
    }

    element_based = false;

  }
  else{

    element_based = true;

    /*--- In case this is a parallel simulation, we need to perform the
       Global2Local index transformation first. ---*/

    long *Global2Local = new long[geometry->GetGlobal_nElemDomain()];

    /*--- First, set all indices to a negative value by default ---*/

    for (iElem = 0; iElem < geometry->GetGlobal_nElemDomain(); iElem++)
      Global2Local[iElem] = -1;

    /*--- Now fill array with the transform values only for the points in the rank (including halos) ---*/

    for (iElem = 0; iElem < nElement; iElem++)
      Global2Local[geometry->elem[iElem]->GetGlobalIndex()] = iElem;

    /*--- Read all lines in the restart file ---*/

    long iElem_Local;
    unsigned long iElem_Global_Local = 0, iElem_Global = 0; string text_line;
    unsigned short rbuf_NotMatching = 0, sbuf_NotMatching = 0;

    /*--- The first line is the header ---*/

    getline (properties_file, text_line);

    for (iElem_Global = 0; iElem_Global < geometry->GetGlobal_nElemDomain(); iElem_Global++ ) {

      getline (properties_file, text_line);

      istringstream point_line(text_line);

      /*--- Retrieve local index. If this element from the restart file lives
         only on a different processor, the value of iPoint_Local will be -1.
         Otherwise, the local index for this node on the current processor
         will be returned and used to instantiate the vars. ---*/

      iElem_Local = Global2Local[iElem_Global];

      if (iElem_Local >= 0) {

        if (config->GetDE_Effects())
          point_line >> index >> elProperties[0] >> elProperties[1] >> elProperties[2] >> elProperties[3];
        else
          point_line >> index >> elProperties[0] >> elProperties[1] >> elProperties[2] >> elProperties[3];

        element_properties[iElem_Local] = new CElementProperty(elProperties[0],
                                                         elProperties[1],
                                                         elProperties[2],
                                                         elProperties[3]);

        /*--- For backwards compatibility we only read a fifth column in topology mode ---*/
        if (topology_mode) {
          su2double elDensity;
          point_line >> elDensity;
          element_properties[iElem_Local]->SetDesignDensity(elDensity);
        }

        iElem_Global_Local++;
      }

    }

    /*--- Detect a wrong solution file ---*/

    if (iElem_Global_Local < nElement) { sbuf_NotMatching = 1; }

#ifndef HAVE_MPI
    rbuf_NotMatching = sbuf_NotMatching;
#else
    SU2_MPI::Allreduce(&sbuf_NotMatching, &rbuf_NotMatching, 1, MPI_UNSIGNED_SHORT, MPI_SUM, MPI_COMM_WORLD);
#endif
    if (rbuf_NotMatching != 0) {
      SU2_MPI::Error(string("The properties file ") + filename + string(" doesn't match with the mesh file!\n")  + 
                     string("It could be empty lines at the end of the file."), CURRENT_FUNCTION);
    }

    /*--- Close the restart file ---*/

    properties_file.close();

    /*--- Free memory needed for the transformation ---*/

    delete [] Global2Local;


  }


}


void CFEASolver::Set_Prestretch(CGeometry *geometry, CConfig *config) {
  
  unsigned long iPoint;
  unsigned long index;
  
  unsigned short iVar;
  unsigned short iZone = config->GetiZone();
  unsigned short nZone = geometry->GetnZone();
  
  string filename;
  ifstream prestretch_file;
  
  
  /*--- Restart the solution from file information ---*/
  
  filename = config->GetPrestretch_FEMFileName();
  
  /*--- If multizone, append zone name ---*/
  if (nZone > 1)
    filename = config->GetMultizone_FileName(filename, iZone, ".dat");
  
  if (rank == MASTER_NODE) cout << "Filename: " << filename << "." << endl;
  
  prestretch_file.open(filename.data(), ios::in);
  
  /*--- In case there is no file ---*/
  
  if (prestretch_file.fail()) {
    SU2_MPI::Error(string("There is no FEM prestretch reference file ") + filename, CURRENT_FUNCTION);
  }
  /*--- In case this is a parallel simulation, we need to perform the
   Global2Local index transformation first. ---*/
  
  map<unsigned long,unsigned long> Global2Local;
  map<unsigned long,unsigned long>::const_iterator MI;
  
  /*--- Now fill array with the transform values only for local points ---*/
  
  for (iPoint = 0; iPoint < nPointDomain; iPoint++)
    Global2Local[geometry->node[iPoint]->GetGlobalIndex()] = iPoint;
  
  /*--- Read all lines in the restart file ---*/
  
  long iPoint_Local;
  unsigned long iPoint_Global_Local = 0, iPoint_Global = 0; string text_line;
  unsigned short rbuf_NotMatching = 0, sbuf_NotMatching = 0;
  
  /*--- The first line is the header ---*/
  
  getline (prestretch_file, text_line);
  
  while (getline (prestretch_file, text_line)) {
    istringstream point_line(text_line);
    
    /*--- Retrieve local index. If this node from the restart file lives
     on the current processor, we will load and instantiate the vars. ---*/
    
    MI = Global2Local.find(iPoint_Global);
    if (MI != Global2Local.end()) {
    
      iPoint_Local = Global2Local[iPoint_Global];
      
      if (nDim == 2) point_line >> Solution[0] >> Solution[1] >> index;
      if (nDim == 3) point_line >> Solution[0] >> Solution[1] >> Solution[2] >> index;
      
      for (iVar = 0; iVar < nVar; iVar++) node->SetPrestretch(iPoint_Local,iVar, Solution[iVar]);
      
      iPoint_Global_Local++;
    }
    iPoint_Global++;
  }
  
  /*--- Detect a wrong solution file ---*/
  
  if (iPoint_Global_Local < nPointDomain) { sbuf_NotMatching = 1; }
  
#ifndef HAVE_MPI
  rbuf_NotMatching = sbuf_NotMatching;
#else
  SU2_MPI::Allreduce(&sbuf_NotMatching, &rbuf_NotMatching, 1, MPI_UNSIGNED_SHORT, MPI_SUM, MPI_COMM_WORLD);
#endif
  if (rbuf_NotMatching != 0) {
      SU2_MPI::Error(string("The solution file ") + filename + string(" doesn't match with the mesh file!\n") +
                     string("It could be empty lines at the end of the file."), CURRENT_FUNCTION);
  }
  
  /*--- Close the restart file ---*/
  
  prestretch_file.close();
  
  /*--- We need to communicate here the prestretched geometry for the halo nodes. ---*/
  /*--- We avoid creating a new function as this may be reformatted.              ---*/

  unsigned short iMarker, MarkerS, MarkerR;
  unsigned long iVertex, nVertexS, nVertexR, nBufferS_Vector, nBufferR_Vector;
  su2double *Buffer_Receive_U = NULL, *Buffer_Send_U = NULL;

#ifdef HAVE_MPI
  int send_to, receive_from;
  SU2_MPI::Status status;
#endif

  for (iMarker = 0; iMarker < nMarker; iMarker++) {

    if ((config->GetMarker_All_KindBC(iMarker) == SEND_RECEIVE) &&
        (config->GetMarker_All_SendRecv(iMarker) > 0)) {

      MarkerS = iMarker;  MarkerR = iMarker+1;

#ifdef HAVE_MPI
      send_to = config->GetMarker_All_SendRecv(MarkerS)-1;
      receive_from = abs(config->GetMarker_All_SendRecv(MarkerR))-1;
#endif

      nVertexS = geometry->nVertex[MarkerS];  nVertexR = geometry->nVertex[MarkerR];
      nBufferS_Vector = nVertexS*nVar;        nBufferR_Vector = nVertexR*nVar;

      /*--- Allocate Receive and send buffers  ---*/
      Buffer_Receive_U = new su2double [nBufferR_Vector];
      Buffer_Send_U = new su2double[nBufferS_Vector];

      /*--- Copy the solution that should be sent ---*/
      for (iVertex = 0; iVertex < nVertexS; iVertex++) {
        iPoint = geometry->vertex[MarkerS][iVertex]->GetNode();
        for (iVar = 0; iVar < nVar; iVar++)
          Buffer_Send_U[iVar*nVertexS+iVertex] = node->GetPrestretch(iPoint,iVar);
      }

#ifdef HAVE_MPI

      /*--- Send/Receive information using Sendrecv ---*/
      SU2_MPI::Sendrecv(Buffer_Send_U, nBufferS_Vector, MPI_DOUBLE, send_to, 0,
                        Buffer_Receive_U, nBufferR_Vector, MPI_DOUBLE, receive_from, 0, MPI_COMM_WORLD, &status);

#else

      /*--- Receive information without MPI ---*/
      for (iVertex = 0; iVertex < nVertexR; iVertex++) {
        for (iVar = 0; iVar < nVar; iVar++)
          Buffer_Receive_U[iVar*nVertexR+iVertex] = Buffer_Send_U[iVar*nVertexR+iVertex];
      }

#endif

      /*--- Deallocate send buffer ---*/
      delete [] Buffer_Send_U;

      /*--- Do the coordinate transformation ---*/
      for (iVertex = 0; iVertex < nVertexR; iVertex++) {

        /*--- Find point and its type of transformation ---*/
        iPoint = geometry->vertex[MarkerR][iVertex]->GetNode();

        /*--- Copy solution variables. ---*/
        for (iVar = 0; iVar < nVar; iVar++)
          SolRest[iVar] = Buffer_Receive_U[iVar*nVertexR+iVertex];

        /*--- Store received values back into the variable. ---*/
        for (iVar = 0; iVar < nVar; iVar++)
          node->SetPrestretch(iPoint,iVar, SolRest[iVar]);

      }

      /*--- Deallocate receive buffer ---*/
      delete [] Buffer_Receive_U;

    }

  }


}

void CFEASolver::Set_ReferenceGeometry(CGeometry *geometry, CConfig *config) {

  unsigned long iPoint;
  unsigned long index;

  unsigned short iVar;
  unsigned short iZone = config->GetiZone();
  unsigned short nZone = geometry->GetnZone();
  unsigned short file_format = config->GetRefGeom_FileFormat();

  string filename;
  su2double dull_val;
  ifstream reference_file;


  /*--- Restart the solution from file information ---*/

  filename = config->GetRefGeom_FEMFileName();

  /*--- If multizone, append zone name ---*/
  if (nZone > 1)
    filename = config->GetMultizone_FileName(filename, iZone, ".dat");

  reference_file.open(filename.data(), ios::in);

  /*--- In case there is no file ---*/

  if (reference_file.fail()) {
    SU2_MPI::Error( "There is no FEM reference geometry file!!", CURRENT_FUNCTION);
  }

  if (rank == MASTER_NODE) cout << "Filename: " << filename << " and format " << file_format << "." << endl;

  /*--- In case this is a parallel simulation, we need to perform the
   Global2Local index transformation first. ---*/

  long *Global2Local = new long[geometry->GetGlobal_nPointDomain()];

  /*--- First, set all indices to a negative value by default ---*/

  for (iPoint = 0; iPoint < geometry->GetGlobal_nPointDomain(); iPoint++)
    Global2Local[iPoint] = -1;

  /*--- Now fill array with the transform values only for local points ---*/

  for (iPoint = 0; iPoint < nPointDomain; iPoint++)
    Global2Local[geometry->node[iPoint]->GetGlobalIndex()] = iPoint;

  /*--- Read all lines in the restart file ---*/

  long iPoint_Local;
  unsigned long iPoint_Global_Local = 0, iPoint_Global = 0; string text_line;
  unsigned short rbuf_NotMatching = 0, sbuf_NotMatching = 0;

  /*--- The first line is the header ---*/

  getline (reference_file, text_line);

  while (getline (reference_file, text_line)) {
    istringstream point_line(text_line);

    /*--- Retrieve local index. If this node from the restart file lives
       on a different processor, the value of iPoint_Local will be -1.
       Otherwise, the local index for this node on the current processor
       will be returned and used to instantiate the vars. ---*/

    iPoint_Local = Global2Local[iPoint_Global];

    if (iPoint_Local >= 0) {

      if (nDim == 2) point_line >> index >> dull_val >> dull_val >> Solution[0] >> Solution[1];
      if (nDim == 3) point_line >> index >> dull_val >> dull_val >> dull_val >> Solution[0] >> Solution[1] >> Solution[2];

      for (iVar = 0; iVar < nVar; iVar++) node->SetReference_Geometry(iPoint_Local,iVar, Solution[iVar]);

      iPoint_Global_Local++;
    }
    iPoint_Global++;
  }

  /*--- Detect a wrong solution file ---*/

  if (iPoint_Global_Local < nPointDomain) { sbuf_NotMatching = 1; }

#ifndef HAVE_MPI
  rbuf_NotMatching = sbuf_NotMatching;
#else
  SU2_MPI::Allreduce(&sbuf_NotMatching, &rbuf_NotMatching, 1, MPI_UNSIGNED_SHORT, MPI_SUM, MPI_COMM_WORLD);
#endif
  
  if (rbuf_NotMatching != 0) {
    SU2_MPI::Error(string("The solution file ") + filename + string(" doesn't match with the mesh file!\n")  + 
                   string("It could be empty lines at the end of the file."), CURRENT_FUNCTION);
  }

  /*--- I don't think we need to communicate ---*/

  /*--- Close the restart file ---*/

  reference_file.close();

  /*--- Free memory needed for the transformation ---*/

  delete [] Global2Local;

}



void CFEASolver::Preprocessing(CGeometry *geometry, CSolver **solver_container, CConfig *config, CNumerics **numerics, unsigned short iMesh, unsigned long Iteration, unsigned short RunTime_EqSystem, bool Output) {
  
  
  unsigned long iPoint;
  bool initial_calc = (config->GetTimeIter() == 0) && (config->GetInnerIter() == 0);                  // Checks if it is the first calculation.
  bool first_iter = (config->GetInnerIter() == 0);                          // Checks if it is the first iteration
  bool dynamic = (config->GetTime_Domain());              // Dynamic simulations.
  bool linear_analysis = (config->GetGeometricConditions() == SMALL_DEFORMATIONS);  // Linear analysis.
  bool nonlinear_analysis = (config->GetGeometricConditions() == LARGE_DEFORMATIONS);  // Nonlinear analysis.
  bool newton_raphson = (config->GetKind_SpaceIteScheme_FEA() == NEWTON_RAPHSON);    // Newton-Raphson method
  bool restart = config->GetRestart();                        // Restart analysis
  bool initial_calc_restart = (SU2_TYPE::Int(config->GetTimeIter()) ==SU2_TYPE::Int(config->GetRestart_Iter())); // Initial calculation for restart
  
  bool disc_adj_fem = (config->GetKind_Solver() == DISC_ADJ_FEM);     // Discrete adjoint FEM solver
  
  bool incremental_load = config->GetIncrementalLoad();               // If an incremental load is applied
  
  bool body_forces = config->GetDeadLoad();                     // Body forces (dead loads).
  
  bool fsi = (config->GetnMarker_Fluid_Load() > 0);
  bool consistent_interpolation = (!config->GetConservativeInterpolation() ||
                                  (config->GetKindInterpolation() == WEIGHTED_AVERAGE));
  
  bool topology_mode = config->GetTopology_Optimization();  // Density-based topology optimization
  
  
  /*--- Set vector entries to zero ---*/
  for (iPoint = 0; iPoint < geometry->GetnPoint(); iPoint ++) {
    LinSysAux.SetBlock_Zero(iPoint);
    LinSysRes.SetBlock_Zero(iPoint);
    LinSysSol.SetBlock_Zero(iPoint);
  }
  
  /*--- Set matrix entries to zero ---*/
  
  /*
   * If the problem is linear, we only need one Jacobian matrix in the problem, because
   * it is going to be constant along the calculations. Therefore, we only initialize
   * the Jacobian matrix once, at the beginning of the simulation.
   *
   * We don't need first_iter, because there is only one iteration per time step in linear analysis.
   * For dynamic problems we also need to recompute the Jacobian as that is where the RHS is computed
   * as a residual (and we need that for AD).
   */
  if ((initial_calc && linear_analysis)||
      (restart && initial_calc_restart && linear_analysis) ||
      (dynamic && disc_adj_fem) ||
      (dynamic && linear_analysis)) {
    Jacobian.SetValZero();
  }
  
  /*
   * For topology optimization we apply a filter on the design density field to avoid
   * numerical issues (checkerboards), ensure mesh independence, and impose a length scale.
   * This has to be done before computing the mass matrix and the dead load terms.
   * This filter, and the volume fraction objective function, require the element volumes,
   * so we ask "geometry" to compute them.
   * This only needs to be done for the undeformed (initial) shape.
   */
  if (topology_mode && (!topol_filter_applied || disc_adj_fem)) {
    geometry->SetElemVolume(config);
    FilterElementDensities(geometry,config);
    topol_filter_applied = true;
  }
  
  /*
   * If the problem is dynamic, we need a mass matrix, which will be constant along the calculation
   * both for linear and nonlinear analysis. Only initialized once, at the first time step.
   *
   * The same with the integration constants, as for now we consider the time step to be constant.
   *
   * We need first_iter, because in nonlinear problems there are more than one subiterations in the first time step.
   */
  if ((dynamic && initial_calc && first_iter) ||
      (dynamic && restart && initial_calc_restart && first_iter) ||
      (dynamic && disc_adj_fem)) {
    MassMatrix.SetValZero();
    Compute_IntegrationConstants(config);
    Compute_MassMatrix(geometry, numerics, config);
  }
  
  /*
   * If body forces are taken into account, we need to compute the term that goes into the residual,
   * which will be constant along the calculation both for linear and nonlinear analysis.
   *
   * Only initialized once, at the first iteration or the beginning of the calculation after a restart.
   *
   * We need first_iter, because in nonlinear problems there are more than one subiterations in the first time step.
   */
  
  if ((body_forces && initial_calc && first_iter) ||
      (body_forces && restart && initial_calc_restart && first_iter)) {
    // If the load is incremental, we have to reset the variable to avoid adding up over the increments
    if (incremental_load) {
      for (iPoint = 0; iPoint < nPoint; iPoint++) node->Clear_BodyForces_Res(iPoint);
    }
    // Compute the dead load term
    Compute_DeadLoad(geometry, numerics, config);
  }
  
  /*
   * If the problem is nonlinear, we need to initialize the Jacobian and the stiffness matrix at least at the beginning
   * of each time step. If the solution method is Newton Rapshon, we initialize it also at the beginning of each
   * iteration.
   */
  
  if ((nonlinear_analysis) && ((newton_raphson) || (first_iter)))  {
    Jacobian.SetValZero();
    //    StiffMatrix.SetValZero();
  }
  
  /*
   * Some external forces may be considered constant over the time step.
   */
  if (first_iter)  {
    for (iPoint = 0; iPoint < nPoint; iPoint++) node->Clear_SurfaceLoad_Res(iPoint);
  }
  
  /*
   * If we apply nonlinear forces, we need to clear the residual on each iteration
   */
  unsigned short iMarker;
  unsigned long iVertex;
  
  for (iMarker = 0; iMarker < config->GetnMarker_All(); iMarker++){
    switch (config->GetMarker_All_KindBC(iMarker)) {
      case LOAD_BOUNDARY:
        /*--- Only if the load is nonzero - reduces computational cost ---*/
        if(config->GetLoad_Value(config->GetMarker_All_TagBound(iMarker)) != 0 ) {
          /*--- For all the vertices in the marker iMarker ---*/
          for (iVertex = 0; iVertex < geometry->nVertex[iMarker]; iVertex++) {
            /*--- Retrieve the point ID ---*/
            iPoint = geometry->vertex[iMarker][iVertex]->GetNode();
            /*--- Clear the residual of the node, to avoid adding on previous values ---*/
            node->Clear_SurfaceLoad_Res(iPoint);
          }
        }
        break;
      case DAMPER_BOUNDARY:
        /*--- For all the vertices in the marker iMarker ---*/
        for (iVertex = 0; iVertex < geometry->nVertex[iMarker]; iVertex++) {
          /*--- Retrieve the point ID ---*/
          iPoint = geometry->vertex[iMarker][iVertex]->GetNode();
          /*--- Clear the residual of the node, to avoid adding on previous values ---*/
          node->Clear_SurfaceLoad_Res(iPoint);
        }
        break;
    }
  }
  
  /*
   * FSI loads (computed upstream) need to be integrated if a nonconservative interpolation scheme is in use
   */
  if (fsi && first_iter && consistent_interpolation) Integrate_FSI_Loads(geometry,config);

}

void CFEASolver::SetTime_Step(CGeometry *geometry, CSolver **solver_container, CConfig *config, unsigned short iMesh, unsigned long Iteration) { }

<<<<<<< HEAD
void CFEASolver::SetInitialCondition(CGeometry **geometry, CSolver ***solver_container, CConfig *config, unsigned long ExtIter) {

=======
void CFEASolver::SetInitialCondition(CGeometry **geometry, CSolver ***solver_container, CConfig *config, unsigned long TimeIter) {
  
  unsigned long iPoint, nPoint;
  bool incremental_load = config->GetIncrementalLoad();              // If an incremental load is applied
  
  nPoint = geometry[MESH_0]->GetnPoint();
  
>>>>>>> 08ee4a70
  /*--- We store the current solution as "Solution Old", for the case that we need to retrieve it ---*/

  if (config->GetIncrementalLoad()) node->Set_OldSolution();

}

<<<<<<< HEAD
void CFEASolver::ResetInitialCondition(CGeometry **geometry, CSolver ***solver_container, CConfig *config, unsigned long ExtIter) {

=======
void CFEASolver::ResetInitialCondition(CGeometry **geometry, CSolver ***solver_container, CConfig *config, unsigned long TimeIter) {
  
  unsigned long iPoint, nPoint;
  bool incremental_load = config->GetIncrementalLoad();              // If an incremental load is applied
  
  nPoint = geometry[MESH_0]->GetnPoint();
  
>>>>>>> 08ee4a70
  /*--- We store the current solution as "Solution Old", for the case that we need to retrieve it ---*/

  if (config->GetIncrementalLoad()) node->Set_Solution();

}

void CFEASolver::Compute_StiffMatrix(CGeometry *geometry, CNumerics **numerics, CConfig *config) {
  
  unsigned long iElem, iVar, jVar;
  unsigned short iNode, iDim, nNodes = 0;
  unsigned long indexNode[8]={0,0,0,0,0,0,0,0};
  su2double val_Coord, val_Sol;
  int EL_KIND = 0;
  
  su2double *Kab = NULL, *Ta  = NULL;
  unsigned short NelNodes, jNode;
  
  bool topology_mode = config->GetTopology_Optimization();
  su2double simp_exponent = config->GetSIMP_Exponent();
  su2double simp_minstiff = config->GetSIMP_MinStiffness();
  
  /*--- Loops over all the elements ---*/
  
  for (iElem = 0; iElem < geometry->GetnElem(); iElem++) {
    
    if (geometry->elem[iElem]->GetVTK_Type() == TRIANGLE)      {nNodes = 3; EL_KIND = EL_TRIA;}
    if (geometry->elem[iElem]->GetVTK_Type() == QUADRILATERAL) {nNodes = 4; EL_KIND = EL_QUAD;}
    if (geometry->elem[iElem]->GetVTK_Type() == TETRAHEDRON)   {nNodes = 4; EL_KIND = EL_TETRA;}
    if (geometry->elem[iElem]->GetVTK_Type() == PYRAMID)       {nNodes = 5; EL_KIND = EL_PYRAM;}
    if (geometry->elem[iElem]->GetVTK_Type() == PRISM)         {nNodes = 6; EL_KIND = EL_PRISM;}
    if (geometry->elem[iElem]->GetVTK_Type() == HEXAHEDRON)    {nNodes = 8; EL_KIND = EL_HEXA;}
    
    /*--- For the number of nodes, we get the coordinates from the connectivity matrix ---*/
    
    for (iNode = 0; iNode < nNodes; iNode++) {
      
      indexNode[iNode] = geometry->elem[iElem]->GetNode(iNode);
      
      for (iDim = 0; iDim < nDim; iDim++) {
        val_Coord = Get_ValCoord(geometry, indexNode[iNode], iDim);
        val_Sol = node->GetSolution(indexNode[iNode],iDim) + val_Coord;
        element_container[FEA_TERM][EL_KIND]->SetRef_Coord(val_Coord, iNode, iDim);
        element_container[FEA_TERM][EL_KIND]->SetCurr_Coord(val_Sol, iNode, iDim);
      }
    }
    
    /*--- In topology mode determine the penalty to apply to the stiffness ---*/
    su2double simp_penalty = 1.0;
    if (topology_mode) {
      simp_penalty = simp_minstiff+(1.0-simp_minstiff)*pow(element_properties[iElem]->GetPhysicalDensity(),simp_exponent);
    }
    
    /*--- Set the properties of the element ---*/
    element_container[FEA_TERM][EL_KIND]->Set_ElProperties(element_properties[iElem]);
    
    /*--- Compute the components of the jacobian and the stress term ---*/
    if (element_based){
      numerics[element_properties[iElem]->GetMat_Mod()]->Compute_Tangent_Matrix(element_container[FEA_TERM][EL_KIND], config);
    }
    else{
      numerics[FEA_TERM]->Compute_Tangent_Matrix(element_container[FEA_TERM][EL_KIND], config);
    }
    
    NelNodes = element_container[FEA_TERM][EL_KIND]->GetnNodes();
    
    for (iNode = 0; iNode < NelNodes; iNode++) {
      
      Ta = element_container[FEA_TERM][EL_KIND]->Get_Kt_a(iNode);
      for (iVar = 0; iVar < nVar; iVar++) Res_Stress_i[iVar] = simp_penalty*Ta[iVar];
      
      LinSysRes.SubtractBlock(indexNode[iNode], Res_Stress_i);
      
      for (jNode = 0; jNode < NelNodes; jNode++) {
        
        Kab = element_container[FEA_TERM][EL_KIND]->Get_Kab(iNode, jNode);
        
        for (iVar = 0; iVar < nVar; iVar++) {
          for (jVar = 0; jVar < nVar; jVar++) {
            Jacobian_ij[iVar][jVar] = simp_penalty*Kab[iVar*nVar+jVar];
          }
        }
    
        Jacobian.AddBlock(indexNode[iNode], indexNode[jNode], Jacobian_ij);
      }
      
    }
    
  }
  
  
}

void CFEASolver::Compute_StiffMatrix_NodalStressRes(CGeometry *geometry, CNumerics **numerics, CConfig *config) {
  
  unsigned long iElem, iVar, jVar;
  unsigned short iNode, iDim, nNodes = 0;
  unsigned long indexNode[8]={0,0,0,0,0,0,0,0};
  su2double val_Coord, val_Sol, val_Ref = 0.0;
  int EL_KIND = 0;
  
  bool prestretch_fem = config->GetPrestretch();
  
  su2double Ks_ab;
  su2double *Kab = NULL;
  su2double *Ta = NULL;
  
  su2double *Ta_DE = NULL;
  su2double Ks_ab_DE = 0.0;
  
  unsigned short NelNodes, jNode;
  
  bool de_effects = config->GetDE_Effects();

  bool topology_mode = config->GetTopology_Optimization();
  su2double simp_exponent = config->GetSIMP_Exponent();
  su2double simp_minstiff = config->GetSIMP_MinStiffness();
  
  /*--- Loops over all the elements ---*/
  
  for (iElem = 0; iElem < geometry->GetnElem(); iElem++) {
    
    if (geometry->elem[iElem]->GetVTK_Type() == TRIANGLE)      {nNodes = 3; EL_KIND = EL_TRIA;}
    if (geometry->elem[iElem]->GetVTK_Type() == QUADRILATERAL) {nNodes = 4; EL_KIND = EL_QUAD;}
    if (geometry->elem[iElem]->GetVTK_Type() == TETRAHEDRON)   {nNodes = 4; EL_KIND = EL_TETRA;}
    if (geometry->elem[iElem]->GetVTK_Type() == PYRAMID)       {nNodes = 5; EL_KIND = EL_PYRAM;}
    if (geometry->elem[iElem]->GetVTK_Type() == PRISM)         {nNodes = 6; EL_KIND = EL_PRISM;}
    if (geometry->elem[iElem]->GetVTK_Type() == HEXAHEDRON)    {nNodes = 8; EL_KIND = EL_HEXA;}
    
    /*--- For the number of nodes, we get the coordinates from the connectivity matrix ---*/
    
    for (iNode = 0; iNode < nNodes; iNode++) {
      indexNode[iNode] = geometry->elem[iElem]->GetNode(iNode);
      for (iDim = 0; iDim < nDim; iDim++) {
        val_Coord = Get_ValCoord(geometry, indexNode[iNode], iDim);
        val_Sol = node->GetSolution(indexNode[iNode],iDim) + val_Coord;

        /*--- Set current coordinate ---*/
        element_container[FEA_TERM][EL_KIND]->SetCurr_Coord(val_Sol, iNode, iDim);
        if (de_effects) element_container[DE_TERM][EL_KIND]->SetCurr_Coord(val_Sol, iNode, iDim);

        /*--- Set reference coordinate ---*/
        if (prestretch_fem) {
          val_Ref = node->GetPrestretch(indexNode[iNode],iDim);
          element_container[FEA_TERM][EL_KIND]->SetRef_Coord(val_Ref, iNode, iDim);
          if (de_effects) element_container[DE_TERM][EL_KIND]->SetRef_Coord(val_Ref, iNode, iDim);
        }
        else {
          element_container[FEA_TERM][EL_KIND]->SetRef_Coord(val_Coord, iNode, iDim);
          if (de_effects) element_container[DE_TERM][EL_KIND]->SetRef_Coord(val_Coord, iNode, iDim);
        }
      }
    }
    
    /*--- In topology mode determine the penalty to apply to the stiffness ---*/
    su2double simp_penalty = 1.0;
    if (topology_mode) {
      simp_penalty = simp_minstiff+(1.0-simp_minstiff)*pow(element_properties[iElem]->GetPhysicalDensity(),simp_exponent);
    }
    
    /*--- Set the properties of the element ---*/
    element_container[FEA_TERM][EL_KIND]->Set_ElProperties(element_properties[iElem]);
    if (de_effects) element_container[DE_TERM][EL_KIND]->Set_ElProperties(element_properties[iElem]);
    
    /*--- Compute the components of the Jacobian and the stress term for the material ---*/
    if (element_based){
      numerics[element_properties[iElem]->GetMat_Mod()]->Compute_Tangent_Matrix(element_container[FEA_TERM][EL_KIND], config);
    }
    else{
      numerics[FEA_TERM]->Compute_Tangent_Matrix(element_container[FEA_TERM][EL_KIND], config);
    }
    
    /*--- Compute the electric component of the Jacobian and the stress term ---*/
    if (de_effects) numerics[DE_TERM]->Compute_Tangent_Matrix(element_container[DE_TERM][EL_KIND], config);
    
    NelNodes = element_container[FEA_TERM][EL_KIND]->GetnNodes();
    
    for (iNode = 0; iNode < NelNodes; iNode++) {
      
      Ta = element_container[FEA_TERM][EL_KIND]->Get_Kt_a(iNode);
      for (iVar = 0; iVar < nVar; iVar++) Res_Stress_i[iVar] = simp_penalty*Ta[iVar];
      
      /*--- Check if this is my node or not ---*/
      LinSysRes.SubtractBlock(indexNode[iNode], Res_Stress_i);
      
      /*--- Retrieve the electric contribution to the Residual ---*/
      if (de_effects){
        Ta_DE = element_container[DE_TERM][EL_KIND]->Get_Kt_a(iNode);
        for (iVar = 0; iVar < nVar; iVar++) Res_Stress_i[iVar] = simp_penalty*Ta_DE[iVar];
        LinSysRes.SubtractBlock(indexNode[iNode], Res_Stress_i);
        
      }
      
      for (jNode = 0; jNode < NelNodes; jNode++) {
        
        /*--- Retrieve the values of the FEA term ---*/
        Kab = element_container[FEA_TERM][EL_KIND]->Get_Kab(iNode, jNode);
        Ks_ab = element_container[FEA_TERM][EL_KIND]->Get_Ks_ab(iNode,jNode);
        
        for (iVar = 0; iVar < nVar; iVar++) {
          Jacobian_s_ij[iVar][iVar] = simp_penalty*Ks_ab;
          for (jVar = 0; jVar < nVar; jVar++) {
            Jacobian_c_ij[iVar][jVar] = simp_penalty*Kab[iVar*nVar+jVar];
          }
        }
        
        Jacobian.AddBlock(indexNode[iNode], indexNode[jNode], Jacobian_c_ij);
        Jacobian.AddBlock(indexNode[iNode], indexNode[jNode], Jacobian_s_ij);
        
        /*--- Retrieve the electric contribution to the Jacobian ---*/
        if (de_effects){
          //          Kab_DE = element_container[DE_TERM][EL_KIND]->Get_Kab(iNode, jNode);
          Ks_ab_DE = element_container[DE_TERM][EL_KIND]->Get_Ks_ab(iNode,jNode);
          
          for (iVar = 0; iVar < nVar; iVar++){
            Jacobian_s_ij[iVar][iVar] = simp_penalty*Ks_ab_DE;
          }
          
          Jacobian.AddBlock(indexNode[iNode], indexNode[jNode], Jacobian_s_ij);
        }
        
      }
      
    }
    
  }
  
}

void CFEASolver::Compute_MassMatrix(CGeometry *geometry, CNumerics **numerics, CConfig *config) {
  
  unsigned long iElem, iVar;
  unsigned short iNode, iDim, nNodes = 0;
  unsigned long indexNode[8]={0,0,0,0,0,0,0,0};
  su2double val_Coord;
  int EL_KIND = 0;
  
  su2double Mab;
  unsigned short NelNodes, jNode;
  
  bool topology_mode = config->GetTopology_Optimization();
  su2double simp_minstiff = config->GetSIMP_MinStiffness();
  
  /*--- Loops over all the elements ---*/
  
  for (iElem = 0; iElem < geometry->GetnElem(); iElem++) {
    
    if (geometry->elem[iElem]->GetVTK_Type() == TRIANGLE)     {nNodes = 3; EL_KIND = EL_TRIA;}
    if (geometry->elem[iElem]->GetVTK_Type() == QUADRILATERAL){nNodes = 4; EL_KIND = EL_QUAD;}
    if (geometry->elem[iElem]->GetVTK_Type() == TETRAHEDRON)  {nNodes = 4; EL_KIND = EL_TETRA;}
    if (geometry->elem[iElem]->GetVTK_Type() == PYRAMID)      {nNodes = 5; EL_KIND = EL_PYRAM;}
    if (geometry->elem[iElem]->GetVTK_Type() == PRISM)        {nNodes = 6; EL_KIND = EL_PRISM;}
    if (geometry->elem[iElem]->GetVTK_Type() == HEXAHEDRON)   {nNodes = 8; EL_KIND = EL_HEXA;}
    
    /*--- For the number of nodes, we get the coordinates from the connectivity matrix ---*/
    
    for (iNode = 0; iNode < nNodes; iNode++) {
      indexNode[iNode] = geometry->elem[iElem]->GetNode(iNode);
      for (iDim = 0; iDim < nDim; iDim++) {
        val_Coord = Get_ValCoord(geometry, indexNode[iNode], iDim);
        element_container[FEA_TERM][EL_KIND]->SetRef_Coord(val_Coord, iNode, iDim);
      }
    }
    
    /*--- In topology mode determine the penalty to apply to the mass, linear function of the physical density ---*/
    su2double simp_penalty = 1.0;
    if (topology_mode) {
      simp_penalty = simp_minstiff+(1.0-simp_minstiff)*element_properties[iElem]->GetPhysicalDensity();
    }
    
    /*--- Set the properties of the element ---*/
    element_container[FEA_TERM][EL_KIND]->Set_ElProperties(element_properties[iElem]);
    
    numerics[FEA_TERM]->Compute_Mass_Matrix(element_container[FEA_TERM][EL_KIND], config);
    
    NelNodes = element_container[FEA_TERM][EL_KIND]->GetnNodes();

    for (iNode = 0; iNode < NelNodes; iNode++) {
      
      for (jNode = 0; jNode < NelNodes; jNode++) {
        
        Mab = element_container[FEA_TERM][EL_KIND]->Get_Mab(iNode, jNode);
        
        for (iVar = 0; iVar < nVar; iVar++) {
          MassMatrix_ij[iVar][iVar] = simp_penalty*Mab;
        }
        
        MassMatrix.AddBlock(indexNode[iNode], indexNode[jNode], MassMatrix_ij);
        
      }
      
    }
    
  }
  
}

void CFEASolver::Compute_MassRes(CGeometry *geometry, CNumerics **numerics, CConfig *config) {

  unsigned long iElem, iVar, iPoint;
  unsigned short iNode, iDim, nNodes = 0;
  unsigned long indexNode[8]={0,0,0,0,0,0,0,0};
  su2double val_Coord;
  int EL_KIND = 0;

  su2double Mab;
  unsigned short NelNodes, jNode;
  
  bool topology_mode = config->GetTopology_Optimization();
  su2double simp_minstiff = config->GetSIMP_MinStiffness();

  /*--- Set vector entries to zero ---*/
  for (iPoint = 0; iPoint < geometry->GetnPoint(); iPoint ++) {
    TimeRes.SetBlock_Zero(iPoint);
  }

  /*--- Loops over all the elements ---*/

  for (iElem = 0; iElem < geometry->GetnElem(); iElem++) {

    if (geometry->elem[iElem]->GetVTK_Type() == TRIANGLE)     {nNodes = 3; EL_KIND = EL_TRIA;}
    if (geometry->elem[iElem]->GetVTK_Type() == QUADRILATERAL){nNodes = 4; EL_KIND = EL_QUAD;}
    if (geometry->elem[iElem]->GetVTK_Type() == TETRAHEDRON)  {nNodes = 4; EL_KIND = EL_TETRA;}
    if (geometry->elem[iElem]->GetVTK_Type() == PYRAMID)      {nNodes = 5; EL_KIND = EL_PYRAM;}
    if (geometry->elem[iElem]->GetVTK_Type() == PRISM)        {nNodes = 6; EL_KIND = EL_PRISM;}
    if (geometry->elem[iElem]->GetVTK_Type() == HEXAHEDRON)   {nNodes = 8; EL_KIND = EL_HEXA;}

    /*--- For the number of nodes, we get the coordinates from the connectivity matrix ---*/

    for (iNode = 0; iNode < nNodes; iNode++) {
      indexNode[iNode] = geometry->elem[iElem]->GetNode(iNode);
      for (iDim = 0; iDim < nDim; iDim++) {
        val_Coord = Get_ValCoord(geometry, indexNode[iNode], iDim);
        element_container[FEA_TERM][EL_KIND]->SetRef_Coord(val_Coord, iNode, iDim);
      }
    }

    /*--- In topology mode determine the penalty to apply to the mass, linear function of the physical density ---*/
    su2double simp_penalty = 1.0;
    if (topology_mode) {
      simp_penalty = simp_minstiff+(1.0-simp_minstiff)*element_properties[iElem]->GetPhysicalDensity();
    }

    /*--- Set the properties of the element ---*/
    element_container[FEA_TERM][EL_KIND]->Set_ElProperties(element_properties[iElem]);

    numerics[FEA_TERM]->Compute_Mass_Matrix(element_container[FEA_TERM][EL_KIND], config);

    NelNodes = element_container[FEA_TERM][EL_KIND]->GetnNodes();

    for (iNode = 0; iNode < NelNodes; iNode++) {

      for (jNode = 0; jNode < NelNodes; jNode++) {

        Mab = element_container[FEA_TERM][EL_KIND]->Get_Mab(iNode, jNode);

        for (iVar = 0; iVar < nVar; iVar++) {
          Residual_i[iVar] = simp_penalty * Mab * TimeRes_Aux.GetBlock(indexNode[iNode],iVar);
          Residual_j[iVar] = simp_penalty * Mab * TimeRes_Aux.GetBlock(indexNode[jNode],iVar);
        }

        TimeRes.AddBlock(indexNode[iNode],Residual_i);
        TimeRes.AddBlock(indexNode[jNode],Residual_j);

      }

    }

  }

}

void CFEASolver::Compute_NodalStressRes(CGeometry *geometry, CNumerics **numerics, CConfig *config) {
  
  
  unsigned long iElem, iVar;
  unsigned short iNode, iDim, nNodes = 0;
  unsigned long indexNode[8]={0,0,0,0,0,0,0,0};
  su2double val_Coord, val_Sol, val_Ref = 0.0;
  int EL_KIND = 0;
  
  bool prestretch_fem = config->GetPrestretch();
  
  su2double *Ta = NULL;
  unsigned short NelNodes;
  
  bool topology_mode = config->GetTopology_Optimization();
  su2double simp_exponent = config->GetSIMP_Exponent();
  su2double simp_minstiff = config->GetSIMP_MinStiffness();
  
  /*--- Loops over all the elements ---*/
  
  for (iElem = 0; iElem < geometry->GetnElem(); iElem++) {
    
    if (geometry->elem[iElem]->GetVTK_Type() == TRIANGLE)     {nNodes = 3; EL_KIND = EL_TRIA;}
    if (geometry->elem[iElem]->GetVTK_Type() == QUADRILATERAL){nNodes = 4; EL_KIND = EL_QUAD;}
    if (geometry->elem[iElem]->GetVTK_Type() == TETRAHEDRON)  {nNodes = 4; EL_KIND = EL_TETRA;}
    if (geometry->elem[iElem]->GetVTK_Type() == PYRAMID)      {nNodes = 5; EL_KIND = EL_PYRAM;}
    if (geometry->elem[iElem]->GetVTK_Type() == PRISM)        {nNodes = 6; EL_KIND = EL_PRISM;}
    if (geometry->elem[iElem]->GetVTK_Type() == HEXAHEDRON)   {nNodes = 8; EL_KIND = EL_HEXA;}
    
    /*--- For the number of nodes, we get the coordinates from the connectivity matrix ---*/
    
    for (iNode = 0; iNode < nNodes; iNode++) {
      indexNode[iNode] = geometry->elem[iElem]->GetNode(iNode);
      for (iDim = 0; iDim < nDim; iDim++) {
        val_Coord = Get_ValCoord(geometry, indexNode[iNode], iDim);
        val_Sol = node->GetSolution(indexNode[iNode],iDim) + val_Coord;
        element_container[FEA_TERM][EL_KIND]->SetCurr_Coord(val_Sol, iNode, iDim);
        if (prestretch_fem) {
          val_Ref = node->GetPrestretch(indexNode[iNode],iDim);
          element_container[FEA_TERM][EL_KIND]->SetRef_Coord(val_Ref, iNode, iDim);
        }
        else {
          element_container[FEA_TERM][EL_KIND]->SetRef_Coord(val_Coord, iNode, iDim);
        }
      }
    }
    
    /*--- In topology mode determine the penalty to apply to the stiffness ---*/
    su2double simp_penalty = 1.0;
    if (topology_mode) {
      simp_penalty = simp_minstiff+(1.0-simp_minstiff)*pow(element_properties[iElem]->GetPhysicalDensity(),simp_exponent);
    }
    
    /*--- Set the properties of the element ---*/
    element_container[FEA_TERM][EL_KIND]->Set_ElProperties(element_properties[iElem]);
    
    /*--- Compute the components of the jacobian and the stress term ---*/
    if (element_based){
      numerics[element_properties[iElem]->GetMat_Mod()]->Compute_NodalStress_Term(element_container[FEA_TERM][EL_KIND], config);
    }
    else{
      numerics[FEA_TERM]->Compute_NodalStress_Term(element_container[FEA_TERM][EL_KIND], config);
    }
    
    NelNodes = element_container[FEA_TERM][EL_KIND]->GetnNodes();
    
    for (iNode = 0; iNode < NelNodes; iNode++) {
      
      Ta = element_container[FEA_TERM][EL_KIND]->Get_Kt_a(iNode);
      for (iVar = 0; iVar < nVar; iVar++) Res_Stress_i[iVar] = simp_penalty*Ta[iVar];
      
      LinSysRes.SubtractBlock(indexNode[iNode], Res_Stress_i);
      
    }
    
  }

}

void CFEASolver::Compute_NodalStress(CGeometry *geometry, CNumerics **numerics, CConfig *config) {
  
  unsigned long iPoint, iElem, iVar;
  unsigned short iNode, iDim, iStress;
  unsigned short nNodes = 0, nStress;
  unsigned long indexNode[8]={0,0,0,0,0,0,0,0};
  su2double val_Coord, val_Sol, val_Ref = 0.0;
  int EL_KIND = 0;
  
  bool prestretch_fem = config->GetPrestretch();
  
  bool dynamic = (config->GetTime_Domain());
  
  bool topology_mode = config->GetTopology_Optimization();
  su2double simp_exponent = config->GetSIMP_Exponent();
  
  if (nDim == 2) nStress = 3;
  else nStress = 6;
  
  su2double *Ta = NULL;
  
  unsigned short NelNodes;
  
  /*--- Restart stress to avoid adding results from previous time steps ---*/
  
  for (iPoint = 0; iPoint < nPointDomain; iPoint++) {
    for (iStress = 0; iStress < nStress; iStress++) {
      node->SetStress_FEM(iPoint,iStress, 0.0);
    }
  }
  
  /*--- Loops over all the elements ---*/
  
  for (iElem = 0; iElem < geometry->GetnElem(); iElem++) {
    
    if (geometry->elem[iElem]->GetVTK_Type() == TRIANGLE)     {nNodes = 3; EL_KIND = EL_TRIA;}
    if (geometry->elem[iElem]->GetVTK_Type() == QUADRILATERAL){nNodes = 4; EL_KIND = EL_QUAD;}
    if (geometry->elem[iElem]->GetVTK_Type() == TETRAHEDRON)  {nNodes = 4; EL_KIND = EL_TETRA;}
    if (geometry->elem[iElem]->GetVTK_Type() == PYRAMID)      {nNodes = 5; EL_KIND = EL_PYRAM;}
    if (geometry->elem[iElem]->GetVTK_Type() == PRISM)        {nNodes = 6; EL_KIND = EL_PRISM;}
    if (geometry->elem[iElem]->GetVTK_Type() == HEXAHEDRON)   {nNodes = 8; EL_KIND = EL_HEXA;}
    
    /*--- For the number of nodes, we get the coordinates from the connectivity matrix ---*/
    
    for (iNode = 0; iNode < nNodes; iNode++) {
      indexNode[iNode] = geometry->elem[iElem]->GetNode(iNode);
      //      for (iDim = 0; iDim < nDim; iDim++) {
      //        val_Coord = geometry->node[indexNode[iNode]]->GetCoord(iDim);
      //        val_Sol = node->GetSolution(indexNode[iNode],iDim) + val_Coord;
      //        element_container[FEA_TERM][EL_KIND]->SetRef_Coord(val_Coord, iNode, iDim);
      //        element_container[FEA_TERM][EL_KIND]->SetCurr_Coord(val_Sol, iNode, iDim);
      //      }
      for (iDim = 0; iDim < nDim; iDim++) {
        val_Coord = Get_ValCoord(geometry, indexNode[iNode], iDim);
        val_Sol = node->GetSolution(indexNode[iNode],iDim) + val_Coord;
        element_container[FEA_TERM][EL_KIND]->SetCurr_Coord(val_Sol, iNode, iDim);
        if (prestretch_fem) {
          val_Ref = node->GetPrestretch(indexNode[iNode],iDim);
          element_container[FEA_TERM][EL_KIND]->SetRef_Coord(val_Ref, iNode, iDim);
        }
        else {
          element_container[FEA_TERM][EL_KIND]->SetRef_Coord(val_Coord, iNode, iDim);
        }
      }
    }
    
    /*--- Correct the stresses and reactions for topology optimization densities. ---*/
    su2double simp_penalty = 1.0;
    if (topology_mode) {
      simp_penalty = pow(element_properties[iElem]->GetPhysicalDensity(),simp_exponent);
    }
    
    /*--- Set the properties of the element ---*/
    element_container[FEA_TERM][EL_KIND]->Set_ElProperties(element_properties[iElem]);
    
    /*--- Compute the components of the jacobian and the stress term ---*/
    if (element_based){
      numerics[element_properties[iElem]->GetMat_Mod()]->Compute_Averaged_NodalStress(element_container[FEA_TERM][EL_KIND], config);
    }
    else{
      numerics[FEA_TERM]->Compute_Averaged_NodalStress(element_container[FEA_TERM][EL_KIND], config);
    }
    
    NelNodes = element_container[FEA_TERM][EL_KIND]->GetnNodes();
    
    for (iNode = 0; iNode < NelNodes; iNode++) {
      
      /*--- This only works if the problem is nonlinear ---*/
      Ta = element_container[FEA_TERM][EL_KIND]->Get_Kt_a(iNode);
      for (iVar = 0; iVar < nVar; iVar++) Res_Stress_i[iVar] = simp_penalty*Ta[iVar];
      
      LinSysReact.AddBlock(indexNode[iNode], Res_Stress_i);
      
      for (iStress = 0; iStress < nStress; iStress++) {
        node->AddStress_FEM(indexNode[iNode],iStress, simp_penalty *
                                              (element_container[FEA_TERM][EL_KIND]->Get_NodalStress(iNode, iStress) /
                                               geometry->node[indexNode[iNode]]->GetnElem()) );
      }
      
    }
    
  }
  
  su2double *Stress;
  su2double VonMises_Stress, MaxVonMises_Stress = 0.0;
  su2double Sxx,Syy,Szz,Sxy,Sxz,Syz,S1,S2;
  
  /*--- For the number of nodes in the mesh ---*/
  for (iPoint = 0; iPoint < nPointDomain; iPoint++) {
    
    /*--- Get the stresses, added up from all the elements that connect to the node ---*/
    
    Stress  = node->GetStress_FEM(iPoint);
    
    /*--- Compute the stress averaged from all the elements connecting to the node and the Von Mises stress ---*/
    
    if (nDim == 2) {
      
      Sxx=Stress[0];
      Syy=Stress[1];
      Sxy=Stress[2];
      
      S1=(Sxx+Syy)/2+sqrt(((Sxx-Syy)/2)*((Sxx-Syy)/2)+Sxy*Sxy);
      S2=(Sxx+Syy)/2-sqrt(((Sxx-Syy)/2)*((Sxx-Syy)/2)+Sxy*Sxy);
      
      VonMises_Stress = sqrt(S1*S1+S2*S2-2*S1*S2);
      
    }
    else {
      
      Sxx = Stress[0];
      Syy = Stress[1];
      Szz = Stress[3];
      
      Sxy = Stress[2];
      Sxz = Stress[4];
      Syz = Stress[5];
      
      VonMises_Stress = sqrt(0.5*(   pow(Sxx - Syy, 2.0)
                                  + pow(Syy - Szz, 2.0)
                                  + pow(Szz - Sxx, 2.0)
                                  + 6.0*(Sxy*Sxy+Sxz*Sxz+Syz*Syz)
                                  ));
      
    }
    
    node->SetVonMises_Stress(iPoint,VonMises_Stress);
    
    /*--- Compute the maximum value of the Von Mises Stress ---*/
    
    MaxVonMises_Stress = max(MaxVonMises_Stress, VonMises_Stress);
    
  }
  
#ifdef HAVE_MPI
  
  /*--- Compute MaxVonMises_Stress using all the nodes ---*/
  
  su2double MyMaxVonMises_Stress = MaxVonMises_Stress; MaxVonMises_Stress = 0.0;
  SU2_MPI::Allreduce(&MyMaxVonMises_Stress, &MaxVonMises_Stress, 1, MPI_DOUBLE, MPI_MAX, MPI_COMM_WORLD);
  
#endif
  
  /*--- Set the value of the MaxVonMises_Stress as the CFEA coeffient ---*/
  
  Total_CFEA = MaxVonMises_Stress;
  
  
  bool outputReactions = false;
  
  if (outputReactions) {
    
    ofstream myfile;
    myfile.open ("Reactions.txt");
    
    unsigned short iMarker;
    unsigned long iVertex;
    su2double val_Reaction;
    
    if (!dynamic) {
      /*--- Loop over all the markers  ---*/
      for (iMarker = 0; iMarker < config->GetnMarker_All(); iMarker++)
        switch (config->GetMarker_All_KindBC(iMarker)) {
            
            /*--- If it corresponds to a clamped boundary  ---*/
            
          case CLAMPED_BOUNDARY:
            
            myfile << "MARKER " << iMarker << ":" << endl;
            
            /*--- Loop over all the vertices  ---*/
            for (iVertex = 0; iVertex < geometry->nVertex[iMarker]; iVertex++) {
              
              /*--- Get node index ---*/
              iPoint = geometry->vertex[iMarker][iVertex]->GetNode();
              
              myfile << "Node " << iPoint << "." << " \t ";
              
              for (iDim = 0; iDim < nDim; iDim++) {
                /*--- Retrieve coordinate ---*/
                val_Coord = geometry->node[iPoint]->GetCoord(iDim);
                myfile << "X" << iDim + 1 << ": " << val_Coord << " \t " ;
              }
              
              for (iVar = 0; iVar < nVar; iVar++) {
                /*--- Retrieve reaction ---*/
                val_Reaction = LinSysReact.GetBlock(iPoint, iVar);
                myfile << "F" << iVar + 1 << ": " << val_Reaction << " \t " ;
              }
              
              myfile << endl;
            }
            myfile << endl;
            break;
        }
    }
    else if (dynamic) {
      
      switch (config->GetKind_TimeIntScheme_FEA()) {
        case (CD_EXPLICIT):
          cout << "NOT IMPLEMENTED YET" << endl;
          break;
        case (NEWMARK_IMPLICIT):
          
          /*--- Loop over all points, and set aux vector TimeRes_Aux = a0*U+a2*U'+a3*U'' ---*/
          for (iPoint = 0; iPoint < geometry->GetnPoint(); iPoint++) {
            for (iVar = 0; iVar < nVar; iVar++) {
              Residual[iVar] =   a_dt[0]*node->GetSolution_time_n(iPoint,iVar)        //a0*U(t)
              - a_dt[0]*node->GetSolution(iPoint,iVar)           //a0*U(t+dt)(k-1)
              + a_dt[2]*node->GetSolution_Vel_time_n(iPoint,iVar)    //a2*U'(t)
              + a_dt[3]*node->GetSolution_Accel_time_n(iPoint,iVar);  //a3*U''(t)
            }
            TimeRes_Aux.SetBlock(iPoint, Residual);
          }

          /*--- Once computed, compute M*TimeRes_Aux ---*/
          MassMatrix.MatrixVectorProduct(TimeRes_Aux,TimeRes,geometry,config);
          
          /*--- Loop over all the markers  ---*/
          for (iMarker = 0; iMarker < config->GetnMarker_All(); iMarker++)
            switch (config->GetMarker_All_KindBC(iMarker)) {
                
                /*--- If it corresponds to a clamped boundary  ---*/
                
              case CLAMPED_BOUNDARY:
                
                myfile << "MARKER " << iMarker << ":" << endl;
                
                /*--- Loop over all the vertices  ---*/
                for (iVertex = 0; iVertex < geometry->nVertex[iMarker]; iVertex++) {
                  
                  /*--- Get node index ---*/
                  iPoint = geometry->vertex[iMarker][iVertex]->GetNode();
                  
                  myfile << "Node " << iPoint << "." << " \t ";
                  
                  for (iDim = 0; iDim < nDim; iDim++) {
                    /*--- Retrieve coordinate ---*/
                    val_Coord = geometry->node[iPoint]->GetCoord(iDim);
                    myfile << "X" << iDim + 1 << ": " << val_Coord << " \t " ;
                  }
                  
                  for (iVar = 0; iVar < nVar; iVar++) {
                    /*--- Retrieve the time contribution ---*/
                    Res_Time_Cont[iVar] = TimeRes.GetBlock(iPoint, iVar);
                    /*--- Retrieve reaction ---*/
                    val_Reaction = LinSysReact.GetBlock(iPoint, iVar) + Res_Time_Cont[iVar];
                    myfile << "F" << iVar + 1 << ": " << val_Reaction << " \t " ;
                  }
                  
                  myfile << endl;
                }
                myfile << endl;
                break;
            }
          
          
          break;
        case (GENERALIZED_ALPHA):
          cout << "NOT IMPLEMENTED YET" << endl;
          break;
      }
      
    }
    
    
    
    myfile.close();
    
  }
  
}

void CFEASolver::Compute_DeadLoad(CGeometry *geometry, CNumerics **numerics, CConfig *config) {
  
  unsigned long iElem, iVar;
  unsigned short iNode, iDim, nNodes = 0;
  unsigned long indexNode[8]={0,0,0,0,0,0,0,0};
  su2double val_Coord;
  int EL_KIND = 0;
  
  su2double *Dead_Load = NULL;
  unsigned short NelNodes;
  
  /*--- Loops over all the elements ---*/
  
  for (iElem = 0; iElem < geometry->GetnElem(); iElem++) {
    
    if (geometry->elem[iElem]->GetVTK_Type() == TRIANGLE)     {nNodes = 3; EL_KIND = EL_TRIA;}
    if (geometry->elem[iElem]->GetVTK_Type() == QUADRILATERAL){nNodes = 4; EL_KIND = EL_QUAD;}
    if (geometry->elem[iElem]->GetVTK_Type() == TETRAHEDRON)  {nNodes = 4; EL_KIND = EL_TETRA;}
    if (geometry->elem[iElem]->GetVTK_Type() == PYRAMID)      {nNodes = 5; EL_KIND = EL_PYRAM;}
    if (geometry->elem[iElem]->GetVTK_Type() == PRISM)        {nNodes = 6; EL_KIND = EL_PRISM;}
    if (geometry->elem[iElem]->GetVTK_Type() == HEXAHEDRON)   {nNodes = 8; EL_KIND = EL_HEXA;}
    
    /*--- For the number of nodes, we get the coordinates from the connectivity matrix ---*/
    
    for (iNode = 0; iNode < nNodes; iNode++) {
      indexNode[iNode] = geometry->elem[iElem]->GetNode(iNode);
      for (iDim = 0; iDim < nDim; iDim++) {
        val_Coord = Get_ValCoord(geometry, indexNode[iNode], iDim);
        element_container[FEA_TERM][EL_KIND]->SetRef_Coord(val_Coord, iNode, iDim);
      }
    }
    
    /*--- Penalize the dead load, do it by default to avoid unecessary "ifs", since it
          goes to the RHS there is no need to have a minimum value for stability ---*/
    su2double simp_penalty = element_properties[iElem]->GetPhysicalDensity();
    
    /*--- Set the properties of the element ---*/
    element_container[FEA_TERM][EL_KIND]->Set_ElProperties(element_properties[iElem]);
    
    numerics[FEA_TERM]->Compute_Dead_Load(element_container[FEA_TERM][EL_KIND], config);
    
    NelNodes = element_container[FEA_TERM][EL_KIND]->GetnNodes();
    
    for (iNode = 0; iNode < NelNodes; iNode++) {
      
      Dead_Load = element_container[FEA_TERM][EL_KIND]->Get_FDL_a(iNode);
      for (iVar = 0; iVar < nVar; iVar++) Res_Dead_Load[iVar] = simp_penalty*Dead_Load[iVar];
      
      node->Add_BodyForces_Res(indexNode[iNode],Res_Dead_Load);
      
    }
    
  }
  
  
}

void CFEASolver::Initialize_SystemMatrix(CGeometry *geometry, CSolver **solver_container, CConfig *config) {
  
}

void CFEASolver::Compute_IntegrationConstants(CConfig *config) {
  
  su2double Delta_t= config->GetDelta_DynTime();
  
  su2double gamma = config->GetNewmark_gamma(), beta = config->GetNewmark_beta();
  
  switch (config->GetKind_TimeIntScheme_FEA()) {
    case (CD_EXPLICIT):
      cout << "NOT IMPLEMENTED YET" << endl;
      break;
    case (NEWMARK_IMPLICIT):
      
      /*--- Integration constants for Newmark scheme ---*/
      
      a_dt[0]= 1 / (beta*pow(Delta_t,2.0));
      a_dt[1]= gamma / (beta*Delta_t);
      a_dt[2]= 1 / (beta*Delta_t);
      a_dt[3]= 1 /(2*beta) - 1;
      a_dt[4]= gamma/beta - 1;
      a_dt[5]= (Delta_t/2) * (gamma/beta - 2);
      a_dt[6]= Delta_t * (1-gamma);
      a_dt[7]= gamma * Delta_t;
      a_dt[8]= 0.0;
      
      break;
      
    case (GENERALIZED_ALPHA):
      
      /*--- Integration constants for Generalized Alpha ---*/
      /*--- Needs to be updated if accounting for structural damping ---*/
      
      //      su2double beta = config->Get_Int_Coeffs(0);
      //      //  su2double gamma =  config->Get_Int_Coeffs(1);
      //      su2double alpha_f = config->Get_Int_Coeffs(2), alpha_m =  config->Get_Int_Coeffs(3);
      //
      //      a_dt[0]= (1 / (beta*pow(Delta_t,2.0))) * ((1 - alpha_m) / (1 - alpha_f)) ;
      //      a_dt[1]= 0.0 ;
      //      a_dt[2]= (1 - alpha_m) / (beta*Delta_t);
      //      a_dt[3]= ((1 - 2*beta)*(1-alpha_m) / (2*beta)) - alpha_m;
      //      a_dt[4]= 0.0;
      //      a_dt[5]= 0.0;
      //      a_dt[6]= Delta_t * (1-delta);
      //      a_dt[7]= delta * Delta_t;
      //      a_dt[8]= (1 - alpha_m) / (beta*pow(Delta_t,2.0));
      
      break;
  }
  
  
}


void CFEASolver::BC_Clamped(CGeometry *geometry, CNumerics *numerics, CConfig *config, unsigned short val_marker) {
  
  unsigned long iPoint, iVertex;
  
  bool dynamic = (config->GetTime_Domain());

  Solution[0] = 0.0;
  Solution[1] = 0.0;
  if (nDim==3) Solution[2] = 0.0;

  for (iVertex = 0; iVertex < geometry->nVertex[val_marker]; iVertex++) {

    /*--- Get node index ---*/
    iPoint = geometry->vertex[val_marker][iVertex]->GetNode();
    
    /*--- Set and enforce solution at current and previous time-step ---*/
    node->SetSolution(iPoint,Solution);

    if (dynamic) {
      node->SetSolution_Vel(iPoint,Solution);
      node->SetSolution_Accel(iPoint,Solution);
      node->Set_Solution_time_n(iPoint,Solution);
      node->SetSolution_Vel_time_n(iPoint,Solution);
      node->SetSolution_Accel_time_n(iPoint,Solution);
    }

    /*--- Set and enforce 0 solution for mesh deformation ---*/
    node->SetBound_Disp(iPoint,Solution);

    LinSysSol.SetBlock(iPoint, Solution);
    LinSysReact.SetBlock(iPoint, Solution);
    Jacobian.EnforceSolutionAtNode(iPoint, Solution, LinSysRes);

  }

}

void CFEASolver::BC_Clamped_Post(CGeometry *geometry, CNumerics *numerics, CConfig *config, unsigned short val_marker) {
  
  unsigned long iPoint, iVertex;
  bool dynamic = (config->GetTime_Domain());
  
  for (iVertex = 0; iVertex < geometry->nVertex[val_marker]; iVertex++) {
    
    /*--- Get node index ---*/
    
    iPoint = geometry->vertex[val_marker][iVertex]->GetNode();
    
    if (nDim == 2) {
      Solution[0] = 0.0;  Solution[1] = 0.0;
    }
    else {
      Solution[0] = 0.0;  Solution[1] = 0.0;  Solution[2] = 0.0;
    }
    
    node->SetSolution(iPoint,Solution);
    
    if (dynamic) {
      node->SetSolution_Vel(iPoint,Solution);
      node->SetSolution_Accel(iPoint,Solution);
    }
    
  }
  
}

void CFEASolver::BC_DispDir(CGeometry *geometry, CNumerics *numerics, CConfig *config, unsigned short val_marker) {

  unsigned short iDim;
  unsigned long iNode, iVertex;
  su2double DispDirVal = config->GetDisp_Dir_Value(config->GetMarker_All_TagBound(val_marker));
  su2double DispDirMult = config->GetDisp_Dir_Multiplier(config->GetMarker_All_TagBound(val_marker));
  su2double *Disp_Dir_Local= config->GetDisp_Dir(config->GetMarker_All_TagBound(val_marker));
  su2double Disp_Dir_Unit[3] = {0.0, 0.0, 0.0}, Disp_Dir[3] = {0.0, 0.0, 0.0};
  su2double Disp_Dir_Mod = 0.0;

  for (iDim = 0; iDim < nDim; iDim++)
    Disp_Dir_Mod += Disp_Dir_Local[iDim]*Disp_Dir_Local[iDim];

  Disp_Dir_Mod = sqrt(Disp_Dir_Mod);

  for (iDim = 0; iDim < nDim; iDim++)
    Disp_Dir_Unit[iDim] = Disp_Dir_Local[iDim] / Disp_Dir_Mod;

  su2double TotalDisp;

  su2double CurrentTime=config->GetCurrent_DynTime();
  su2double ModAmpl = 1.0;

  bool Ramp_Load = config->GetRamp_Load();
  su2double Ramp_Time = config->GetRamp_Time();
  su2double Transfer_Time = 0.0;

  if (Ramp_Load){
    if (Ramp_Time == 0.0)
      ModAmpl = 1.0;
    else
      Transfer_Time = CurrentTime / Ramp_Time;

    switch (config->GetDynamic_LoadTransfer()) {
    case INSTANTANEOUS:
      ModAmpl = 1.0;
      break;
    case POL_ORDER_1:
      ModAmpl = Transfer_Time;
      break;
    case POL_ORDER_3:
      ModAmpl = -2.0 * pow(Transfer_Time,3.0) + 3.0 * pow(Transfer_Time,2.0);
      break;
    case POL_ORDER_5:
      ModAmpl = 6.0 * pow(Transfer_Time, 5.0) - 15.0 * pow(Transfer_Time, 4.0) + 10 * pow(Transfer_Time, 3.0);
      break;
    case SIGMOID_10:
      ModAmpl = (1 / (1+exp(-1.0 * 10.0 * (Transfer_Time - 0.5)) ) );
      break;
    case SIGMOID_20:
      ModAmpl = (1 / (1+exp(-1.0 * 20.0 * (Transfer_Time - 0.5)) ) );
      break;
    }
    ModAmpl = max(ModAmpl,0.0);
    ModAmpl = min(ModAmpl,1.0);
  }
  else{
    ModAmpl = 1.0;
  }

  TotalDisp = ModAmpl * DispDirVal * DispDirMult;

  for (iDim = 0; iDim < nDim; iDim++)
    Disp_Dir[iDim] = TotalDisp * Disp_Dir_Unit[iDim];

  for (iVertex = 0; iVertex < geometry->nVertex[val_marker]; iVertex++) {

    /*--- Get node index ---*/
    iNode = geometry->vertex[val_marker][iVertex]->GetNode();

    /*--- Set and enforce solution ---*/
    LinSysSol.SetBlock(iNode, Disp_Dir);
    Jacobian.EnforceSolutionAtNode(iNode, Disp_Dir, LinSysRes);
  }

}

void CFEASolver::Postprocessing(CGeometry *geometry, CSolver **solver_container, CConfig *config,  CNumerics **numerics,
                                           unsigned short iMesh) {
  
  unsigned short iVar;
  unsigned long iPoint, total_index;
  
  bool first_iter = (config->GetInnerIter() == 0);
  bool nonlinear_analysis = (config->GetGeometricConditions() == LARGE_DEFORMATIONS);    // Nonlinear analysis.
  bool disc_adj_fem = (config->GetKind_Solver() == DISC_ADJ_FEM);
  
  su2double solNorm = 0.0, solNorm_recv = 0.0;
  
  if (disc_adj_fem) {

    if (nonlinear_analysis) {

      /*--- For nonlinear discrete adjoint, we have 3 convergence criteria ---*/

      /*--- UTOL = norm(Delta_U(k)): ABSOLUTE, norm of the incremental displacements ------------*/
      /*--- RTOL = norm(Residual(k): ABSOLUTE, norm of the residual (T-F) -----------------------*/
      /*--- ETOL = Delta_U(k) * Residual(k): ABSOLUTE, norm of the product disp * res -----------*/

      Conv_Check[0] = LinSysSol.norm();               // Norm of the delta-solution vector
      Conv_Check[1] = LinSysRes.norm();               // Norm of the residual
      Conv_Check[2] = dotProd(LinSysSol, LinSysRes);  // Position for the energy tolerance

      /*--- MPI solution ---*/
      
      InitiateComms(geometry, config, SOLUTION_FEA);
      CompleteComms(geometry, config, SOLUTION_FEA);
    }
    else {
      /*--- If the problem is linear, the only check we do is the RMS of the displacements ---*/
      /*---  Compute the residual Ax-f ---*/
#ifndef CODI_REVERSE_TYPE
      Jacobian.ComputeResidual(LinSysSol, LinSysRes, LinSysAux);
#else
      /*---  We need temporaries to interface with the matrix ---*/
      {
        CSysVector<passivedouble> sol, res;
        sol.PassiveCopy(LinSysSol);
        res.PassiveCopy(LinSysRes);
        CSysVector<passivedouble> aux(res);
        Jacobian.ComputeResidual(sol, res, aux);
        LinSysAux.PassiveCopy(aux);
      }
#endif

      /*--- Set maximum residual to zero ---*/

      for (iVar = 0; iVar < nVar; iVar++) {
        SetRes_RMS(iVar, 0.0);
        SetRes_Max(iVar, 0.0, 0);
      }

      /*--- Compute the residual ---*/

      for (iPoint = 0; iPoint < geometry->GetnPoint(); iPoint++) {
        for (iVar = 0; iVar < nVar; iVar++) {
          total_index = iPoint*nVar+iVar;
          AddRes_RMS(iVar, LinSysAux[total_index]*LinSysAux[total_index]);
          AddRes_Max(iVar, fabs(LinSysAux[total_index]), geometry->node[iPoint]->GetGlobalIndex(), geometry->node[iPoint]->GetCoord());
        }
      }

      /*--- MPI solution ---*/

      InitiateComms(geometry, config, SOLUTION_FEA);
      CompleteComms(geometry, config, SOLUTION_FEA);
      
      /*--- Compute the root mean square residual ---*/

      SetResidual_RMS(geometry, config);

    }

  }
  else {
    if (nonlinear_analysis){

<<<<<<< HEAD
      /*--- If the problem is nonlinear, we have 3 convergence criteria ---*/

      /*--- UTOL = norm(Delta_U(k)) / norm(U(k)) --------------------------*/
      /*--- RTOL = norm(Residual(k)) / norm(Residual(0)) ------------------*/
      /*--- ETOL = Delta_U(k) * Residual(k) / Delta_U(0) * Residual(0) ----*/

      if (first_iter){
        Conv_Ref[0] = 1.0;                                        // Position for the norm of the solution
        Conv_Ref[1] = max(LinSysRes.norm(), EPS);                 // Position for the norm of the residual
        Conv_Ref[2] = max(dotProd(LinSysSol, LinSysRes), EPS);    // Position for the energy tolerance

        /*--- Make sure the computation runs at least 2 iterations ---*/
        Conv_Check[0] = 1.0;
        Conv_Check[1] = 1.0;
        Conv_Check[2] = 1.0;

        /*--- If absolute, we check the norms ---*/
        switch (config->GetResidual_Criteria_FEM()) {
          case RESFEM_ABSOLUTE:
            Conv_Check[0] = LinSysSol.norm();         // Norm of the delta-solution vector
            Conv_Check[1] = LinSysRes.norm();         // Norm of the residual
            Conv_Check[2] = dotProd(LinSysSol, LinSysRes);  // Position for the energy tolerance
            break;
        }
      }
      else {
        /*--- Compute the norm of the solution vector Uk ---*/
        for (iPoint = 0; iPoint < nPointDomain; iPoint++){
          for (iVar = 0; iVar < nVar; iVar++){
            solNorm += pow(node->GetSolution(iPoint,iVar),2);
          }
        }

        // We need to communicate the norm of the solution and compute the RMS throughout the different processors

#ifdef HAVE_MPI
        /*--- We sum the squares of the norms across the different processors ---*/
        SU2_MPI::Allreduce(&solNorm, &solNorm_recv, 1, MPI_DOUBLE, MPI_SUM, MPI_COMM_WORLD);
#else
        solNorm_recv         = solNorm;
#endif

        Conv_Ref[0] = max(sqrt(solNorm_recv), EPS);           // Norm of the solution vector

        switch (config->GetResidual_Criteria_FEM()) {
          case RESFEM_RELATIVE:
            Conv_Check[0] = LinSysSol.norm() / Conv_Ref[0];         // Norm of the delta-solution vector
            Conv_Check[1] = LinSysRes.norm() / Conv_Ref[1];         // Norm of the residual
            Conv_Check[2] = dotProd(LinSysSol, LinSysRes) / Conv_Ref[2];  // Position for the energy tolerance
            break;
          case RESFEM_ABSOLUTE:
            Conv_Check[0] = LinSysSol.norm();         // Norm of the delta-solution vector
            Conv_Check[1] = LinSysRes.norm();         // Norm of the residual
            Conv_Check[2] = dotProd(LinSysSol, LinSysRes);  // Position for the energy tolerance
            break;
          default:
            Conv_Check[0] = LinSysSol.norm() / Conv_Ref[0];         // Norm of the delta-solution vector
            Conv_Check[1] = LinSysRes.norm() / Conv_Ref[1];         // Norm of the residual
            Conv_Check[2] = dotProd(LinSysSol, LinSysRes) / Conv_Ref[2];  // Position for the energy tolerance
            break;
        }

      }
=======
>>>>>>> 08ee4a70

      /*--- MPI solution ---*/

      InitiateComms(geometry, config, SOLUTION_FEA);
      CompleteComms(geometry, config, SOLUTION_FEA);
      
    } else {

      /*--- If the problem is linear, the only check we do is the RMS of the displacements ---*/

      /*---  Compute the residual Ax-f ---*/
#ifndef CODI_REVERSE_TYPE
      Jacobian.ComputeResidual(LinSysSol, LinSysRes, LinSysAux);
#else
      /*---  We need temporaries to interface with the matrix ---*/
      {
        CSysVector<passivedouble> sol, res;
        sol.PassiveCopy(LinSysSol);
        res.PassiveCopy(LinSysRes);
        CSysVector<passivedouble> aux(res);
        Jacobian.ComputeResidual(sol, res, aux);
        LinSysAux.PassiveCopy(aux);
      }
#endif

      /*--- Set maximum residual to zero ---*/

      for (iVar = 0; iVar < nVar; iVar++) {
        SetRes_RMS(iVar, 0.0);
        SetRes_Max(iVar, 0.0, 0);
      }

      /*--- Compute the residual ---*/

      for (iPoint = 0; iPoint < geometry->GetnPoint(); iPoint++) {
        for (iVar = 0; iVar < nVar; iVar++) {
          total_index = iPoint*nVar+iVar;
          AddRes_RMS(iVar, LinSysAux[total_index]*LinSysAux[total_index]);
          AddRes_Max(iVar, fabs(LinSysAux[total_index]), geometry->node[iPoint]->GetGlobalIndex(), geometry->node[iPoint]->GetCoord());
        }
      }

      /*--- MPI solution ---*/
      
      InitiateComms(geometry, config, SOLUTION_FEA);
      CompleteComms(geometry, config, SOLUTION_FEA);
      
      /*--- Compute the root mean square residual ---*/

      SetResidual_RMS(geometry, config);
    }
    
  }
  
}

void CFEASolver::BC_Normal_Displacement(CGeometry *geometry, CNumerics *numerics, CConfig *config, unsigned short val_marker) { }

void CFEASolver::BC_Normal_Load(CGeometry *geometry, CNumerics *numerics, CConfig *config, unsigned short val_marker) {
  
  /*--- Retrieve the normal pressure and the application conditions for the considered boundary ---*/
  
  su2double NormalLoad = config->GetLoad_Value(config->GetMarker_All_TagBound(val_marker));
  su2double TotalLoad = 0.0;
  
  su2double CurrentTime=config->GetCurrent_DynTime();
  su2double ModAmpl = 1.0;
  
  su2double Ramp_Time = config->GetRamp_Time();

  ModAmpl = Compute_LoadCoefficient(CurrentTime, Ramp_Time, config);

  TotalLoad = ModAmpl * NormalLoad;
  
  /*--- Do only if there is a load applied.
   *--- This reduces the computational cost for cases in which we want boundaries with no load.
   */
  
  if (TotalLoad != 0.0) {
    
    unsigned long iElem;
    unsigned short nNodes = 0;
    su2double Length_Elem_ref = 0.0,  Area_Elem_ref = 0.0;
    su2double Length_Elem_curr = 0.0, Area_Elem_curr = 0.0;
    unsigned long indexNode[4]   = {0,0,0,0};
    unsigned long indexVertex[4] = {0,0,0,0};
    su2double nodeCoord_ref[4][3], nodeCoord_curr[4][3];
    su2double *nodal_normal, nodal_normal_unit[3];
    su2double normal_ref_unit[3], normal_curr_unit[3];
    su2double Norm, dot_Prod;
    su2double val_Coord, val_Sol;
    unsigned short iNode, iDim;
    unsigned long iVertex, iPoint;
    su2double a_ref[3], b_ref[3], AC_ref[3], BD_ref[3];
    su2double a_curr[3], b_curr[3], AC_curr[3], BD_curr[3];
    
    /*--- Determine whether the load conditions are applied in the reference or in the current configuration ---*/
    
    bool linear_analysis = (config->GetGeometricConditions() == SMALL_DEFORMATIONS);  // Linear analysis.
    bool nonlinear_analysis = (config->GetGeometricConditions() == LARGE_DEFORMATIONS); // Nonlinear analysis.
    
    for (iNode = 0; iNode < 4; iNode++) {
      for (iDim = 0; iDim < 3; iDim++) {
        nodeCoord_ref[iNode][iDim]  = 0.0;
        nodeCoord_curr[iNode][iDim] = 0.0;
      }
    }
    
    for (iElem = 0; iElem < geometry->GetnElem_Bound(val_marker); iElem++) {
      
      /*--- Identify the kind of boundary element ---*/
      if (geometry->bound[val_marker][iElem]->GetVTK_Type() == LINE)           nNodes = 2;
      if (geometry->bound[val_marker][iElem]->GetVTK_Type() == TRIANGLE)       nNodes = 3;
      if (geometry->bound[val_marker][iElem]->GetVTK_Type() == QUADRILATERAL)  nNodes = 4;
      
      /*--- Retrieve the boundary reference and current coordinates ---*/
      for (iNode = 0; iNode < nNodes; iNode++) {
        indexNode[iNode] = geometry->bound[val_marker][iElem]->GetNode(iNode);
        for (iDim = 0; iDim < nDim; iDim++) {
          val_Coord = Get_ValCoord(geometry, indexNode[iNode], iDim);
          val_Sol = node->GetSolution(indexNode[iNode],iDim) + val_Coord;
          /*--- Assign values to the container ---*/
          nodeCoord_ref[iNode][iDim]  = val_Coord;
          nodeCoord_curr[iNode][iDim] = val_Sol;
        }
      }
      
      /*--- We need the indices of the vertices, which are "Dual Grid Info" ---*/
      for (iVertex = 0; iVertex < geometry->nVertex[val_marker]; iVertex++) {
        iPoint = geometry->vertex[val_marker][iVertex]->GetNode();
        for (iNode = 0; iNode < nNodes; iNode++) {
          if (iPoint == indexNode[iNode]) indexVertex[iNode] = iVertex;
        }
      }
      
      /*--- Retrieve the reference normal for one of the points. They go INSIDE the structural domain. ---*/
      nodal_normal = geometry->vertex[val_marker][indexVertex[0]]->GetNormal();
      Norm = 0.0;
      for (iDim = 0; iDim < nDim; iDim++) {
        Norm += nodal_normal[iDim]*nodal_normal[iDim];
      }
      Norm = sqrt(Norm);
      for (iDim = 0; iDim < nDim; iDim++) {
        nodal_normal_unit[iDim] = nodal_normal[iDim] / Norm;
      }
      
      /*--- Compute area (3D), and length of the surfaces (2D), and the unitary normal vector in current configuration ---*/
      
      if (nDim == 2) {
        
        /*-- Compute the vector a in reference and current configurations ---*/
        for (iDim = 0; iDim < nDim; iDim++) {
          a_ref[iDim]  = nodeCoord_ref[0][iDim] -nodeCoord_ref[1][iDim];
          a_curr[iDim] = nodeCoord_curr[0][iDim]-nodeCoord_curr[1][iDim];
        }
        
        /*-- Compute the length of the boundary element in reference and current configurations ---*/
        Length_Elem_curr = sqrt(a_curr[0]*a_curr[0]+a_curr[1]*a_curr[1]);
        Length_Elem_ref  = sqrt(a_ref[0]*a_ref[0]+a_ref[1]*a_ref[1]);
        
        /*-- Compute the length of the boundary element in reference and current configurations ---*/
        normal_ref_unit[0] =   a_ref[1] /Length_Elem_ref;
        normal_ref_unit[1] = -(a_ref[0])/Length_Elem_ref;
        
        normal_curr_unit[0] =   a_curr[1] /Length_Elem_curr;
        normal_curr_unit[1] = -(a_curr[0])/Length_Elem_curr;
        
        /*-- Dot product to check the element orientation in the reference configuration ---*/
        dot_Prod = 0.0;
        for (iDim = 0; iDim < nDim; iDim++) {
          dot_Prod += normal_ref_unit[iDim] * nodal_normal_unit[iDim];
        }
        
        /*--- If dot_Prod > 0, the normal goes inside the structural domain. ---*/
        /*--- If dot_Prod < 0, the normal goes outside the structural domain. ---*/
        /*--- We adopt the criteria of the normal going inside the domain, so if dot_Prod < 1, we change the orientation. ---*/
        if (dot_Prod < 0) {
          for (iDim = 0; iDim < nDim; iDim++) {
            normal_ref_unit[iDim]  = -1.0*normal_ref_unit[iDim];
            normal_curr_unit[iDim] = -1.0*normal_curr_unit[iDim];
          }
        }
        
        if (linear_analysis) {
          Residual[0] = (1.0/2.0) * TotalLoad * Length_Elem_ref * normal_ref_unit[0];
          Residual[1] = (1.0/2.0) * TotalLoad * Length_Elem_ref * normal_ref_unit[1];
          
          node->Add_SurfaceLoad_Res(indexNode[0],Residual);
          node->Add_SurfaceLoad_Res(indexNode[1],Residual);
        }
        else if (nonlinear_analysis) {
          Residual[0] = (1.0/2.0) * TotalLoad * Length_Elem_curr * normal_curr_unit[0];
          Residual[1] = (1.0/2.0) * TotalLoad * Length_Elem_curr * normal_curr_unit[1];
          
          node->Add_SurfaceLoad_Res(indexNode[0],Residual);
          node->Add_SurfaceLoad_Res(indexNode[1],Residual);
        }
        
      }
      
      if (nDim == 3) {
        
        if (geometry->bound[val_marker][iElem]->GetVTK_Type() == TRIANGLE) {
          
          for (iDim = 0; iDim < nDim; iDim++) {
            a_ref[iDim] = nodeCoord_ref[1][iDim]-nodeCoord_ref[0][iDim];
            b_ref[iDim] = nodeCoord_ref[2][iDim]-nodeCoord_ref[0][iDim];
            
            a_curr[iDim] = nodeCoord_curr[1][iDim]-nodeCoord_curr[0][iDim];
            b_curr[iDim] = nodeCoord_curr[2][iDim]-nodeCoord_curr[0][iDim];
          }
          
          su2double Ni=0, Nj=0, Nk=0;
          
          /*--- Reference configuration ---*/
          Ni = a_ref[1]*b_ref[2] - a_ref[2]*b_ref[1];
          Nj = a_ref[2]*b_ref[0] - a_ref[0]*b_ref[2];
          Nk = a_ref[0]*b_ref[1] - a_ref[1]*b_ref[0];
          
          Area_Elem_ref = 0.5*sqrt(Ni*Ni+Nj*Nj+Nk*Nk);
          
          normal_ref_unit[0] = Ni / Area_Elem_ref;
          normal_ref_unit[1] = Nj / Area_Elem_ref;
          normal_ref_unit[2] = Nk / Area_Elem_ref;
          
          /*--- Current configuration ---*/
          Ni = a_curr[1]*b_curr[2] - a_curr[2]*b_curr[1];
          Nj = a_curr[2]*b_curr[0] - a_curr[0]*b_curr[2];
          Nk = a_curr[0]*b_curr[1] - a_curr[1]*b_curr[0];
          
          Area_Elem_curr = 0.5*sqrt(Ni*Ni+Nj*Nj+Nk*Nk);
          
          normal_curr_unit[0] = Ni / Area_Elem_curr;
          normal_curr_unit[1] = Nj / Area_Elem_curr;
          normal_curr_unit[2] = Nk / Area_Elem_curr;
          
          /*-- Dot product to check the element orientation in the reference configuration ---*/
          dot_Prod = 0.0;
          for (iDim = 0; iDim < nDim; iDim++) {
            dot_Prod += normal_ref_unit[iDim] * nodal_normal_unit[iDim];
          }
          
          /*--- If dot_Prod > 0, the normal goes inside the structural domain. ---*/
          /*--- If dot_Prod < 0, the normal goes outside the structural domain. ---*/
          /*--- We adopt the criteria of the normal going inside the domain, so if dot_Prod < 1, we change the orientation. ---*/
          if (dot_Prod < 0) {
            for (iDim = 0; iDim < nDim; iDim++) {
              normal_ref_unit[iDim]  = -1.0*normal_ref_unit[iDim];
              normal_curr_unit[iDim] = -1.0*normal_curr_unit[iDim];
            }
          }
          
          if (linear_analysis) {
            Residual[0] = (1.0/3.0) * TotalLoad * Area_Elem_ref * normal_ref_unit[0];
            Residual[1] = (1.0/3.0) * TotalLoad * Area_Elem_ref * normal_ref_unit[1];
            Residual[2] = (1.0/3.0) * TotalLoad * Area_Elem_ref * normal_ref_unit[2];
            
            node->Add_SurfaceLoad_Res(indexNode[0],Residual);
            node->Add_SurfaceLoad_Res(indexNode[1],Residual);
            node->Add_SurfaceLoad_Res(indexNode[2],Residual);
          }
          else if (nonlinear_analysis) {
            Residual[0] = (1.0/3.0) * TotalLoad * Area_Elem_curr * normal_curr_unit[0];
            Residual[1] = (1.0/3.0) * TotalLoad * Area_Elem_curr * normal_curr_unit[1];
            Residual[2] = (1.0/3.0) * TotalLoad * Area_Elem_curr * normal_curr_unit[2];
            
            node->Add_SurfaceLoad_Res(indexNode[0],Residual);
            node->Add_SurfaceLoad_Res(indexNode[1],Residual);
            node->Add_SurfaceLoad_Res(indexNode[2],Residual);
          }
          
        }
        
        else if (geometry->bound[val_marker][iElem]->GetVTK_Type() == QUADRILATERAL) {
          
          for (iDim = 0; iDim < nDim; iDim++) {
            AC_ref[iDim] = nodeCoord_ref[2][iDim]-nodeCoord_ref[0][iDim];
            BD_ref[iDim] = nodeCoord_ref[3][iDim]-nodeCoord_ref[1][iDim];
            
            AC_curr[iDim] = nodeCoord_curr[2][iDim]-nodeCoord_curr[0][iDim];
            BD_curr[iDim] = nodeCoord_curr[3][iDim]-nodeCoord_curr[1][iDim];
          }
          
          su2double Ni=0, Nj=0, Nk=0;
          
          /*--- Reference configuration ---*/
          Ni=AC_ref[1]*BD_ref[2]-AC_ref[2]*BD_ref[1];
          Nj=-AC_ref[0]*BD_ref[2]+AC_ref[2]*BD_ref[0];
          Nk=AC_ref[0]*BD_ref[1]-AC_ref[1]*BD_ref[0];
          
          Area_Elem_ref = 0.5*sqrt(Ni*Ni+Nj*Nj+Nk*Nk);
          
          normal_ref_unit[0] = Ni / Area_Elem_ref;
          normal_ref_unit[1] = Nj / Area_Elem_ref;
          normal_ref_unit[2] = Nk / Area_Elem_ref;
          
          /*--- Current configuration ---*/
          Ni=AC_curr[1]*BD_curr[2]-AC_curr[2]*BD_curr[1];
          Nj=-AC_curr[0]*BD_curr[2]+AC_curr[2]*BD_curr[0];
          Nk=AC_curr[0]*BD_curr[1]-AC_curr[1]*BD_curr[0];
          
          Area_Elem_curr = 0.5*sqrt(Ni*Ni+Nj*Nj+Nk*Nk);
          
          normal_curr_unit[0] = Ni / Area_Elem_curr;
          normal_curr_unit[1] = Nj / Area_Elem_curr;
          normal_curr_unit[2] = Nk / Area_Elem_curr;
          
          /*-- Dot product to check the element orientation in the reference configuration ---*/
          dot_Prod = 0.0;
          for (iDim = 0; iDim < nDim; iDim++) {
            dot_Prod += normal_ref_unit[iDim] * nodal_normal_unit[iDim];
          }
          
          /*--- If dot_Prod > 0, the normal goes inside the structural domain. ---*/
          /*--- If dot_Prod < 0, the normal goes outside the structural domain. ---*/
          /*--- We adopt the criteria of the normal going inside the domain, so if dot_Prod < 1, we change the orientation. ---*/
          if (dot_Prod < 0) {
            for (iDim = 0; iDim < nDim; iDim++) {
              normal_ref_unit[iDim]  = -1.0*normal_ref_unit[iDim];
              normal_curr_unit[iDim] = -1.0*normal_curr_unit[iDim];
            }
          }
          
          if (linear_analysis) {
            Residual[0] = (1.0/4.0) * TotalLoad * Area_Elem_ref * normal_ref_unit[0];
            Residual[1] = (1.0/4.0) * TotalLoad * Area_Elem_ref * normal_ref_unit[1];
            Residual[2] = (1.0/4.0) * TotalLoad * Area_Elem_ref * normal_ref_unit[2];
            
            node->Add_SurfaceLoad_Res(indexNode[0],Residual);
            node->Add_SurfaceLoad_Res(indexNode[1],Residual);
            node->Add_SurfaceLoad_Res(indexNode[2],Residual);
            node->Add_SurfaceLoad_Res(indexNode[3],Residual);
          }
          else if (nonlinear_analysis) {
            Residual[0] = (1.0/4.0) * TotalLoad * Area_Elem_curr * normal_curr_unit[0];
            Residual[1] = (1.0/4.0) * TotalLoad * Area_Elem_curr * normal_curr_unit[1];
            Residual[2] = (1.0/4.0) * TotalLoad * Area_Elem_curr * normal_curr_unit[2];
            
            node->Add_SurfaceLoad_Res(indexNode[0],Residual);
            node->Add_SurfaceLoad_Res(indexNode[1],Residual);
            node->Add_SurfaceLoad_Res(indexNode[2],Residual);
            node->Add_SurfaceLoad_Res(indexNode[3],Residual);
          }
          
        }
        
      }
      
      
    }
    
  }
  
}

void CFEASolver::BC_Dir_Load(CGeometry *geometry, CNumerics *numerics, CConfig *config, unsigned short val_marker) {
  
  su2double a[3], b[3], AC[3], BD[3];
  unsigned long iElem, Point_0 = 0, Point_1 = 0, Point_2 = 0, Point_3=0;
  su2double *Coord_0 = NULL, *Coord_1= NULL, *Coord_2= NULL, *Coord_3= NULL;
  su2double Length_Elem = 0.0, Area_Elem = 0.0;
  unsigned short iDim;
  
  su2double LoadDirVal = config->GetLoad_Dir_Value(config->GetMarker_All_TagBound(val_marker));
  su2double LoadDirMult = config->GetLoad_Dir_Multiplier(config->GetMarker_All_TagBound(val_marker));
  su2double *Load_Dir_Local= config->GetLoad_Dir(config->GetMarker_All_TagBound(val_marker));
  
  su2double TotalLoad;
  
  su2double CurrentTime=config->GetCurrent_DynTime();
  su2double Ramp_Time = config->GetRamp_Time();

  su2double ModAmpl = 1.0;
  
  ModAmpl = Compute_LoadCoefficient(CurrentTime, Ramp_Time, config);

  TotalLoad = ModAmpl * LoadDirVal * LoadDirMult;
  
  /*--- Compute the norm of the vector that was passed in the config file ---*/
  su2double Norm = 1.0;
  if (nDim==2) Norm=sqrt(Load_Dir_Local[0]*Load_Dir_Local[0]+Load_Dir_Local[1]*Load_Dir_Local[1]);
  if (nDim==3) Norm=sqrt(Load_Dir_Local[0]*Load_Dir_Local[0]+Load_Dir_Local[1]*Load_Dir_Local[1]+Load_Dir_Local[2]*Load_Dir_Local[2]);
  
  for (iElem = 0; iElem < geometry->GetnElem_Bound(val_marker); iElem++) {
    
    Point_0 = geometry->bound[val_marker][iElem]->GetNode(0);     Coord_0 = geometry->node[Point_0]->GetCoord();
    Point_1 = geometry->bound[val_marker][iElem]->GetNode(1);     Coord_1 = geometry->node[Point_1]->GetCoord();
    if (nDim == 3) {
      
      Point_2 = geometry->bound[val_marker][iElem]->GetNode(2);  Coord_2 = geometry->node[Point_2]->GetCoord();
      if (geometry->bound[val_marker][iElem]->GetVTK_Type() == QUADRILATERAL) {
        Point_3 = geometry->bound[val_marker][iElem]->GetNode(3);  Coord_3 = geometry->node[Point_3]->GetCoord();
      }
      
    }
    
    /*--- Compute area (3D), and length of the surfaces (2D) ---*/
    
    if (nDim == 2) {
      
      for (iDim = 0; iDim < nDim; iDim++) a[iDim] = Coord_0[iDim]-Coord_1[iDim];
      
      Length_Elem = sqrt(a[0]*a[0]+a[1]*a[1]);
      
    }
    
    if (nDim == 3) {
      
      if (geometry->bound[val_marker][iElem]->GetVTK_Type() == TRIANGLE) {
        
        for (iDim = 0; iDim < nDim; iDim++) {
          a[iDim] = Coord_1[iDim]-Coord_0[iDim];
          b[iDim] = Coord_2[iDim]-Coord_0[iDim];
        }
        
        su2double Ni=0 , Nj=0, Nk=0;
        
        Ni=a[1]*b[2]-a[2]*b[1];
        Nj=-a[0]*b[2]+a[2]*b[0];
        Nk=a[0]*b[1]-a[1]*b[0];
        
        Area_Elem = 0.5*sqrt(Ni*Ni+Nj*Nj+Nk*Nk);
        
      }
      
      else if (geometry->bound[val_marker][iElem]->GetVTK_Type() == QUADRILATERAL) {
        
        for (iDim = 0; iDim < nDim; iDim++) {
          AC[iDim] = Coord_2[iDim]-Coord_0[iDim];
          BD[iDim] = Coord_3[iDim]-Coord_1[iDim];
        }
        
        su2double Ni=0 , Nj=0, Nk=0;
        
        Ni=AC[1]*BD[2]-AC[2]*BD[1];
        Nj=-AC[0]*BD[2]+AC[2]*BD[0];
        Nk=AC[0]*BD[1]-AC[1]*BD[0];
        
        Area_Elem = 0.5*sqrt(Ni*Ni+Nj*Nj+Nk*Nk);
        
      }
    }
    
    if (nDim == 2) {
      
      Residual[0] = (1.0/2.0)*Length_Elem*TotalLoad*Load_Dir_Local[0]/Norm;
      Residual[1] = (1.0/2.0)*Length_Elem*TotalLoad*Load_Dir_Local[1]/Norm;
      
      node->Add_SurfaceLoad_Res(Point_0,Residual);
      node->Add_SurfaceLoad_Res(Point_1,Residual);
      
    }
    
    else {
      if (geometry->bound[val_marker][iElem]->GetVTK_Type() == TRIANGLE) {
        
        Residual[0] = (1.0/3.0)*Area_Elem*TotalLoad*Load_Dir_Local[0]/Norm;
        Residual[1] = (1.0/3.0)*Area_Elem*TotalLoad*Load_Dir_Local[1]/Norm;
        Residual[2] = (1.0/3.0)*Area_Elem*TotalLoad*Load_Dir_Local[2]/Norm;
        
        node->Add_SurfaceLoad_Res(Point_0,Residual);
        node->Add_SurfaceLoad_Res(Point_1,Residual);
        node->Add_SurfaceLoad_Res(Point_2,Residual);
        
      }
      else if (geometry->bound[val_marker][iElem]->GetVTK_Type() == QUADRILATERAL) {
        
        Residual[0] = (1.0/4.0)*Area_Elem*TotalLoad*Load_Dir_Local[0]/Norm;
        Residual[1] = (1.0/4.0)*Area_Elem*TotalLoad*Load_Dir_Local[1]/Norm;
        Residual[2] = (1.0/4.0)*Area_Elem*TotalLoad*Load_Dir_Local[2]/Norm;
        
        node->Add_SurfaceLoad_Res(Point_0,Residual);
        node->Add_SurfaceLoad_Res(Point_1,Residual);
        node->Add_SurfaceLoad_Res(Point_2,Residual);
        node->Add_SurfaceLoad_Res(Point_3,Residual);
        
      }
      
    }
    
  }
  
}

void CFEASolver::BC_Sine_Load(CGeometry *geometry, CNumerics *numerics, CConfig *config, unsigned short val_marker) { }

void CFEASolver::BC_Damper(CGeometry *geometry, CNumerics *numerics, CConfig *config, unsigned short val_marker) {

  unsigned short iVar;
  su2double dampValue, dampC;
  su2double dampConstant = config->GetDamper_Constant(config->GetMarker_All_TagBound(val_marker));
  unsigned long nVertex = geometry->GetnVertex(val_marker);

  /*--- The damping is distributed evenly over all the nodes in the marker ---*/
  dampC = dampConstant / (nVertex + EPS);

  unsigned long Point_0, Point_1, Point_2, Point_3;
  unsigned long iElem;

  for (iElem = 0; iElem < geometry->GetnElem_Bound(val_marker); iElem++) {

    Point_0 = geometry->bound[val_marker][iElem]->GetNode(0);
    Point_1 = geometry->bound[val_marker][iElem]->GetNode(1);

    for (iVar = 0; iVar < nVar; iVar++){

        dampValue = - 1.0 * dampC * node->GetSolution_Vel(Point_0,iVar);
        node->Set_SurfaceLoad_Res(Point_0,iVar, dampValue);

        dampValue = - 1.0 * dampC * node->GetSolution_Vel(Point_1,iVar);
        node->Set_SurfaceLoad_Res(Point_1,iVar, dampValue);
    }

    if (nDim == 3) {

      Point_2 = geometry->bound[val_marker][iElem]->GetNode(2);

      for (iVar = 0; iVar < nVar; iVar++){
          dampValue = - 1.0 * dampC * node->GetSolution_Vel(Point_2,iVar);
          node->Set_SurfaceLoad_Res(Point_2,iVar, dampValue);
      }

      if (geometry->bound[val_marker][iElem]->GetVTK_Type() == QUADRILATERAL) {
        Point_3 = geometry->bound[val_marker][iElem]->GetNode(3);
        for (iVar = 0; iVar < nVar; iVar++){
            dampValue = - 1.0 * dampC * node->GetSolution_Vel(Point_3,iVar);
            node->Set_SurfaceLoad_Res(Point_3,iVar, dampValue);
        }
      }

    }

  }


}

void CFEASolver::BC_Deforming(CGeometry *geometry, CNumerics *numerics, CConfig *config, unsigned short val_marker){

  unsigned short iDim;
  unsigned long iNode, iVertex;
  for (iVertex = 0; iVertex < geometry->nVertex[val_marker]; iVertex++) {

    /*--- Get node index ---*/

    iNode = geometry->vertex[val_marker][iVertex]->GetNode();

    /*--- Retrieve the boundary displacement ---*/
    for (iDim = 0; iDim < nDim; iDim++) Solution[iDim] = node->GetBound_Disp(iNode,iDim);

    /*--- Set and enforce solution ---*/
    LinSysSol.SetBlock(iNode, Solution);
    Jacobian.EnforceSolutionAtNode(iNode, Solution, LinSysRes);

  }

}

void CFEASolver::Integrate_FSI_Loads(CGeometry *geometry, CConfig *config) {

  unsigned short iDim, iNode, nNode;
  unsigned long iPoint, iElem, nElem;

  unsigned short iMarkerInt, nMarkerInt = config->GetMarker_n_ZoneInterface()/2,
                 iMarker, nMarker = config->GetnMarker_All();

  /*--- Temporary storage to store the forces on the element faces ---*/
  vector<su2double> forces;

  /*--- Loop through the FSI interface pairs ---*/
  /*--- 1st pass to compute forces ---*/
  for (iMarkerInt = 1; iMarkerInt <= nMarkerInt; ++iMarkerInt) {
    /*--- Find the marker index associated with the pair ---*/
    for (iMarker = 0; iMarker < nMarker; ++iMarker)
      if (config->GetMarker_All_ZoneInterface(iMarker) == iMarkerInt)
        break;
    /*--- The current mpi rank may not have this marker ---*/
    if (iMarker == nMarker) continue;

    nElem = geometry->GetnElem_Bound(iMarker);

    for (iElem = 0; iElem < nElem; ++iElem) {
      /*--- Define the boundary element ---*/
      unsigned long nodes[4];
      su2double coords[4][3];
      bool quad = geometry->bound[iMarker][iElem]->GetVTK_Type() == QUADRILATERAL;
      nNode = quad? 4 : nDim;
      
      for (iNode = 0; iNode < nNode; ++iNode) {
        nodes[iNode] = geometry->bound[iMarker][iElem]->GetNode(iNode);
        for (iDim = 0; iDim < nDim; ++iDim)
          coords[iNode][iDim] = geometry->node[nodes[iNode]]->GetCoord(iDim)+
                                node->GetSolution(nodes[iNode],iDim);
      }

      /*--- Compute the area ---*/
      su2double area = 0.0;

      if (nDim == 2)
        area = (coords[0][0]-coords[1][0])*(coords[0][0]-coords[1][0])+
               (coords[0][1]-coords[1][1])*(coords[0][1]-coords[1][1]);

      if (nDim == 3) {
        su2double a[3], b[3], Ni, Nj, Nk;

        if (!quad) { // sides of the triangle
          for (iDim = 0; iDim < 3; iDim++) {
            a[iDim] = coords[1][iDim]-coords[0][iDim];
            b[iDim] = coords[2][iDim]-coords[0][iDim];
          }
        }
        else { // diagonals of the quadrilateral
          for (iDim = 0; iDim < 3; iDim++) {
            a[iDim] = coords[2][iDim]-coords[0][iDim];
            b[iDim] = coords[3][iDim]-coords[1][iDim];
          }
        }
        /*--- Area = 0.5*||a x b|| ---*/
        Ni = a[1]*b[2]-a[2]*b[1];
        Nj =-a[0]*b[2]+a[2]*b[0];
        Nk = a[0]*b[1]-a[1]*b[0];

        area = 0.25*(Ni*Ni+Nj*Nj+Nk*Nk);
      }
      area = sqrt(area);

      /*--- Integrate ---*/
      passivedouble weight = 1.0/nNode;
      su2double force[3] = {0.0, 0.0, 0.0};

      for (iNode = 0; iNode < nNode; ++iNode)
        for (iDim = 0; iDim < nDim; ++iDim)
          force[iDim] += weight*area*node->Get_FlowTraction(nodes[iNode],iDim);

      for (iDim = 0; iDim < nDim; ++iDim) forces.push_back(force[iDim]);
    }
  }

  /*--- 2nd pass to set values. This is to account for overlap in the markers. ---*/
  /*--- By putting the integrated values back into the nodes no changes have to be made elsewhere. ---*/
  node->Clear_FlowTraction();
  
  vector<su2double>::iterator force_it = forces.begin();
  
  for (iMarkerInt = 1; iMarkerInt <= nMarkerInt; ++iMarkerInt) {
    /*--- Find the marker index associated with the pair ---*/
    for (iMarker = 0; iMarker < nMarker; ++iMarker)
      if (config->GetMarker_All_ZoneInterface(iMarker) == iMarkerInt)
        break;
    /*--- The current mpi rank may not have this marker ---*/
    if (iMarker == nMarker) continue;

    nElem = geometry->GetnElem_Bound(iMarker);

    for (iElem = 0; iElem < nElem; ++iElem) {
      bool quad = geometry->bound[iMarker][iElem]->GetVTK_Type() == QUADRILATERAL;
      nNode = quad? 4 : nDim;
      passivedouble weight = 1.0/nNode;

      su2double force[3];
      for (iDim = 0; iDim < nDim; ++iDim) force[iDim] = *(force_it++)*weight;

      for (iNode = 0; iNode < nNode; ++iNode) {
        iPoint = geometry->bound[iMarker][iElem]->GetNode(iNode);
        node->Add_FlowTraction(iPoint,force);
      }
    }
  }

#ifdef HAVE_MPI
  /*--- Perform a global reduction, every rank will get the nodal values of all halo elements ---*/
  /*--- This should be cheaper than the "normal" way, since very few points are both halo and interface ---*/
  vector<unsigned long> halo_point_loc, halo_point_glb;
  vector<su2double> halo_force;

  for (iMarkerInt = 1; iMarkerInt <= nMarkerInt; ++iMarkerInt) {
    /*--- Find the marker index associated with the pair ---*/
    for (iMarker = 0; iMarker < nMarker; ++iMarker)
      if (config->GetMarker_All_ZoneInterface(iMarker) == iMarkerInt)
        break;
    /*--- The current mpi rank may not have this marker ---*/
    if (iMarker == nMarker) continue;

    nElem = geometry->GetnElem_Bound(iMarker);

    for (iElem = 0; iElem < nElem; ++iElem) {
      bool quad = geometry->bound[iMarker][iElem]->GetVTK_Type() == QUADRILATERAL;
      nNode = quad? 4 : nDim;

      /*--- If this is an halo element we share the nodal forces ---*/
      for (iNode = 0; iNode < nNode; ++iNode)
        if (!geometry->node[geometry->bound[iMarker][iElem]->GetNode(iNode)]->GetDomain())
          break;

      if (iNode < nNode) {
        for (iNode = 0; iNode < nNode; ++iNode) {
          iPoint = geometry->bound[iMarker][iElem]->GetNode(iNode);
          /*--- local is for when later we update the values in this rank ---*/
          halo_point_loc.push_back(iPoint);
          halo_point_glb.push_back(geometry->node[iPoint]->GetGlobalIndex());
          for (iDim = 0; iDim < nDim; ++iDim)
            halo_force.push_back(node->Get_FlowTraction(iPoint,iDim));
        }
      }
    }
  }
  /*--- Determine the size of the arrays we need ---*/
  unsigned long nHaloLoc = halo_point_loc.size();
  unsigned long nHaloMax;
  MPI_Allreduce(&nHaloLoc,&nHaloMax,1,MPI_UNSIGNED_LONG,MPI_MAX,MPI_COMM_WORLD);

  /*--- Shared arrays, all the: number of halo points; halo point global indices; respective forces ---*/
  unsigned long *halo_point_num = new unsigned long[size];
  unsigned long *halo_point_all = new unsigned long[size*nHaloMax];
  su2double *halo_force_all = new su2double[size*nHaloMax*nDim];
  
  /*--- If necessary put dummy values in halo_point_glb to get a valid pointer ---*/
  if (halo_point_glb.empty()) halo_point_glb.resize(1);
  /*--- Pad halo_force to avoid (observed) issues in the adjoint when nHaloLoc!=nHaloMax ---*/
  while (halo_force.size() < nHaloMax*nDim) halo_force.push_back(0.0);
  
  MPI_Allgather(&nHaloLoc,1,MPI_UNSIGNED_LONG,halo_point_num,1,MPI_UNSIGNED_LONG,MPI_COMM_WORLD);
  MPI_Allgather(&halo_point_glb[0],nHaloLoc,MPI_UNSIGNED_LONG,halo_point_all,nHaloMax,MPI_UNSIGNED_LONG,MPI_COMM_WORLD);
  SU2_MPI::Allgather(&halo_force[0],nHaloMax*nDim,MPI_DOUBLE,halo_force_all,nHaloMax*nDim,MPI_DOUBLE,MPI_COMM_WORLD);

  /*--- Find shared points with other ranks and update our values ---*/
  for (int proc = 0; proc < size; ++proc)
  if (proc != rank) {
    unsigned long offset = proc*nHaloMax;
    for (iPoint = 0; iPoint < halo_point_num[proc]; ++iPoint) {
      unsigned long iPoint_glb = halo_point_all[offset+iPoint];
      ptrdiff_t pos = find(halo_point_glb.begin(),halo_point_glb.end(),iPoint_glb)-halo_point_glb.begin();
      if (pos < long(halo_point_glb.size())) {
        unsigned long iPoint_loc = halo_point_loc[pos];
        node->Add_FlowTraction(iPoint_loc,&halo_force_all[(offset+iPoint)*nDim]);
      }
    }
  }

  delete [] halo_point_num;
  delete [] halo_point_all;
  delete [] halo_force_all;
#endif
}

su2double CFEASolver::Compute_LoadCoefficient(su2double CurrentTime, su2double RampTime, CConfig *config){

  su2double LoadCoeff = 1.0;

  bool Ramp_Load = config->GetRamp_Load();
  bool Sine_Load = config->GetSine_Load();
  bool Ramp_And_Release = config->GetRampAndRelease_Load();

  su2double SineAmp = 0.0, SineFreq = 0.0, SinePhase = 0.0;

  su2double TransferTime = 1.0;

  bool restart = config->GetRestart(); // Restart analysis
  bool fsi = (config->GetnMarker_Fluid_Load() > 0);  // FSI simulation.
  bool stat_fsi = !config->GetTime_Domain();

  /*--- This offset introduces the ramp load in dynamic cases starting from the restart point. ---*/
  bool offset = (restart && fsi && (!stat_fsi));
  su2double DeltaT = config->GetDelta_DynTime();
  su2double OffsetTime = 0.0;
  OffsetTime = DeltaT * (config->GetRestart_Iter()-1);

  /*--- Polynomial functions from https://en.wikipedia.org/wiki/Smoothstep ---*/

  if ((Ramp_Load) && (RampTime > 0.0)){

    TransferTime = CurrentTime / RampTime;

    if (offset) TransferTime = (CurrentTime - OffsetTime) / RampTime;

    switch (config->GetDynamic_LoadTransfer()) {
    case INSTANTANEOUS:
      LoadCoeff = 1.0;
      break;
    case POL_ORDER_1:
      LoadCoeff = TransferTime;
      break;
    case POL_ORDER_3:
      LoadCoeff = -2.0 * pow(TransferTime,3.0) + 3.0 * pow(TransferTime,2.0);
      break;
    case POL_ORDER_5:
      LoadCoeff = 6.0 * pow(TransferTime, 5.0) - 15.0 * pow(TransferTime, 4.0) + 10 * pow(TransferTime, 3.0);
      break;
    case SIGMOID_10:
      LoadCoeff = (1 / (1+exp(-1.0 * 10.0 * (TransferTime - 0.5)) ) );
      break;
    case SIGMOID_20:
      LoadCoeff = (1 / (1+exp(-1.0 * 20.0 * (TransferTime - 0.5)) ) );
      break;
    }

    if (TransferTime > 1.0) LoadCoeff = 1.0;

    LoadCoeff = max(LoadCoeff,0.0);
    LoadCoeff = min(LoadCoeff,1.0);

  }
  else if (Sine_Load){

      /*--- Retrieve amplitude, frequency (Hz) and phase (rad) ---*/
      SineAmp   = config->GetLoad_Sine()[0];
      SineFreq  = config->GetLoad_Sine()[1];
      SinePhase = config->GetLoad_Sine()[2];

      LoadCoeff = SineAmp * sin(2*PI_NUMBER*SineFreq*CurrentTime + SinePhase);
  }

  /*--- Add possibility to release the load after the ramp---*/
  if ((Ramp_And_Release) && (CurrentTime >  RampTime)){
    LoadCoeff = 0.0;
  }

  /*--- Store the force coefficient ---*/

  SetForceCoeff(LoadCoeff);

  return LoadCoeff;


}

void CFEASolver::ImplicitEuler_Iteration(CGeometry *geometry, CSolver **solver_container, CConfig *config) { }

void CFEASolver::ImplicitNewmark_Iteration(CGeometry *geometry, CSolver **solver_container, CConfig *config) {
  
  unsigned long iPoint, jPoint;
  unsigned short iVar, jVar;
  
  bool first_iter = (config->GetInnerIter() == 0);
  bool dynamic = (config->GetTime_Domain());              // Dynamic simulations.
  bool linear_analysis = (config->GetGeometricConditions() == SMALL_DEFORMATIONS);  // Linear analysis.
  bool nonlinear_analysis = (config->GetGeometricConditions() == LARGE_DEFORMATIONS);  // Nonlinear analysis.
  bool newton_raphson = (config->GetKind_SpaceIteScheme_FEA() == NEWTON_RAPHSON);    // Newton-Raphson method
  bool body_forces = config->GetDeadLoad();                      // Body forces (dead loads).

  bool incremental_load = config->GetIncrementalLoad();
  
  if (!dynamic) {
    
    for (iPoint = 0; iPoint < nPointDomain; iPoint++) {
      /*--- Add the external contribution to the residual    ---*/
      /*--- (the terms that are constant over the time step) ---*/
      if (incremental_load) {
        for (iVar = 0; iVar < nVar; iVar++) {
          Res_Ext_Surf[iVar] = loadIncrement * node->Get_SurfaceLoad_Res(iPoint,iVar);
        }
      }
      else {
        for (iVar = 0; iVar < nVar; iVar++) {
          Res_Ext_Surf[iVar] = node->Get_SurfaceLoad_Res(iPoint,iVar);
        }
      }
      LinSysRes.AddBlock(iPoint, Res_Ext_Surf);
      
      /*--- Add the contribution to the residual due to body forces ---*/
      
      if (body_forces) {
        if (incremental_load) {
          for (iVar = 0; iVar < nVar; iVar++) {
            Res_Dead_Load[iVar] = loadIncrement * node->Get_BodyForces_Res(iPoint,iVar);
          }
        }
        else {
          for (iVar = 0; iVar < nVar; iVar++) {
            Res_Dead_Load[iVar] = node->Get_BodyForces_Res(iPoint,iVar);
          }
        }
        LinSysRes.AddBlock(iPoint, Res_Dead_Load);
      }

      /*---  Add the contribution to the residual due to flow loads (FSI contribution) ---*/

      if (incremental_load) {
        for (iVar = 0; iVar < nVar; iVar++)
          Res_FSI_Cont[iVar] = loadIncrement * node->Get_FlowTraction(iPoint,iVar);
      }
      else {
        for (iVar = 0; iVar < nVar; iVar++)
          Res_FSI_Cont[iVar] = node->Get_FlowTraction(iPoint,iVar);
      }
      LinSysRes.AddBlock(iPoint, Res_FSI_Cont);

    }

  }
  
  if (dynamic) {
    
    /*--- Add the mass matrix contribution to the Jacobian ---*/
    
    /*
     * If the problem is nonlinear, we need to add the Mass Matrix contribution to the Jacobian at the beginning
     * of each time step. If the solution method is Newton Rapshon, we repeat this step at the beginning of each
     * iteration, as the Jacobian is recomputed
     *
     * If the problem is linear, we add the Mass Matrix contribution to the Jacobian everytime because for
     * correct differentiation the Jacobian is recomputed every time step.
     *
     */
    if ((nonlinear_analysis && (newton_raphson || first_iter)) || linear_analysis) {
      for (iPoint = 0; iPoint < nPoint; iPoint++) {
        for (jPoint = 0; jPoint < nPoint; jPoint++) {
          for(iVar = 0; iVar < nVar; iVar++) {
            for (jVar = 0; jVar < nVar; jVar++) {
              Jacobian_ij[iVar][jVar] = a_dt[0] * MassMatrix.GetBlock(iPoint, jPoint, iVar, jVar);
            }
          }
          Jacobian.AddBlock(iPoint, jPoint, Jacobian_ij);
        }
      }
    }
    
    
    /*--- Loop over all points, and set aux vector TimeRes_Aux = a0*U+a2*U'+a3*U'' ---*/

    for (iPoint = 0; iPoint < nPoint; iPoint++) {
      for (iVar = 0; iVar < nVar; iVar++) {
        Residual[iVar] =   a_dt[0]*node->GetSolution_time_n(iPoint,iVar)        //a0*U(t)
        - a_dt[0]*node->GetSolution(iPoint,iVar)           //a0*U(t+dt)(k-1)
        + a_dt[2]*node->GetSolution_Vel_time_n(iPoint,iVar)    //a2*U'(t)
        + a_dt[3]*node->GetSolution_Accel_time_n(iPoint,iVar);  //a3*U''(t)
      }
      TimeRes_Aux.SetBlock(iPoint, Residual);
    }
    
    /*--- Once computed, compute M*TimeRes_Aux ---*/
    MassMatrix.MatrixVectorProduct(TimeRes_Aux,TimeRes,geometry,config);
    /*--- Add the components of M*TimeRes_Aux to the residual R(t+dt) ---*/
    for (iPoint = 0; iPoint < nPoint; iPoint++) {
      
      /*--- Dynamic contribution ---*/
      for (iVar = 0; iVar < nVar; iVar++) {
        Res_Time_Cont[iVar] = TimeRes.GetBlock(iPoint, iVar);
      }
      //Res_Time_Cont = TimeRes.GetBlock(iPoint);
      LinSysRes.AddBlock(iPoint, Res_Time_Cont);
      
      /*--- External surface load contribution ---*/
      if (incremental_load) {
        for (iVar = 0; iVar < nVar; iVar++) {
          Res_Ext_Surf[iVar] = loadIncrement * node->Get_SurfaceLoad_Res(iPoint,iVar);
        }
      }
      else {
        for (iVar = 0; iVar < nVar; iVar++) {
          Res_Ext_Surf[iVar] = node->Get_SurfaceLoad_Res(iPoint,iVar);
        }
        //Res_Ext_Surf = node->Get_SurfaceLoad_Res(iPoint);
      }
      LinSysRes.AddBlock(iPoint, Res_Ext_Surf);
      
      
      /*--- Body forces contribution (dead load) ---*/
      
      if (body_forces) {
        if (incremental_load) {
          for (iVar = 0; iVar < nVar; iVar++) {
            Res_Dead_Load[iVar] = loadIncrement * node->Get_BodyForces_Res(iPoint,iVar);
          }
        }
        else {
          for (iVar = 0; iVar < nVar; iVar++) {
            Res_Dead_Load[iVar] = node->Get_BodyForces_Res(iPoint,iVar);
          }
        }
        LinSysRes.AddBlock(iPoint, Res_Dead_Load);
      }


      /*--- FSI contribution (flow loads) ---*/

      if (incremental_load) {
        for (iVar = 0; iVar < nVar; iVar++) {
          Res_FSI_Cont[iVar] = loadIncrement * node->Get_FlowTraction(iPoint,iVar);
        }
      }
      else {
        for (iVar = 0; iVar < nVar; iVar++) {
          Res_FSI_Cont[iVar] = node->Get_FlowTraction(iPoint,iVar);
        }
      }
      LinSysRes.AddBlock(iPoint, Res_FSI_Cont);

    }

  }

}

void CFEASolver::ImplicitNewmark_Update(CGeometry *geometry, CSolver **solver_container, CConfig *config) {
  
  unsigned short iVar;
  unsigned long iPoint;
  
  bool dynamic = (config->GetTime_Domain());          // Dynamic simulations.
  
  /*--- Update solution ---*/
  
  for (iPoint = 0; iPoint < nPointDomain; iPoint++) {
    
    for (iVar = 0; iVar < nVar; iVar++) {
      
      /*--- Displacements component of the solution ---*/
       
      node->Add_DeltaSolution(iPoint,iVar, LinSysSol[iPoint*nVar+iVar]);
      
    }
    
  }
  
  if (dynamic) {
    
    for (iPoint = 0; iPoint < nPointDomain; iPoint++) {
      
      for (iVar = 0; iVar < nVar; iVar++) {
        
        /*--- Acceleration component of the solution ---*/
        /*--- U''(t+dt) = a0*(U(t+dt)-U(t))+a2*(U'(t))+a3*(U''(t)) ---*/
        
        Solution[iVar]=a_dt[0]*(node->GetSolution(iPoint,iVar) -
                                node->GetSolution_time_n(iPoint,iVar)) -
        a_dt[2]* node->GetSolution_Vel_time_n(iPoint,iVar) -
        a_dt[3]* node->GetSolution_Accel_time_n(iPoint,iVar);
      }
      
      /*--- Set the acceleration in the node structure ---*/
      
      node->SetSolution_Accel(iPoint,Solution);
      
      for (iVar = 0; iVar < nVar; iVar++) {
        
        /*--- Velocity component of the solution ---*/
        /*--- U'(t+dt) = U'(t)+ a6*(U''(t)) + a7*(U''(t+dt)) ---*/
        
        Solution[iVar]=node->GetSolution_Vel_time_n(iPoint,iVar)+
        a_dt[6]* node->GetSolution_Accel_time_n(iPoint,iVar) +
        a_dt[7]* node->GetSolution_Accel(iPoint,iVar);
        
      }
      
      /*--- Set the velocity in the node structure ---*/
      
      node->SetSolution_Vel(iPoint,Solution);
      
    }
    
  }
  
  /*--- Perform the MPI communication of the solution ---*/
  
  InitiateComms(geometry, config, SOLUTION_FEA);
  CompleteComms(geometry, config, SOLUTION_FEA);
  
}

void CFEASolver::ImplicitNewmark_Relaxation(CGeometry *geometry, CSolver **solver_container, CConfig *config) {
  
  unsigned short iVar;
  unsigned long iPoint;
  su2double *valSolutionPred;
  bool dynamic = (config->GetTime_Domain());
  
  /*--- Update solution and set it to be the solution after applying relaxation---*/
  
  for (iPoint=0; iPoint < nPointDomain; iPoint++) {
    
    valSolutionPred = node->GetSolution_Pred(iPoint);
    
    node->SetSolution(iPoint,valSolutionPred);
  }
  
  if (dynamic){
    
    /*--- Compute velocities and accelerations ---*/
    
    for (iPoint = 0; iPoint < nPointDomain; iPoint++) {

      for (iVar = 0; iVar < nVar; iVar++) {

        /*--- Acceleration component of the solution ---*/
        /*--- U''(t+dt) = a0*(U(t+dt)-U(t))+a2*(U'(t))+a3*(U''(t)) ---*/

        Solution[iVar]=a_dt[0]*(node->GetSolution(iPoint,iVar) -
            node->GetSolution_time_n(iPoint,iVar)) -
            a_dt[2]* node->GetSolution_Vel_time_n(iPoint,iVar) -
            a_dt[3]* node->GetSolution_Accel_time_n(iPoint,iVar);
      }

      /*--- Set the acceleration in the node structure ---*/

      node->SetSolution_Accel(iPoint,Solution);

      for (iVar = 0; iVar < nVar; iVar++) {

        /*--- Velocity component of the solution ---*/
        /*--- U'(t+dt) = U'(t)+ a6*(U''(t)) + a7*(U''(t+dt)) ---*/

        Solution[iVar]=node->GetSolution_Vel_time_n(iPoint,iVar)+
            a_dt[6]* node->GetSolution_Accel_time_n(iPoint,iVar) +
            a_dt[7]* node->GetSolution_Accel(iPoint,iVar);

      }

      /*--- Set the velocity in the node structure ---*/

      node->SetSolution_Vel(iPoint,Solution);

    }
  
  }
  
  /*--- Perform the MPI communication of the solution ---*/
  
  InitiateComms(geometry, config, SOLUTION_FEA);
  CompleteComms(geometry, config, SOLUTION_FEA);
  
  /*--- After the solution has been communicated, set the 'old' predicted solution as the solution ---*/
  /*--- Loop over n points (as we have already communicated everything ---*/
  
  for (iPoint = 0; iPoint < nPoint; iPoint++) {
    for (iVar = 0; iVar < nVar; iVar++) {
      node->SetSolution_Pred_Old(iPoint,iVar,node->GetSolution(iPoint,iVar));
    }
  }
  
  
}


void CFEASolver::GeneralizedAlpha_Iteration(CGeometry *geometry, CSolver **solver_container, CConfig *config) {
  
  unsigned long iPoint, jPoint;
  unsigned short iVar, jVar;
  
  bool first_iter = (config->GetInnerIter() == 0);
  bool dynamic = (config->GetTime_Domain());              // Dynamic simulations.
  bool linear_analysis = (config->GetGeometricConditions() == SMALL_DEFORMATIONS);  // Linear analysis.
  bool nonlinear_analysis = (config->GetGeometricConditions() == LARGE_DEFORMATIONS);  // Nonlinear analysis.
  bool newton_raphson = (config->GetKind_SpaceIteScheme_FEA() == NEWTON_RAPHSON);    // Newton-Raphson method
  bool body_forces = config->GetDeadLoad();                      // Body forces (dead loads).
  
  su2double alpha_f = config->Get_Int_Coeffs(2);
  
  bool incremental_load = config->GetIncrementalLoad();
  
  if (!dynamic) {
    
    for (iPoint = 0; iPoint < nPointDomain; iPoint++) {
      /*--- Add the external contribution to the residual    ---*/
      /*--- (the terms that are constant over the time step) ---*/
      if (incremental_load) {
        for (iVar = 0; iVar < nVar; iVar++) {
          Res_Ext_Surf[iVar] = loadIncrement * node->Get_SurfaceLoad_Res(iPoint,iVar);
        }
      }
      else {
        for (iVar = 0; iVar < nVar; iVar++) {
          Res_Ext_Surf[iVar] = node->Get_SurfaceLoad_Res(iPoint,iVar);
        }
        //Res_Ext_Surf = node->Get_SurfaceLoad_Res(iPoint);
      }
      
      LinSysRes.AddBlock(iPoint, Res_Ext_Surf);
      
      /*--- Add the contribution to the residual due to body forces ---*/
      
      if (body_forces) {
        if (incremental_load) {
          for (iVar = 0; iVar < nVar; iVar++) {
            Res_Dead_Load[iVar] = loadIncrement * node->Get_BodyForces_Res(iPoint,iVar);
          }
        }
        else {
          for (iVar = 0; iVar < nVar; iVar++) {
            Res_Dead_Load[iVar] = node->Get_BodyForces_Res(iPoint,iVar);
          }
        }
        
        LinSysRes.AddBlock(iPoint, Res_Dead_Load);
      }
      
    }
    
  }
  
  if (dynamic) {
    
    /*--- Add the mass matrix contribution to the Jacobian ---*/
    
    /*
     * If the problem is nonlinear, we need to add the Mass Matrix contribution to the Jacobian at the beginning
     * of each time step. If the solution method is Newton Rapshon, we repeat this step at the beginning of each
     * iteration, as the Jacobian is recomputed
     *
     * If the problem is linear, we add the Mass Matrix contribution to the Jacobian everytime because for
     * correct differentiation the Jacobian is recomputed every time step.
     *
     */
    if ((nonlinear_analysis && (newton_raphson || first_iter)) || linear_analysis) {
      for (iPoint = 0; iPoint < nPoint; iPoint++) {
        for (jPoint = 0; jPoint < nPoint; jPoint++) {
          for(iVar = 0; iVar < nVar; iVar++) {
            for (jVar = 0; jVar < nVar; jVar++) {
              Jacobian_ij[iVar][jVar] = a_dt[0] * MassMatrix.GetBlock(iPoint, jPoint, iVar, jVar);
            }
          }
          Jacobian.AddBlock(iPoint, jPoint, Jacobian_ij);
        }
      }
    }
    
    
    /*--- Loop over all points, and set aux vector TimeRes_Aux = a0*U+a2*U'+a3*U'' ---*/
    
    for (iPoint = 0; iPoint < nPoint; iPoint++) {
      for (iVar = 0; iVar < nVar; iVar++) {
        Residual[iVar] =   a_dt[0]*node->GetSolution_time_n(iPoint,iVar)        //a0*U(t)
        - a_dt[0]*node->GetSolution(iPoint,iVar)           //a0*U(t+dt)(k-1)
        + a_dt[2]*node->GetSolution_Vel_time_n(iPoint,iVar)    //a2*U'(t)
        + a_dt[3]*node->GetSolution_Accel_time_n(iPoint,iVar);  //a3*U''(t)
      }
      TimeRes_Aux.SetBlock(iPoint, Residual);
    }

    /*--- Once computed, compute M*TimeRes_Aux ---*/
    MassMatrix.MatrixVectorProduct(TimeRes_Aux,TimeRes,geometry,config);
    /*--- Add the components of M*TimeRes_Aux to the residual R(t+dt) ---*/
    for (iPoint = 0; iPoint < nPoint; iPoint++) {
      /*--- Dynamic contribution ---*/
      //Res_Time_Cont = TimeRes.GetBlock(iPoint);
      for (iVar = 0; iVar < nVar; iVar++) {
        Res_Time_Cont[iVar] = TimeRes.GetBlock(iPoint, iVar);
      }
      LinSysRes.AddBlock(iPoint, Res_Time_Cont);
      /*--- External surface load contribution ---*/
      if (incremental_load) {
        for (iVar = 0; iVar < nVar; iVar++) {
          Res_Ext_Surf[iVar] = loadIncrement * ( (1 - alpha_f) * node->Get_SurfaceLoad_Res(iPoint,iVar) +
                                                alpha_f  * node->Get_SurfaceLoad_Res_n(iPoint,iVar) );
        }
      }
      else {
        for (iVar = 0; iVar < nVar; iVar++) {
          Res_Ext_Surf[iVar] = (1 - alpha_f) * node->Get_SurfaceLoad_Res(iPoint,iVar) +
          alpha_f  * node->Get_SurfaceLoad_Res_n(iPoint,iVar);
        }
      }
      LinSysRes.AddBlock(iPoint, Res_Ext_Surf);
      
      /*--- Add the contribution to the residual due to body forces.
       *--- It is constant over time, so it's not necessary to distribute it. ---*/
      
      if (body_forces) {
        if (incremental_load) {
          for (iVar = 0; iVar < nVar; iVar++) {
            Res_Dead_Load[iVar] = loadIncrement * node->Get_BodyForces_Res(iPoint,iVar);
          }
        }
        else {
          for (iVar = 0; iVar < nVar; iVar++) {
            Res_Dead_Load[iVar] = node->Get_BodyForces_Res(iPoint,iVar);
          }
        }
        
        LinSysRes.AddBlock(iPoint, Res_Dead_Load);
      }
      
      /*--- Add FSI contribution ---*/

      if (incremental_load) {
        for (iVar = 0; iVar < nVar; iVar++) {
          Res_FSI_Cont[iVar] = loadIncrement * ( (1 - alpha_f) * node->Get_FlowTraction(iPoint,iVar) +
                                                alpha_f  * node->Get_FlowTraction_n(iPoint,iVar) );
        }
      }
      else {
        for (iVar = 0; iVar < nVar; iVar++) {
          Res_FSI_Cont[iVar] = (1 - alpha_f) * node->Get_FlowTraction(iPoint,iVar) +
          alpha_f  * node->Get_FlowTraction_n(iPoint,iVar);
        }
      }
      LinSysRes.AddBlock(iPoint, Res_FSI_Cont);

    }

  }

}

void CFEASolver::GeneralizedAlpha_UpdateDisp(CGeometry *geometry, CSolver **solver_container, CConfig *config) {
  
  unsigned short iVar;
  unsigned long iPoint;
  
  /*--- Update solution ---*/
  
  for (iPoint = 0; iPoint < nPointDomain; iPoint++) {
    
    for (iVar = 0; iVar < nVar; iVar++) {
      
      /*--- Displacements component of the solution ---*/
      
      node->Add_DeltaSolution(iPoint,iVar, LinSysSol[iPoint*nVar+iVar]);
      
    }
    
  }
  
  /*--- Perform the MPI communication of the solution, displacements only ---*/
  
  InitiateComms(geometry, config, SOLUTION_DISPONLY);
  CompleteComms(geometry, config, SOLUTION_DISPONLY);
  
}

void CFEASolver::GeneralizedAlpha_UpdateSolution(CGeometry *geometry, CSolver **solver_container, CConfig *config) {
  
  unsigned short iVar;
  unsigned long iPoint;
  
  su2double alpha_f = config->Get_Int_Coeffs(2), alpha_m =  config->Get_Int_Coeffs(3);
  
  /*--- Compute solution at t_n+1, and update velocities and accelerations ---*/
  
  for (iPoint = 0; iPoint < nPointDomain; iPoint++) {

    for (iVar = 0; iVar < nVar; iVar++) {
      
      /*--- Compute the solution from the previous time step and the solution computed at t+1-alpha_f ---*/
      /*--- U(t+dt) = 1/alpha_f*(U(t+1-alpha_f)-alpha_f*U(t)) ---*/
      
      Solution[iVar]=(1 / (1 - alpha_f))*(node->GetSolution(iPoint,iVar) -
                                          alpha_f * node->GetSolution_time_n(iPoint,iVar));
      

    }
    
    /*--- Set the solution in the node structure ---*/
    
    node->SetSolution(iPoint,Solution);
    
    for (iVar = 0; iVar < nVar; iVar++) {
      
      /*--- Acceleration component of the solution ---*/
      /*--- U''(t+dt-alpha_m) = a8*(U(t+dt)-U(t))+a2*(U'(t))+a3*(U''(t)) ---*/
      
      Solution_Interm[iVar]=a_dt[8]*( node->GetSolution(iPoint,iVar) -
                                     node->GetSolution_time_n(iPoint,iVar)) -
      a_dt[2]* node->GetSolution_Vel_time_n(iPoint,iVar) -
      a_dt[3]* node->GetSolution_Accel_time_n(iPoint,iVar);
      
      /*--- Compute the solution from the previous time step and the solution computed at t+1-alpha_f ---*/
      /*--- U''(t+dt) = 1/alpha_m*(U''(t+1-alpha_m)-alpha_m*U''(t)) ---*/
      
      Solution[iVar]=(1 / (1 - alpha_m))*(Solution_Interm[iVar] - alpha_m * node->GetSolution_Accel_time_n(iPoint,iVar));
    }
    
    /*--- Set the acceleration in the node structure ---*/
    
    node->SetSolution_Accel(iPoint,Solution);
    
    for (iVar = 0; iVar < nVar; iVar++) {
      
      /*--- Velocity component of the solution ---*/
      /*--- U'(t+dt) = U'(t)+ a6*(U''(t)) + a7*(U''(t+dt)) ---*/
      
      Solution[iVar]=node->GetSolution_Vel_time_n(iPoint,iVar)+
      a_dt[6]* node->GetSolution_Accel_time_n(iPoint,iVar) +
      a_dt[7]* node->GetSolution_Accel(iPoint,iVar);
      
    }
    
    /*--- Set the velocity in the node structure ---*/
    
    node->SetSolution_Vel(iPoint,Solution);
    
  }
  
  /*--- Perform the MPI communication of the solution ---*/
  
  InitiateComms(geometry, config, SOLUTION_FEA);
  CompleteComms(geometry, config, SOLUTION_FEA);
  
}

void CFEASolver::GeneralizedAlpha_UpdateLoads(CGeometry *geometry, CSolver **solver_container, CConfig *config) {

  /*--- Set the load conditions of the time step n+1 as the load conditions for time step n ---*/
  node->Set_SurfaceLoad_Res_n();
  node->Set_FlowTraction_n();

}

void CFEASolver::Solve_System(CGeometry *geometry, CConfig *config) {
  
  unsigned long iPoint, total_index;
  unsigned short iVar;
  
  /*--- Initialize residual and solution at the ghost points ---*/
  
  for (iPoint = nPointDomain; iPoint < nPoint; iPoint++) {
    
    for (iVar = 0; iVar < nVar; iVar++) {
      total_index = iPoint*nVar + iVar;
      LinSysRes[total_index] = 0.0;
      LinSysSol[total_index] = 0.0;
    }
    
  }
  
  IterLinSol = System.Solve(Jacobian, LinSysRes, LinSysSol, geometry, config);
  
  /*--- The the number of iterations of the linear solver ---*/
  
  SetIterLinSolver(IterLinSol);

  /*--- Store the value of the residual. ---*/

  valResidual = System.GetResidual();
  
}


void CFEASolver::PredictStruct_Displacement(CGeometry **fea_geometry,
                                                       CConfig *fea_config, CSolver ***fea_solution) {
  
  unsigned short predOrder = fea_config->GetPredictorOrder();
  su2double Delta_t = fea_config->GetDelta_DynTime();
  unsigned long iPoint, iDim;
  su2double *solDisp, *solVel, *solVel_tn, *valPred;
  
  //To nPointDomain: we need to communicate the predicted solution after setting it
  for (iPoint=0; iPoint < nPointDomain; iPoint++) {
    if (predOrder==0) fea_solution[MESH_0][FEA_SOL]->node->SetSolution_Pred(iPoint);
    else if (predOrder==1) {
      
      solDisp = fea_solution[MESH_0][FEA_SOL]->node->GetSolution(iPoint);
      solVel = fea_solution[MESH_0][FEA_SOL]->node->GetSolution_Vel(iPoint);
      valPred = fea_solution[MESH_0][FEA_SOL]->node->GetSolution_Pred(iPoint);
      
      for (iDim=0; iDim < nDim; iDim++) {
        valPred[iDim] = solDisp[iDim] + Delta_t*solVel[iDim];
      }
      
    }
    else if (predOrder==2) {
      
      solDisp = fea_solution[MESH_0][FEA_SOL]->node->GetSolution(iPoint);
      solVel = fea_solution[MESH_0][FEA_SOL]->node->GetSolution_Vel(iPoint);
      solVel_tn = fea_solution[MESH_0][FEA_SOL]->node->GetSolution_Vel_time_n(iPoint);
      valPred = fea_solution[MESH_0][FEA_SOL]->node->GetSolution_Pred(iPoint);
      
      for (iDim=0; iDim < nDim; iDim++) {
        valPred[iDim] = solDisp[iDim] + 0.5*Delta_t*(3*solVel[iDim]-solVel_tn[iDim]);
      }
      
    }
    else {
      cout<< "Higher order predictor not implemented. Solving with order 0." << endl;
      fea_solution[MESH_0][FEA_SOL]->node->SetSolution_Pred(iPoint);
    }
  }
  
}

void CFEASolver::ComputeAitken_Coefficient(CGeometry **fea_geometry, CConfig *fea_config,
                                                      CSolver ***fea_solution, unsigned long iOuterIter) {
  
  unsigned long iPoint, iDim;
  su2double rbuf_numAitk = 0, sbuf_numAitk = 0;
  su2double rbuf_denAitk = 0, sbuf_denAitk = 0;
  
  su2double *dispPred, *dispCalc, *dispPred_Old, *dispCalc_Old;
  su2double deltaU[3] = {0.0, 0.0, 0.0}, deltaU_p1[3] = {0.0, 0.0, 0.0};
  su2double delta_deltaU[3] = {0.0, 0.0, 0.0};
  su2double WAitkDyn_tn1, WAitkDyn_Max, WAitkDyn_Min, WAitkDyn;
  
  unsigned short RelaxMethod_FSI = fea_config->GetRelaxation_Method_FSI();
  
  
  /*--- Only when there is movement, and a dynamic coefficient is requested, it makes sense to compute the Aitken's coefficient ---*/
  
    
    if (RelaxMethod_FSI == NO_RELAXATION) {
      
      if (rank == MASTER_NODE) {
        
        SetWAitken_Dyn(1.0);
        
      }
      
    }
    else if (RelaxMethod_FSI == FIXED_PARAMETER) {
      
      if (rank == MASTER_NODE) {
        
        SetWAitken_Dyn(fea_config->GetAitkenStatRelax());
        
      }
      
    }
    else if (RelaxMethod_FSI == AITKEN_DYNAMIC) {
      
      if (iOuterIter == 0) {
        
        WAitkDyn_tn1 = GetWAitken_Dyn_tn1();
        WAitkDyn_Max = fea_config->GetAitkenDynMaxInit();
        WAitkDyn_Min = fea_config->GetAitkenDynMinInit();
        
        WAitkDyn = min(WAitkDyn_tn1, WAitkDyn_Max);
        WAitkDyn = max(WAitkDyn, WAitkDyn_Min);
        
        SetWAitken_Dyn(WAitkDyn);
        
      }
      else {
        // To nPointDomain; we need to communicate the values
        for (iPoint = 0; iPoint < nPointDomain; iPoint++) {
          
          dispPred = fea_solution[MESH_0][FEA_SOL]->node->GetSolution_Pred(iPoint);
          dispPred_Old = fea_solution[MESH_0][FEA_SOL]->node->GetSolution_Pred_Old(iPoint);
          dispCalc = fea_solution[MESH_0][FEA_SOL]->node->GetSolution(iPoint);
          dispCalc_Old = fea_solution[MESH_0][FEA_SOL]->node->GetSolution_Old(iPoint);
          
          for (iDim = 0; iDim < nDim; iDim++) {
            
            /*--- Compute the deltaU and deltaU_n+1 ---*/
            deltaU[iDim] = dispCalc_Old[iDim] - dispPred_Old[iDim];
            deltaU_p1[iDim] = dispCalc[iDim] - dispPred[iDim];
            
            /*--- Compute the difference ---*/
            delta_deltaU[iDim] = deltaU_p1[iDim] - deltaU[iDim];
            
            /*--- Add numerator and denominator ---*/
            sbuf_numAitk += deltaU[iDim] * delta_deltaU[iDim];
            sbuf_denAitk += delta_deltaU[iDim] * delta_deltaU[iDim];
            
          }
          
        }
        
#ifdef HAVE_MPI
        SU2_MPI::Allreduce(&sbuf_numAitk, &rbuf_numAitk, 1, MPI_DOUBLE, MPI_SUM, MPI_COMM_WORLD);
        SU2_MPI::Allreduce(&sbuf_denAitk, &rbuf_denAitk, 1, MPI_DOUBLE, MPI_SUM, MPI_COMM_WORLD);
#else
        rbuf_numAitk = sbuf_numAitk;
        rbuf_denAitk = sbuf_denAitk;
#endif
        
        WAitkDyn = GetWAitken_Dyn();
        
        if (rbuf_denAitk > 1E-15) {
          WAitkDyn = - 1.0 * WAitkDyn * rbuf_numAitk / rbuf_denAitk ;
        }
        
        WAitkDyn = max(WAitkDyn, 0.1);
        WAitkDyn = min(WAitkDyn, 1.0);
        
        SetWAitken_Dyn(WAitkDyn);
        
      }
      
    }
    else {
      if (rank == MASTER_NODE) cout << "No relaxation method used. " << endl;
    }
    
}

void CFEASolver::SetAitken_Relaxation(CGeometry **fea_geometry,
                                                 CConfig *fea_config, CSolver ***fea_solution) {
  
  unsigned long iPoint, iDim;
  unsigned short RelaxMethod_FSI;
  su2double *dispPred, *dispCalc;
  su2double WAitken;
  
  RelaxMethod_FSI = fea_config->GetRelaxation_Method_FSI();
  
  /*--- Only when there is movement it makes sense to update the solutions... ---*/
    
    if (RelaxMethod_FSI == NO_RELAXATION) {
      WAitken = 1.0;
    }
    else if (RelaxMethod_FSI == FIXED_PARAMETER) {
      WAitken = fea_config->GetAitkenStatRelax();
    }
    else if (RelaxMethod_FSI == AITKEN_DYNAMIC) {
      WAitken = GetWAitken_Dyn();
    }
    else {
      WAitken = 1.0;
    }
    
    // To nPointDomain; we need to communicate the solutions (predicted, old and old predicted) after this routine
    for (iPoint=0; iPoint < nPointDomain; iPoint++) {
      
      /*--- Retrieve pointers to the predicted and calculated solutions ---*/
      dispPred = fea_solution[MESH_0][FEA_SOL]->node->GetSolution_Pred(iPoint);
      dispCalc = fea_solution[MESH_0][FEA_SOL]->node->GetSolution(iPoint);
      
      /*--- Set predicted solution as the old predicted solution ---*/
      fea_solution[MESH_0][FEA_SOL]->node->SetSolution_Pred_Old(iPoint);
      
      /*--- Set calculated solution as the old solution (needed for dynamic Aitken relaxation) ---*/
      fea_solution[MESH_0][FEA_SOL]->node->SetSolution_Old(iPoint, dispCalc);
      
      /*--- Apply the Aitken relaxation ---*/
      for (iDim=0; iDim < nDim; iDim++) {
        dispPred[iDim] = (1.0 - WAitken)*dispPred[iDim] + WAitken*dispCalc[iDim];
      }
      
    }
    
  
}

void CFEASolver::Update_StructSolution(CGeometry **fea_geometry,
                                                  CConfig *fea_config, CSolver ***fea_solution) {
  
  unsigned long iPoint;
  su2double *valSolutionPred;
  
  for (iPoint=0; iPoint < nPointDomain; iPoint++) {
    
    valSolutionPred = fea_solution[MESH_0][FEA_SOL]->node->GetSolution_Pred(iPoint);
    
    fea_solution[MESH_0][FEA_SOL]->node->SetSolution(iPoint, valSolutionPred);
    
  }
  
  /*--- Perform the MPI communication of the solution, displacements only ---*/
  
  InitiateComms(fea_geometry[MESH_0], fea_config, SOLUTION_DISPONLY);
  CompleteComms(fea_geometry[MESH_0], fea_config, SOLUTION_DISPONLY);
  
}


void CFEASolver::Compute_OFRefGeom(CGeometry *geometry, CSolver **solver_container, CConfig *config){

  unsigned short iVar;
  unsigned long iPoint;
  unsigned long nTotalPoint = 1;

  bool dynamic = (config->GetTime_Domain());

  unsigned long TimeIter = config->GetTimeIter();

  su2double reference_geometry = 0.0, current_solution = 0.0;

  bool fsi = (config->GetnMarker_Fluid_Load() > 0);

  su2double objective_function = 0.0, objective_function_reduce = 0.0;
  su2double weight_OF = 1.0;

  su2double objective_function_averaged = 0.0;

#ifdef HAVE_MPI
    SU2_MPI::Allreduce(&nPointDomain,  &nTotalPoint,  1, MPI_UNSIGNED_LONG, MPI_SUM, MPI_COMM_WORLD);
#else
    nTotalPoint        = nPointDomain;
#endif

  weight_OF = config->GetRefGeom_Penalty() / nTotalPoint;

  for (iPoint = 0; iPoint < nPointDomain; iPoint++){

    for (iVar = 0; iVar < nVar; iVar++){

      /*--- Retrieve the value of the reference geometry ---*/
      reference_geometry = node->GetReference_Geometry(iPoint,iVar);

      /*--- Retrieve the value of the current solution ---*/
      current_solution = node->GetSolution(iPoint,iVar);

      /*--- The objective function is the sum of the difference between solution and difference, squared ---*/
      objective_function += weight_OF * (current_solution - reference_geometry)*(current_solution - reference_geometry);
    }

  }

#ifdef HAVE_MPI
    SU2_MPI::Allreduce(&objective_function,  &objective_function_reduce,  1, MPI_DOUBLE, MPI_SUM, MPI_COMM_WORLD);
#else
    objective_function_reduce        = objective_function;
#endif

  Total_OFRefGeom = objective_function_reduce + PenaltyValue;

  Global_OFRefGeom += Total_OFRefGeom;
  objective_function_averaged = Global_OFRefGeom / (TimeIter + 1.0 + EPS);

  bool direct_diff = ((config->GetDirectDiff() == D_YOUNG) ||
                      (config->GetDirectDiff() == D_POISSON) ||
                      (config->GetDirectDiff() == D_RHO) ||
                      (config->GetDirectDiff() == D_RHO_DL) ||
                      (config->GetDirectDiff() == D_EFIELD) ||
                      (config->GetDirectDiff() == D_MACH) ||
                      (config->GetDirectDiff() == D_PRESSURE));

  if ((direct_diff) && (rank == MASTER_NODE)){

    ofstream myfile_res;

    if (config->GetDirectDiff() == D_YOUNG) myfile_res.open ("Output_Direct_Diff_E.txt", ios::app);
    if (config->GetDirectDiff() == D_POISSON) myfile_res.open ("Output_Direct_Diff_Nu.txt", ios::app);
    if (config->GetDirectDiff() == D_RHO) myfile_res.open ("Output_Direct_Diff_Rho.txt", ios::app);
    if (config->GetDirectDiff() == D_RHO_DL) myfile_res.open ("Output_Direct_Diff_Rho_DL.txt", ios::app);
    if (config->GetDirectDiff() == D_EFIELD) myfile_res.open ("Output_Direct_Diff_EField.txt", ios::app);

    if (config->GetDirectDiff() == D_MACH) myfile_res.open ("Output_Direct_Diff_Mach.txt");
    if (config->GetDirectDiff() == D_PRESSURE) myfile_res.open ("Output_Direct_Diff_Pressure.txt");

    myfile_res.precision(15);

    myfile_res << scientific << Total_OFRefGeom << "\t";

    if (dynamic) myfile_res << scientific << objective_function_averaged << "\t";

    su2double local_forward_gradient = 0.0;
    su2double averaged_gradient = 0.0;

    local_forward_gradient = SU2_TYPE::GetDerivative(Total_OFRefGeom);

    if (fsi) {
      Total_ForwardGradient = local_forward_gradient;
      averaged_gradient     = Total_ForwardGradient / (TimeIter + 1.0);
    }
    else {
      Total_ForwardGradient += local_forward_gradient;
      averaged_gradient      = Total_ForwardGradient / (TimeIter + 1.0);
    }

    myfile_res << scientific << local_forward_gradient << "\t";

    myfile_res << scientific << averaged_gradient << "\t";

    myfile_res << endl;

    myfile_res.close();

    if (config->GetDirectDiff() == D_YOUNG)   cout << "Objective function: " << Total_OFRefGeom << ". Global derivative of the Young Modulus: " << Total_ForwardGradient << "." << endl;
    if (config->GetDirectDiff() == D_POISSON) cout << "Objective function: " << Total_OFRefGeom << ". Global derivative of the Poisson's ratio: " << Total_ForwardGradient << "." << endl;
    if (config->GetDirectDiff() == D_RHO)     cout << "Objective function: " << Total_OFRefGeom << ". Global derivative of the structural density: " << Total_ForwardGradient << "." << endl;
    if (config->GetDirectDiff() == D_RHO_DL)  cout << "Objective function: " << Total_OFRefGeom << ". Global derivative of the dead weight: " << Total_ForwardGradient << "." << endl;
    if (config->GetDirectDiff() == D_EFIELD)  cout << "Objective function: " << Total_OFRefGeom << ". Global derivative of the electric field: " << Total_ForwardGradient << "." << endl;
    if (config->GetDirectDiff() == D_MACH)    cout << "Objective function: " << Total_OFRefGeom << ". Global derivative of the Mach number: " << Total_ForwardGradient << "." << endl;
    if (config->GetDirectDiff() == D_PRESSURE) cout << "Objective function: " << Total_OFRefGeom << ". Global derivative of the freestream Pressure: " << Total_ForwardGradient << "." << endl;
  }
  else
  {

      // TODO: Temporary output file for the objective function. Will be integrated in the output once is refurbished.
   if (rank == MASTER_NODE){
      cout << "Objective function: " << Total_OFRefGeom << "." << endl;
      ofstream myfile_res;
      myfile_res.open ("of_refgeom.dat");
      myfile_res.precision(15);
      if (dynamic) myfile_res << scientific << objective_function_averaged << endl;
      else myfile_res << scientific << Total_OFRefGeom << endl;
      myfile_res.close();
      if (fsi){
          ofstream myfile_his;
          myfile_his.open ("history_refgeom.dat",ios::app);
          myfile_his.precision(15);
          myfile_his << scientific << Total_OFRefGeom << endl;
          myfile_his.close();
      }
    }

  }

}

void CFEASolver::Compute_OFRefNode(CGeometry *geometry, CSolver **solver_container, CConfig *config){

  unsigned short iVar;
  unsigned long iPoint;

  bool dynamic = (config->GetTime_Domain());

  unsigned long TimeIter = config->GetTimeIter();

  su2double reference_geometry = 0.0, current_solution = 0.0;

  bool fsi = (config->GetnMarker_Fluid_Load() > 0);

  su2double objective_function = 0.0, objective_function_reduce = 0.0;
  su2double distance_sq = 0.0 ;
  su2double weight_OF = 1.0;

  su2double objective_function_averaged = 0.0;

  /*--- TEMPORARY, for application in dynamic TestCase ---*/
  su2double difX = 0.0, difX_reduce = 0.0;
  su2double difY = 0.0, difY_reduce = 0.0;

  weight_OF = config->GetRefNode_Penalty();

  for (iPoint = 0; iPoint < nPointDomain; iPoint++){

    if (geometry->node[iPoint]->GetGlobalIndex() == config->GetRefNode_ID() ){

      for (iVar = 0; iVar < nVar; iVar++){

        /*--- Retrieve the value of the reference geometry ---*/
        reference_geometry = config->GetRefNode_Displacement(iVar);

        /*--- Retrieve the value of the current solution ---*/
        current_solution = node->GetSolution(iPoint,iVar);

        /*--- The objective function is the sum of the difference between solution and difference, squared ---*/
        distance_sq +=  (current_solution - reference_geometry)*(current_solution - reference_geometry);
      }

      objective_function = weight_OF * sqrt(distance_sq);

      difX = node->GetSolution(iPoint,0) - config->GetRefNode_Displacement(0);
      difY = node->GetSolution(iPoint,1) - config->GetRefNode_Displacement(1);

    }

  }

#ifdef HAVE_MPI
    SU2_MPI::Allreduce(&objective_function,  &objective_function_reduce,  1, MPI_DOUBLE, MPI_SUM, MPI_COMM_WORLD);
    SU2_MPI::Allreduce(&difX,  &difX_reduce,  1, MPI_DOUBLE, MPI_SUM, MPI_COMM_WORLD);
    SU2_MPI::Allreduce(&difY,  &difY_reduce,  1, MPI_DOUBLE, MPI_SUM, MPI_COMM_WORLD);
#else
    objective_function_reduce        = objective_function;
    difX_reduce                      = difX;
    difY_reduce                      = difY;
#endif

  Total_OFRefNode = objective_function_reduce + PenaltyValue;

  Global_OFRefNode += Total_OFRefNode;
  objective_function_averaged = Global_OFRefNode / (TimeIter + 1.0 + EPS);

  bool direct_diff = ((config->GetDirectDiff() == D_YOUNG) ||
                      (config->GetDirectDiff() == D_POISSON) ||
                      (config->GetDirectDiff() == D_RHO) ||
                      (config->GetDirectDiff() == D_RHO_DL) ||
                      (config->GetDirectDiff() == D_EFIELD) ||
                      (config->GetDirectDiff() == D_MACH) ||
                      (config->GetDirectDiff() == D_PRESSURE));

  if ((direct_diff) && (rank == MASTER_NODE)){

    ofstream myfile_res;

    if (config->GetDirectDiff() == D_YOUNG) myfile_res.open ("Output_Direct_Diff_E.txt", ios::app);
    if (config->GetDirectDiff() == D_POISSON) myfile_res.open ("Output_Direct_Diff_Nu.txt", ios::app);
    if (config->GetDirectDiff() == D_RHO) myfile_res.open ("Output_Direct_Diff_Rho.txt", ios::app);
    if (config->GetDirectDiff() == D_RHO_DL) myfile_res.open ("Output_Direct_Diff_Rho_DL.txt", ios::app);
    if (config->GetDirectDiff() == D_EFIELD) myfile_res.open ("Output_Direct_Diff_EField.txt", ios::app);

    if (config->GetDirectDiff() == D_MACH) myfile_res.open ("Output_Direct_Diff_Mach.txt");
    if (config->GetDirectDiff() == D_PRESSURE) myfile_res.open ("Output_Direct_Diff_Pressure.txt");

    myfile_res.precision(15);

    myfile_res << scientific << Total_OFRefNode << "\t";

    if (dynamic) myfile_res << scientific << objective_function_averaged << "\t";

    su2double local_forward_gradient = 0.0;
    su2double averaged_gradient = 0.0;

    local_forward_gradient = SU2_TYPE::GetDerivative(Total_OFRefNode);

    if (fsi) {
      Total_ForwardGradient = local_forward_gradient;
      averaged_gradient     = Total_ForwardGradient / (TimeIter + 1.0);
    }
    else {
      Total_ForwardGradient += local_forward_gradient;
      averaged_gradient      = Total_ForwardGradient / (TimeIter + 1.0);
    }

    myfile_res << scientific << local_forward_gradient << "\t";

    myfile_res << scientific << averaged_gradient << "\t";

    myfile_res << scientific << difX_reduce << "\t";
    myfile_res << scientific << difY_reduce << "\t";

    myfile_res << endl;

    myfile_res.close();

    if (config->GetDirectDiff() == D_YOUNG)   cout << "Objective function: " << Total_OFRefNode << ". Global derivative of the Young Modulus: " << Total_ForwardGradient << "." << endl;
    if (config->GetDirectDiff() == D_POISSON) cout << "Objective function: " << Total_OFRefNode << ". Global derivative of the Poisson's ratio: " << Total_ForwardGradient << "." << endl;
    if (config->GetDirectDiff() == D_RHO)     cout << "Objective function: " << Total_OFRefNode << ". Global derivative of the structural density: " << Total_ForwardGradient << "." << endl;
    if (config->GetDirectDiff() == D_RHO_DL)  cout << "Objective function: " << Total_OFRefNode << ". Global derivative of the dead weight: " << Total_ForwardGradient << "." << endl;
    if (config->GetDirectDiff() == D_EFIELD)  cout << "Objective function: " << Total_OFRefNode << ". Global derivative of the electric field: " << Total_ForwardGradient << "." << endl;
    if (config->GetDirectDiff() == D_MACH)    cout << "Objective function: " << Total_OFRefNode << ". Global derivative of the Mach number: " << Total_ForwardGradient << "." << endl;
    if (config->GetDirectDiff() == D_PRESSURE) cout << "Objective function: " << Total_OFRefNode << ". Global derivative of the freestream Pressure: " << Total_ForwardGradient << "." << endl;
  }
  else
  {

    // TODO: Temporary output file for the objective function. Will be integrated in the output once is refurbished.
    if (rank == MASTER_NODE){
      cout << "Objective function: " << Total_OFRefNode << "." << endl;
      ofstream myfile_res;
      myfile_res.open ("of_refnode.dat");
      myfile_res.precision(15);
      if (dynamic) myfile_res << scientific << objective_function_averaged << endl;
      else myfile_res << scientific << Total_OFRefNode << endl;
      myfile_res.close();

      ofstream myfile_his;
      myfile_his.open ("history_refnode.dat",ios::app);
      myfile_his.precision(15);
      myfile_his << TimeIter << "\t";
      myfile_his << scientific << Total_OFRefNode << "\t";
      myfile_his << scientific << objective_function_averaged << "\t";
      myfile_his << scientific << difX_reduce << "\t";
      myfile_his << scientific << difY_reduce << endl;
      myfile_his.close();

    }

  }


}

void CFEASolver::Compute_OFVolFrac(CGeometry *geometry, CSolver **solver_container, CConfig *config)
{
  /*--- Perform a volume average of the physical density of the elements for topology optimization ---*/

  unsigned long iElem, nElem = geometry->GetnElem();
  su2double total_volume = 0.0, integral = 0.0, discreteness = 0.0;

  for (iElem=0; iElem<nElem; ++iElem) {
    /*--- count only elements that belong to the partition ---*/
    if ( geometry->node[geometry->elem[iElem]->GetNode(0)]->GetDomain() ){
      su2double volume = geometry->elem[iElem]->GetVolume();
      su2double rho = element_properties[iElem]->GetPhysicalDensity();
      total_volume += volume;
      integral += volume*rho;
      discreteness += volume*4.0*rho*(1.0-rho);
    }
  }
  
#ifdef HAVE_MPI
  {
    su2double tmp;
    SU2_MPI::Allreduce(&total_volume,&tmp,1,MPI_DOUBLE,MPI_SUM,MPI_COMM_WORLD);
    total_volume = tmp;
    SU2_MPI::Allreduce(&integral,&tmp,1,MPI_DOUBLE,MPI_SUM,MPI_COMM_WORLD);
    integral = tmp;
    SU2_MPI::Allreduce(&discreteness,&tmp,1,MPI_DOUBLE,MPI_SUM,MPI_COMM_WORLD);
    discreteness = tmp;
  }
#endif

  if (config->GetKind_ObjFunc() == TOPOL_DISCRETENESS)
    Total_OFVolFrac = discreteness/total_volume;
  else
    Total_OFVolFrac = integral/total_volume;

  // TODO: Temporary output file for the objective function. Will be integrated in the output once is refurbished.
  if (rank == MASTER_NODE){
    cout << "Objective function: " << Total_OFVolFrac << "." << endl;

    ofstream myfile_res;
    if (config->GetKind_ObjFunc() == TOPOL_DISCRETENESS)
      myfile_res.open ("of_topdisc.dat");
    else
      myfile_res.open ("of_volfrac.dat");

    myfile_res.precision(15);
    myfile_res << scientific << Total_OFVolFrac << endl;
    myfile_res.close();
  }
}

void CFEASolver::Compute_OFCompliance(CGeometry *geometry, CSolver **solver_container, CConfig *config)
{
  unsigned long iPoint;
  unsigned short iVar;
  su2double nodalForce[3];

  /*--- Types of loads to consider ---*/
  bool body_forces = config->GetDeadLoad();

  /*--- If the loads are being applied incrementaly ---*/
  bool incremental_load = config->GetIncrementalLoad();

  /*--- Computation (compliance = sum(f dot u) ) ---*/
  /*--- Cannot be computed as u^T K u as the problem may not be linear ---*/

  Total_OFCompliance = 0.0;

  for (iPoint = 0; iPoint < nPointDomain; iPoint++) {

    /*--- Initialize with loads speficied through config ---*/
    for (iVar = 0; iVar < nVar; iVar++)
      nodalForce[iVar] = node->Get_SurfaceLoad_Res(iPoint,iVar);

    /*--- Add contributions due to body forces ---*/
    if (body_forces)
      for (iVar = 0; iVar < nVar; iVar++)
        nodalForce[iVar] += node->Get_BodyForces_Res(iPoint,iVar);

    /*--- Add contributions due to fluid loads---*/
    for (iVar = 0; iVar < nVar; iVar++)
      nodalForce[iVar] += node->Get_FlowTraction(iPoint,iVar);

    /*--- Correct for incremental loading ---*/
    if (incremental_load)
      for (iVar = 0; iVar < nVar; iVar++)
        nodalForce[iVar] *= loadIncrement;

    /*--- Add work contribution from this node ---*/
    for (iVar = 0; iVar < nVar; iVar++)
      Total_OFCompliance += nodalForce[iVar]*node->GetSolution(iPoint,iVar);
  }

#ifdef HAVE_MPI
  su2double tmp;
  SU2_MPI::Allreduce(&Total_OFCompliance,&tmp,1,MPI_DOUBLE,MPI_SUM,MPI_COMM_WORLD);
  Total_OFCompliance = tmp;
#endif

  // TODO: Temporary output file for the objective function. Will be integrated in the output once refurbished.
  if (rank == MASTER_NODE) {
    cout << "Objective function: " << Total_OFCompliance << "." << endl;

    ofstream file;
    file.open("of_topcomp.dat");
    file.precision(15);
    file << scientific << Total_OFCompliance << endl;
    file.close();
  }
}

void CFEASolver::Stiffness_Penalty(CGeometry *geometry, CSolver **solver, CNumerics **numerics, CConfig *config){

  unsigned long iElem;
  unsigned short iNode, iDim, nNodes = 0;

  unsigned long indexNode[8]={0,0,0,0,0,0,0,0};
  su2double val_Coord, val_Sol;
  int EL_KIND = 0;

  su2double elementVolume, dvValue, ratio;
  su2double weightedValue = 0.0;
  su2double weightedValue_reduce = 0.0;
  su2double totalVolume = 0.0;
  su2double totalVolume_reduce = 0.0;

  /*--- Loops over the elements in the domain ---*/

  for (iElem = 0; iElem < geometry->GetnElem(); iElem++) {

    if (geometry->elem[iElem]->GetVTK_Type() == TRIANGLE)     {nNodes = 3; EL_KIND = EL_TRIA;}
    if (geometry->elem[iElem]->GetVTK_Type() == QUADRILATERAL){nNodes = 4; EL_KIND = EL_QUAD;}
    if (geometry->elem[iElem]->GetVTK_Type() == TETRAHEDRON)  {nNodes = 4; EL_KIND = EL_TETRA;}
    if (geometry->elem[iElem]->GetVTK_Type() == PYRAMID)      {nNodes = 5; EL_KIND = EL_PYRAM;}
    if (geometry->elem[iElem]->GetVTK_Type() == PRISM)        {nNodes = 6; EL_KIND = EL_PRISM;}
    if (geometry->elem[iElem]->GetVTK_Type() == HEXAHEDRON)   {nNodes = 8; EL_KIND = EL_HEXA;}

    /*--- For the number of nodes, we get the coordinates from the connectivity matrix ---*/
    for (iNode = 0; iNode < nNodes; iNode++) {
        indexNode[iNode] = geometry->elem[iElem]->GetNode(iNode);
        for (iDim = 0; iDim < nDim; iDim++) {
          val_Coord = Get_ValCoord(geometry, indexNode[iNode], iDim);
          val_Sol = node->GetSolution(indexNode[iNode],iDim) + val_Coord;
          element_container[FEA_TERM][EL_KIND]->SetRef_Coord(val_Coord, iNode, iDim);
          element_container[FEA_TERM][EL_KIND]->SetCurr_Coord(val_Sol, iNode, iDim);
        }
    }

    // Avoid double-counting elements:
    // Only add the value if the first node is in the domain
    if (geometry->node[indexNode[0]]->GetDomain()){

        // Compute the area/volume of the element
        if (nDim == 2)
        	elementVolume = element_container[FEA_TERM][EL_KIND]->ComputeArea();
        else
        	elementVolume = element_container[FEA_TERM][EL_KIND]->ComputeVolume();

        // Compute the total volume
        totalVolume += elementVolume;

        // Retrieve the value of the design variable
        dvValue = numerics[FEA_TERM]->Get_DV_Val(element_properties[iElem]->GetDV());

        // Add the weighted sum of the value of the design variable
        weightedValue += dvValue * elementVolume;

    }

  }

// Reduce value across processors for parallelization

#ifdef HAVE_MPI
    SU2_MPI::Allreduce(&weightedValue,  &weightedValue_reduce,  1, MPI_DOUBLE, MPI_SUM, MPI_COMM_WORLD);
    SU2_MPI::Allreduce(&totalVolume,  &totalVolume_reduce,  1, MPI_DOUBLE, MPI_SUM, MPI_COMM_WORLD);
#else
    weightedValue_reduce        = weightedValue;
    totalVolume_reduce          = totalVolume;
#endif

    ratio = 1.0 - weightedValue_reduce/totalVolume_reduce;

    PenaltyValue = config->GetTotalDV_Penalty() * ratio * ratio;



}

<<<<<<< HEAD
void CFEASolver::ComputeResidual_Multizone(CGeometry *geometry, CConfig *config){

  unsigned short iVar;
  unsigned long iPoint;
  su2double residual;

  /*--- Set Residuals to zero ---*/

  for (iVar = 0; iVar < nVar; iVar++){
      SetRes_BGS(iVar,0.0);
      SetRes_Max_BGS(iVar,0.0,0);
  }

  /*--- Set the residuals ---*/
  for (iPoint = 0; iPoint < nPointDomain; iPoint++){
      for (iVar = 0; iVar < nVar; iVar++){
          residual = node->GetSolution(iPoint,iVar) - node->Get_BGSSolution_k(iPoint,iVar);
          AddRes_BGS(iVar,residual*residual);
          AddRes_Max_BGS(iVar,fabs(residual),geometry->node[iPoint]->GetGlobalIndex(),geometry->node[iPoint]->GetCoord());
      }
  }

  SetResidual_BGS(geometry, config);

}

=======
>>>>>>> 08ee4a70
void CFEASolver::LoadRestart(CGeometry **geometry, CSolver ***solver, CConfig *config, int val_iter, bool val_update_geo) {

  unsigned short iVar, nSolVar;
  unsigned long index;

  string filename;

  bool dynamic = (config->GetTime_Domain());
  bool fluid_structure = (config->GetnMarker_Fluid_Load() > 0);
  bool discrete_adjoint = config->GetDiscrete_Adjoint();

  if (dynamic) nSolVar = 3 * nVar;
  else nSolVar = nVar;

  su2double *Sol = new su2double[nSolVar];

  /*--- Skip coordinates ---*/

  unsigned short skipVars = geometry[MESH_0]->GetnDim();

  /*--- Restart the solution from file information ---*/

  filename = config->GetFilename(config->GetSolution_FileName(), ".dat", val_iter);

  /*--- Read all lines in the restart file ---*/

  int counter = 0;
  long iPoint_Local; unsigned long iPoint_Global = 0; unsigned long iPoint_Global_Local = 0;
  unsigned short rbuf_NotMatching = 0, sbuf_NotMatching = 0;

  /*--- Read the restart data from either an ASCII or binary SU2 file. ---*/

  if (config->GetRead_Binary_Restart()) {
    Read_SU2_Restart_Binary(geometry[MESH_0], config, filename);
  } else {
    Read_SU2_Restart_ASCII(geometry[MESH_0], config, filename);
  }

  /*--- Load data from the restart into correct containers. ---*/

  counter = 0;
  for (iPoint_Global = 0; iPoint_Global < geometry[MESH_0]->GetGlobal_nPointDomain(); iPoint_Global++ ) {

    /*--- Retrieve local index. If this node from the restart file lives
     on the current processor, we will load and instantiate the vars. ---*/

    iPoint_Local = geometry[MESH_0]->GetGlobal_to_Local_Point(iPoint_Global);

    if (iPoint_Local > -1) {

      /*--- We need to store this point's data, so jump to the correct
       offset in the buffer of data from the restart file and load it. ---*/

      index = counter*Restart_Vars[1] + skipVars;
      for (iVar = 0; iVar < nSolVar; iVar++) Sol[iVar] = Restart_Data[index+iVar];

      for (iVar = 0; iVar < nVar; iVar++) {
        node->SetSolution(iPoint_Local,iVar, Sol[iVar]);
        if (dynamic) {
          node->Set_Solution_time_n(iPoint_Local,iVar, Sol[iVar]);
          node->SetSolution_Vel(iPoint_Local,iVar, Sol[iVar+nVar]);
          node->SetSolution_Vel_time_n(iPoint_Local,iVar, Sol[iVar+nVar]);
          node->SetSolution_Accel(iPoint_Local,iVar, Sol[iVar+2*nVar]);
          node->SetSolution_Accel_time_n(iPoint_Local,iVar, Sol[iVar+2*nVar]);
        }
        if (fluid_structure && !dynamic) {
          node->SetSolution_Pred(iPoint_Local,iVar, Sol[iVar]);
          node->SetSolution_Pred_Old(iPoint_Local,iVar, Sol[iVar]);
        }
        if (fluid_structure && discrete_adjoint){
          node->SetSolution_Old(iPoint_Local,iVar, Sol[iVar]);
        }
      }
      iPoint_Global_Local++;

      /*--- Increment the overall counter for how many points have been loaded. ---*/
      counter++;
    }
    
  }

  /*--- Detect a wrong solution file ---*/

  if (iPoint_Global_Local < nPointDomain) { sbuf_NotMatching = 1; }
#ifndef HAVE_MPI
  rbuf_NotMatching = sbuf_NotMatching;
#else
  SU2_MPI::Allreduce(&sbuf_NotMatching, &rbuf_NotMatching, 1, MPI_UNSIGNED_SHORT, MPI_SUM, MPI_COMM_WORLD);
#endif
  if (rbuf_NotMatching != 0) {
    SU2_MPI::Error(string("The solution file ") + filename + string(" doesn't match with the mesh file!\n") +
                   string("It could be empty lines at the end of the file."), CURRENT_FUNCTION);
  }

  /*--- MPI. If dynamic, we also need to communicate the old solution ---*/
  
  solver[MESH_0][FEA_SOL]->InitiateComms(geometry[MESH_0], config, SOLUTION_FEA);
  solver[MESH_0][FEA_SOL]->CompleteComms(geometry[MESH_0], config, SOLUTION_FEA);
  
  if (dynamic) {
    solver[MESH_0][FEA_SOL]->InitiateComms(geometry[MESH_0], config, SOLUTION_FEA_OLD);
    solver[MESH_0][FEA_SOL]->CompleteComms(geometry[MESH_0], config, SOLUTION_FEA_OLD);
  }
  if (fluid_structure && !dynamic){
      solver[MESH_0][FEA_SOL]->InitiateComms(geometry[MESH_0], config, SOLUTION_PRED);
      solver[MESH_0][FEA_SOL]->CompleteComms(geometry[MESH_0], config, SOLUTION_PRED);
        
      solver[MESH_0][FEA_SOL]->InitiateComms(geometry[MESH_0], config, SOLUTION_PRED_OLD);
      solver[MESH_0][FEA_SOL]->CompleteComms(geometry[MESH_0], config, SOLUTION_PRED_OLD);
  }

  delete [] Sol;

  /*--- Delete the class memory that is used to load the restart. ---*/

  if (Restart_Vars != NULL) delete [] Restart_Vars;
  if (Restart_Data != NULL) delete [] Restart_Data;
  Restart_Vars = NULL; Restart_Data = NULL;
  
}

void CFEASolver::RegisterVariables(CGeometry *geometry, CConfig *config, bool reset)
{
  /*--- Register the element density to get the derivatives required for
  material-based topology optimization, this is done here because element_properties
  is a member of CFEASolver only. ---*/
  if (!config->GetTopology_Optimization()) return;

  for (unsigned long iElem = 0; iElem < geometry->GetnElem(); iElem++)
    element_properties[iElem]->RegisterDensity();
}

void CFEASolver::ExtractAdjoint_Variables(CGeometry *geometry, CConfig *config)
{
  /*--- Extract and output derivatives for topology optimization, this is done
  here because element_properties is a member of CFEASolver only and the output
  structure only supports nodal values (these are elemental). ---*/
  if (!config->GetTopology_Optimization()) return;
    
  unsigned long iElem,
                nElem = geometry->GetnElem(),
                nElemDomain = geometry->GetGlobal_nElemDomain();

  /*--- Allocate and initialize an array onto which the derivatives of every partition
  will be reduced, this is to output results in the correct order, it is not a very
  memory efficient solution... single precision is enough for output. ---*/
  float *send_buf = new float[nElemDomain], *rec_buf = NULL;
  for(iElem=0; iElem<nElemDomain; ++iElem) send_buf[iElem] = 0.0;
    
  for(iElem=0; iElem<nElem; ++iElem) {
    unsigned long iElem_global = geometry->elem[iElem]->GetGlobalIndex();
    send_buf[iElem_global] = SU2_TYPE::GetValue(element_properties[iElem]->GetAdjointDensity());
  }

#ifdef HAVE_MPI
  if (rank == MASTER_NODE) rec_buf = new float[nElemDomain];
  /*--- Need to use this version of Reduce instead of the wrapped one because we use float ---*/
  MPI_Reduce(send_buf,rec_buf,nElemDomain,MPI_FLOAT,MPI_SUM,MASTER_NODE,MPI_COMM_WORLD);
#else
  rec_buf = send_buf;
#endif

  /*--- The master writes the file ---*/
  if (rank == MASTER_NODE) {
    string filename = config->GetTopology_Optim_FileName();
    ofstream file;
    file.open(filename.c_str());
    for(iElem=0; iElem<nElemDomain; ++iElem) file << rec_buf[iElem] << endl;
    file.close();
  }
  
  delete [] send_buf;
#ifdef HAVE_MPI
  if (rank == MASTER_NODE) delete [] rec_buf;
#endif

}

void CFEASolver::FilterElementDensities(CGeometry *geometry, CConfig *config)
{
  /*--- Apply a filter to the design densities of the elements to generate the
  physical densities which are the ones used to penalize their stiffness. ---*/

  unsigned short type, search_lim;
  su2double param, radius;

  vector<pair<unsigned short,su2double> > kernels;
  vector<su2double> filter_radius;
  for (unsigned short iKernel=0; iKernel<config->GetTopology_Optim_Num_Kernels(); ++iKernel)
  {
    config->GetTopology_Optim_Kernel(iKernel,type,param,radius);
    kernels.push_back(make_pair(type,param));
    filter_radius.push_back(radius);
  }
  search_lim = config->GetTopology_Search_Limit();

  unsigned long iElem, nElem = geometry->GetnElem();

  su2double *design_rho = new su2double [nElem],
            *physical_rho = new su2double [nElem];

  /*--- "Rectify" the input ---*/
  for (iElem=0; iElem<nElem; ++iElem) {
    su2double rho = element_properties[iElem]->GetDesignDensity();
    if      (rho > 1.0) design_rho[iElem] = 1.0;
    else if (rho < 0.0) design_rho[iElem] = 0.0;
    else                design_rho[iElem] = rho;
  }

  geometry->FilterValuesAtElementCG(filter_radius, kernels, search_lim, design_rho, physical_rho);

  /*--- Apply projection ---*/
  config->GetTopology_Optim_Projection(type,param);
  switch (type) {
    case NO_PROJECTION: break;
    case HEAVISIDE_UP:
      for (iElem=0; iElem<nElem; ++iElem)
        physical_rho[iElem] = 1.0-exp(-param*physical_rho[iElem])+physical_rho[iElem]*exp(-param);
      break;
    case HEAVISIDE_DOWN:
      for (iElem=0; iElem<nElem; ++iElem)
        physical_rho[iElem] = exp(-param*(1.0-physical_rho[iElem]))-(1.0-physical_rho[iElem])*exp(-param);
      break;
    default:
      SU2_MPI::Error("Unknown type of projection function",CURRENT_FUNCTION);
  }

  /*--- If input was out of bounds use the bound instead of the filtered
   value, useful to enforce solid or void regions (e.g. a skin). ---*/
  for (iElem=0; iElem<nElem; ++iElem) {
    su2double rho = element_properties[iElem]->GetDesignDensity();
    if      (rho > 1.0) element_properties[iElem]->SetPhysicalDensity(1.0);
    else if (rho < 0.0) element_properties[iElem]->SetPhysicalDensity(0.0);
    else element_properties[iElem]->SetPhysicalDensity(physical_rho[iElem]);
  }

  delete [] design_rho;
  delete [] physical_rho;
}<|MERGE_RESOLUTION|>--- conflicted
+++ resolved
@@ -56,16 +56,12 @@
   loadIncrement = 1.0;
   
   element_container = NULL;
-<<<<<<< HEAD
-  node = nullptr;
-=======
   unsigned short iTerm;  
   element_container = new CElement** [MAX_TERMS]();
   for (iTerm = 0; iTerm < MAX_TERMS; iTerm++)
     element_container[iTerm] = new CElement* [MAX_FE_KINDS]();
   
-  node = NULL;
->>>>>>> 08ee4a70
+  node = nullptr;
   
   element_properties = NULL;
   elProperties = NULL;
@@ -110,10 +106,9 @@
   
   unsigned long iPoint;
   unsigned short iVar, jVar, iDim, jDim;
-  unsigned short iTerm, iKind;
-
-<<<<<<< HEAD
-  bool dynamic = (config->GetDynamic_Analysis() == DYNAMIC);
+  unsigned short iTerm;
+
+  bool dynamic = (config->GetTime_Domain());
   bool nonlinear_analysis = (config->GetGeometricConditions() == LARGE_DEFORMATIONS);
   /*--- Generalized alpha method requires residual at previous time step. ---*/
   bool gen_alpha = (config->GetKind_TimeIntScheme_FEA() == GENERALIZED_ALPHA);
@@ -124,17 +119,6 @@
   /*--- A priori we don't have an element-based input file (most of the applications will be like this) ---*/
   element_based = false;
 
-=======
-  bool dynamic = (config->GetTime_Domain());              // Dynamic simulations.
-  bool nonlinear_analysis = (config->GetGeometricConditions() == LARGE_DEFORMATIONS);  // Nonlinear analysis.
-  bool gen_alpha = (config->GetKind_TimeIntScheme_FEA() == GENERALIZED_ALPHA);  // Generalized alpha method requires residual at previous time step.
-  
-  bool de_effects = config->GetDE_Effects();                      // Test whether we consider dielectric elastomers
-  
-  bool body_forces = config->GetDeadLoad();  // Body forces (dead loads).
-  
-  element_based = false;          // A priori we don't have an element-based input file (most of the applications will be like this)
->>>>>>> 08ee4a70
   topol_filter_applied = false;
   
   nElement      = geometry->GetnElem();
@@ -1116,36 +1100,16 @@
 
 void CFEASolver::SetTime_Step(CGeometry *geometry, CSolver **solver_container, CConfig *config, unsigned short iMesh, unsigned long Iteration) { }
 
-<<<<<<< HEAD
-void CFEASolver::SetInitialCondition(CGeometry **geometry, CSolver ***solver_container, CConfig *config, unsigned long ExtIter) {
-
-=======
 void CFEASolver::SetInitialCondition(CGeometry **geometry, CSolver ***solver_container, CConfig *config, unsigned long TimeIter) {
-  
-  unsigned long iPoint, nPoint;
-  bool incremental_load = config->GetIncrementalLoad();              // If an incremental load is applied
-  
-  nPoint = geometry[MESH_0]->GetnPoint();
-  
->>>>>>> 08ee4a70
+
   /*--- We store the current solution as "Solution Old", for the case that we need to retrieve it ---*/
 
   if (config->GetIncrementalLoad()) node->Set_OldSolution();
 
 }
 
-<<<<<<< HEAD
-void CFEASolver::ResetInitialCondition(CGeometry **geometry, CSolver ***solver_container, CConfig *config, unsigned long ExtIter) {
-
-=======
 void CFEASolver::ResetInitialCondition(CGeometry **geometry, CSolver ***solver_container, CConfig *config, unsigned long TimeIter) {
-  
-  unsigned long iPoint, nPoint;
-  bool incremental_load = config->GetIncrementalLoad();              // If an incremental load is applied
-  
-  nPoint = geometry[MESH_0]->GetnPoint();
-  
->>>>>>> 08ee4a70
+
   /*--- We store the current solution as "Solution Old", for the case that we need to retrieve it ---*/
 
   if (config->GetIncrementalLoad()) node->Set_Solution();
@@ -2151,11 +2115,8 @@
   unsigned short iVar;
   unsigned long iPoint, total_index;
   
-  bool first_iter = (config->GetInnerIter() == 0);
   bool nonlinear_analysis = (config->GetGeometricConditions() == LARGE_DEFORMATIONS);    // Nonlinear analysis.
   bool disc_adj_fem = (config->GetKind_Solver() == DISC_ADJ_FEM);
-  
-  su2double solNorm = 0.0, solNorm_recv = 0.0;
   
   if (disc_adj_fem) {
 
@@ -2224,73 +2185,6 @@
   }
   else {
     if (nonlinear_analysis){
-
-<<<<<<< HEAD
-      /*--- If the problem is nonlinear, we have 3 convergence criteria ---*/
-
-      /*--- UTOL = norm(Delta_U(k)) / norm(U(k)) --------------------------*/
-      /*--- RTOL = norm(Residual(k)) / norm(Residual(0)) ------------------*/
-      /*--- ETOL = Delta_U(k) * Residual(k) / Delta_U(0) * Residual(0) ----*/
-
-      if (first_iter){
-        Conv_Ref[0] = 1.0;                                        // Position for the norm of the solution
-        Conv_Ref[1] = max(LinSysRes.norm(), EPS);                 // Position for the norm of the residual
-        Conv_Ref[2] = max(dotProd(LinSysSol, LinSysRes), EPS);    // Position for the energy tolerance
-
-        /*--- Make sure the computation runs at least 2 iterations ---*/
-        Conv_Check[0] = 1.0;
-        Conv_Check[1] = 1.0;
-        Conv_Check[2] = 1.0;
-
-        /*--- If absolute, we check the norms ---*/
-        switch (config->GetResidual_Criteria_FEM()) {
-          case RESFEM_ABSOLUTE:
-            Conv_Check[0] = LinSysSol.norm();         // Norm of the delta-solution vector
-            Conv_Check[1] = LinSysRes.norm();         // Norm of the residual
-            Conv_Check[2] = dotProd(LinSysSol, LinSysRes);  // Position for the energy tolerance
-            break;
-        }
-      }
-      else {
-        /*--- Compute the norm of the solution vector Uk ---*/
-        for (iPoint = 0; iPoint < nPointDomain; iPoint++){
-          for (iVar = 0; iVar < nVar; iVar++){
-            solNorm += pow(node->GetSolution(iPoint,iVar),2);
-          }
-        }
-
-        // We need to communicate the norm of the solution and compute the RMS throughout the different processors
-
-#ifdef HAVE_MPI
-        /*--- We sum the squares of the norms across the different processors ---*/
-        SU2_MPI::Allreduce(&solNorm, &solNorm_recv, 1, MPI_DOUBLE, MPI_SUM, MPI_COMM_WORLD);
-#else
-        solNorm_recv         = solNorm;
-#endif
-
-        Conv_Ref[0] = max(sqrt(solNorm_recv), EPS);           // Norm of the solution vector
-
-        switch (config->GetResidual_Criteria_FEM()) {
-          case RESFEM_RELATIVE:
-            Conv_Check[0] = LinSysSol.norm() / Conv_Ref[0];         // Norm of the delta-solution vector
-            Conv_Check[1] = LinSysRes.norm() / Conv_Ref[1];         // Norm of the residual
-            Conv_Check[2] = dotProd(LinSysSol, LinSysRes) / Conv_Ref[2];  // Position for the energy tolerance
-            break;
-          case RESFEM_ABSOLUTE:
-            Conv_Check[0] = LinSysSol.norm();         // Norm of the delta-solution vector
-            Conv_Check[1] = LinSysRes.norm();         // Norm of the residual
-            Conv_Check[2] = dotProd(LinSysSol, LinSysRes);  // Position for the energy tolerance
-            break;
-          default:
-            Conv_Check[0] = LinSysSol.norm() / Conv_Ref[0];         // Norm of the delta-solution vector
-            Conv_Check[1] = LinSysRes.norm() / Conv_Ref[1];         // Norm of the residual
-            Conv_Check[2] = dotProd(LinSysSol, LinSysRes) / Conv_Ref[2];  // Position for the energy tolerance
-            break;
-        }
-
-      }
-=======
->>>>>>> 08ee4a70
 
       /*--- MPI solution ---*/
 
@@ -4415,35 +4309,6 @@
 
 }
 
-<<<<<<< HEAD
-void CFEASolver::ComputeResidual_Multizone(CGeometry *geometry, CConfig *config){
-
-  unsigned short iVar;
-  unsigned long iPoint;
-  su2double residual;
-
-  /*--- Set Residuals to zero ---*/
-
-  for (iVar = 0; iVar < nVar; iVar++){
-      SetRes_BGS(iVar,0.0);
-      SetRes_Max_BGS(iVar,0.0,0);
-  }
-
-  /*--- Set the residuals ---*/
-  for (iPoint = 0; iPoint < nPointDomain; iPoint++){
-      for (iVar = 0; iVar < nVar; iVar++){
-          residual = node->GetSolution(iPoint,iVar) - node->Get_BGSSolution_k(iPoint,iVar);
-          AddRes_BGS(iVar,residual*residual);
-          AddRes_Max_BGS(iVar,fabs(residual),geometry->node[iPoint]->GetGlobalIndex(),geometry->node[iPoint]->GetCoord());
-      }
-  }
-
-  SetResidual_BGS(geometry, config);
-
-}
-
-=======
->>>>>>> 08ee4a70
 void CFEASolver::LoadRestart(CGeometry **geometry, CSolver ***solver, CConfig *config, int val_iter, bool val_update_geo) {
 
   unsigned short iVar, nSolVar;
