--- conflicted
+++ resolved
@@ -243,16 +243,9 @@
 
 void CDiscAdjSolver::RegisterSolution(CGeometry *geometry, CConfig *config) {
 
-<<<<<<< HEAD
-  bool time_n1_needed = (config->GetUnsteady_Simulation() == DT_STEPPING_2ND);
-  bool time_n_needed  = (config->GetUnsteady_Simulation() == DT_STEPPING_1ST) || time_n1_needed;
+  bool time_n1_needed = (config->GetTime_Marching() == DT_STEPPING_2ND);
+  bool time_n_needed  = (config->GetTime_Marching() == DT_STEPPING_1ST) || time_n1_needed;
   bool input = true;
-=======
-  bool time_n_needed  = ((config->GetTime_Marching() == DT_STEPPING_1ST) ||
-      (config->GetTime_Marching() == DT_STEPPING_2ND)),
-  time_n1_needed = config->GetTime_Marching() == DT_STEPPING_2ND,
-  input = true;
->>>>>>> 08ee4a70
 
   /*--- Register solution at all necessary time instances and other variables on the tape ---*/
 
@@ -1053,18 +1046,13 @@
   /*--- Set the residuals ---*/
 
   for (iPoint = 0; iPoint < nPointDomain; iPoint++){
-      for (iVar = 0; iVar < nVar; iVar++){
-          residual = snode->Get_BGSSolution(iPoint,iVar) - snode->Get_BGSSolution_k(iPoint,iVar);
-
-          AddRes_BGS(iVar,residual*residual);
-          AddRes_Max_BGS(iVar,fabs(residual),geometry->node[iPoint]->GetGlobalIndex(),geometry->node[iPoint]->GetCoord());
-      }
+    for (iVar = 0; iVar < nVar; iVar++){
+      residual = snode->Get_BGSSolution(iPoint,iVar) - snode->Get_BGSSolution_k(iPoint,iVar);
+      AddRes_BGS(iVar,residual*residual);
+      AddRes_Max_BGS(iVar,fabs(residual),geometry->node[iPoint]->GetGlobalIndex(),geometry->node[iPoint]->GetCoord());
+    }
   }
 
   SetResidual_BGS(geometry, config);
 
-<<<<<<< HEAD
-}
-=======
-}
->>>>>>> 08ee4a70
+}