--- conflicted
+++ resolved
@@ -47,13 +47,8 @@
   ofstream Gradient_file;
   bool fem_solver = false;
   bool periodic   = false;
-<<<<<<< HEAD
   bool multizone = false;
   
-=======
-  bool multizone  = false;
-
->>>>>>> 284b2a5b
   su2double** Gradient;
   unsigned short iDV, iDV_Value;
   int rank, size;
@@ -133,11 +128,7 @@
     /*--- Definition of the configuration option class for all zones. In this
      constructor, the input configuration file is parsed and all options are
      read and stored. ---*/
-<<<<<<< HEAD
-
-=======
-    
->>>>>>> 284b2a5b
+
     if (multizone){
       strcpy(zone_file_name, driver_config->GetConfigFilename(iZone).c_str());
       config_container[iZone] = new CConfig(zone_file_name, SU2_DOT, iZone, nZone, 0, VERB_HIGH);
