%%%%%%%%%%%%%%%%%%%%%%%%%%%%%%%%%%%%%%%%%%%%%%%%%%%%%%%%%%%%%%%%%%%%%%%%%%%%%%%%
%                                                                              %
% SU2 configuration file                                                       %
% Case description: Adjoint transonic inviscid flow around a NACA0012 airfoil  %
% Author: Thomas D. Economon                                                   %
% Institution: Stanford University                                             %
% Date: 2011.11.02                                                             %
% File Version 6.2.0 "Falcon"                                                %
%                                                                              %
%%%%%%%%%%%%%%%%%%%%%%%%%%%%%%%%%%%%%%%%%%%%%%%%%%%%%%%%%%%%%%%%%%%%%%%%%%%%%%%%

% ------------- DIRECT, ADJOINT, AND LINEARIZED PROBLEM DEFINITION ------------%
%
% Physical governing equations (EULER, NAVIER_STOKES,
%                               WAVE_EQUATION, HEAT_EQUATION, LINEAR_ELASTICITY,
%                               POISSON_EQUATION)
SOLVER= EULER
%
% Mathematical problem (DIRECT, CONTINUOUS_ADJOINT)
MATH_PROBLEM= CONTINUOUS_ADJOINT
%
% Restart solution (NO, YES)
RESTART_SOL= NO
%
% Write binary restart files (YES, NO)
WRT_BINARY_RESTART= NO
%
% Read binary restart files (YES, NO)
READ_BINARY_RESTART= NO
%
% Number of Zones
NZONES= 1
% ----------- COMPRESSIBLE AND INCOMPRESSIBLE FREE-STREAM DEFINITION ----------%
%
% Mach number (non-dimensional, based on the free-stream values)
MACH_NUMBER= 0.8
%
% Angle of attack (degrees)
AOA= 1.25
%
% Free-stream pressure (101325.0 N/m^2 by default, only Euler flows)  
FREESTREAM_PRESSURE= 101325.0
%
% Free-stream temperature (288.15 K by default)
FREESTREAM_TEMPERATURE= 288.15

% ---------------------- REFERENCE VALUE DEFINITION ---------------------------%
%
% Reference origin for moment computation
REF_ORIGIN_MOMENT_X = 0.25
REF_ORIGIN_MOMENT_Y = 0.00
REF_ORIGIN_MOMENT_Z = 0.00
%
% Reference length for pitching, rolling, and yawing non-dimensional moment
REF_LENGTH= 1.0
%
% Reference area for force coefficients (0 implies automatic calculation)
REF_AREA= 1.0
%
% Finite difference step size for python scripts (0.001 default, recommended
%                                                 0.001 x REF_LENGTH)
FIN_DIFF_STEP = 0.001

% ----------------------- BOUNDARY CONDITION DEFINITION -----------------------%
%
% Marker of the Euler boundary (0 = no marker)
MARKER_EULER= ( airfoil )
%
% Marker of the far field (0 = no marker)
MARKER_FAR= ( farfield )
%
% Marker of the surface which is going to be plotted or designed
MARKER_PLOTTING= ( airfoil )
%
% Marker of the surface where the functional (Cd, Cl, etc.) will be evaluated
MARKER_MONITORING= ( airfoil )

% ------------- COMMON PARAMETERS TO DEFINE THE NUMERICAL METHOD --------------%
% Numerical method for spatial gradients (GREEN_GAUSS, LEAST_SQUARES, 
%                                         WEIGHTED_LEAST_SQUARES)
NUM_METHOD_GRAD= GREEN_GAUSS
%
% Adjoint problem boundary condition (DRAG, LIFT, SIDEFORCE, MOMENT_X,
%                                     MOMENT_Y, MOMENT_Z, EFFICIENCY, 
%                                     EQUIVALENT_AREA, NEARFIELD_PRESSURE,
%                                     FORCE_X, FORCE_Y, FORCE_Z, THRUST, 
%                                     TORQUE, FREE_SURFACE, TOTAL_HEAT,
%                                     MAXIMUM_HEATFLUX, INVERSE_DESIGN_PRESSURE,
%                                     INVERSE_DESIGN_HEATFLUX)
OBJECTIVE_FUNCTION= DRAG
%
% Courant-Friedrichs-Lewy condition of the finest grid
CFL_NUMBER= 5.0
%
% Adaptive CFL number (NO, YES)
CFL_ADAPT= NO
%
% Parameters of the adaptive CFL number (factor down, factor up, CFL min value,
%                                        CFL max value )
CFL_ADAPT_PARAM= ( 1.5, 0.5, 1.0, 100.0 )
%
% Runge-Kutta alpha coefficients
RK_ALPHA_COEFF= ( 0.66667, 0.66667, 1.000000 )
%
% Number of total iterations
ITER= 10

% ------------------------ LINEAR SOLVER DEFINITION ---------------------------%
%
% Linear solver or smoother for implicit formulations (BCGSTAB, FGMRES, SMOOTHER)
LINEAR_SOLVER= FGMRES
%
% Preconditioner of the Krylov linear solver (ILU, LU_SGS, LINELET, JACOBI)
LINEAR_SOLVER_PREC= ILU
%
% Linael solver ILU preconditioner fill-in level (1 by default)
LINEAR_SOLVER_ILU_FILL_IN= 0

% -------------------------- MULTIGRID PARAMETERS -----------------------------%
%
% Multi-Grid Levels (0 = no multi-grid)
MGLEVEL= 2
%
% Multi-grid cycle (V_CYCLE, W_CYCLE, FULLMG_CYCLE)
MGCYCLE= W_CYCLE
%
% Multi-Grid PreSmoothing Level
MG_PRE_SMOOTH= ( 1, 2, 2, 2 )
%
% Multi-Grid PostSmoothing Level
MG_POST_SMOOTH= ( 1, 1, 1, 1 )
%
% Jacobi implicit smoothing of the correction
MG_CORRECTION_SMOOTH= ( 1, 1, 1, 1 )
%
% Damping factor for the residual restriction
MG_DAMP_RESTRICTION= 1.0
%
% Damping factor for the correction prolongation
MG_DAMP_PROLONGATION= 1.0

% -------------------- FLOW NUMERICAL METHOD DEFINITION -----------------------%
%
% Convective numerical method (JST, LAX-FRIEDRICH, CUSP, ROE, AUSM, HLLC,
%                              TURKEL_PREC, MSW)
CONV_NUM_METHOD_FLOW= JST
%
% Monotonic Upwind Scheme for Conservation Laws (TVD) in the flow equations.
%           Required for 2nd order upwind schemes (NO, YES)
MUSCL_FLOW= YES
%
% Slope limiter (VENKATAKRISHNAN, MINMOD)
SLOPE_LIMITER_FLOW= VENKATAKRISHNAN
%
% Coefficient for the limiter
VENKAT_LIMITER_COEFF= 0.03
%
% 2nd and 4th order artificial dissipation coefficients
JST_SENSOR_COEFF= ( 0.5, 0.02 )
%
% Time discretization (RUNGE-KUTTA_EXPLICIT, EULER_IMPLICIT, EULER_EXPLICIT)
TIME_DISCRE_FLOW= EULER_IMPLICIT

% ---------------- ADJOINT-FLOW NUMERICAL METHOD DEFINITION -------------------%
%
% Convective numerical method (JST, LAX-FRIEDRICH, ROE)
CONV_NUM_METHOD_ADJFLOW= ROE
%
% Monotonic Upwind Scheme for Conservation Laws (TVD) in the adjoint flow equations.
%           Required for 2nd order upwind schemes (NO, YES)
MUSCL_ADJFLOW= YES
%
% Slope limiter (NONE, VENKATAKRISHNAN, BARTH_JESPERSEN, VAN_ALBADA_EDGE,
%                SHARP_EDGES, WALL_DISTANCE)
SLOPE_LIMITER_ADJFLOW= NONE
%
% Coefficient for the sharp edges limiter
ADJ_SHARP_LIMITER_COEFF= 3.0
%
% 2nd, and 4th order artificial dissipation coefficients
ADJ_JST_SENSOR_COEFF= ( 0.5, 0.02 )
%
% Reduction factor of the CFL coefficient in the adjoint problem
CFL_REDUCTION_ADJFLOW= 0.5
%
% Time discretization (RUNGE-KUTTA_EXPLICIT, EULER_IMPLICIT)
TIME_DISCRE_ADJFLOW= EULER_IMPLICIT

% ----------------------- DESIGN VARIABLE PARAMETERS --------------------------%
%
% Kind of deformation (FFD_SETTING, HICKS_HENNE, HICKS_HENNE_NORMAL, PARABOLIC,
%                      HICKS_HENNE_SHOCK, NACA_4DIGITS, DISPLACEMENT, ROTATION, 
%                      FFD_CONTROL_POINT, FFD_DIHEDRAL_ANGLE, FFD_TWIST_ANGLE, 
%                      FFD_ROTATION)
DV_KIND= HICKS_HENNE
%
% Marker of the surface in which we are going apply the shape deformation
DV_MARKER= ( airfoil )
%
% Parameters of the shape deformation 
%   - HICKS_HENNE_FAMILY ( Lower(0)/Upper(1) side, x_Loc )
%   - NACA_4DIGITS ( 1st digit, 2nd digit, 3rd and 4th digit )
%   - PARABOLIC ( 1st digit, 2nd and 3rd digit )
%   - DISPLACEMENT ( x_Disp, y_Disp, z_Disp )
%   - ROTATION ( x_Orig, y_Orig, z_Orig, x_End, y_End, z_End )
DV_PARAM= ( 1, 0.5 )
%
% Value of the shape deformation deformation
DV_VALUE= 0.01

% ------------------------ GRID DEFORMATION PARAMETERS ------------------------%
%
% Linear solver or smoother for implicit formulations (FGMRES, RESTARTED_FGMRES, BCGSTAB)
DEFORM_LINEAR_SOLVER= FGMRES
%
% Preconditioner of the Krylov linear solver (ILU, LU_SGS, JACOBI)
DEFORM_LINEAR_SOLVER_PREC= LU_SGS
%
% Number of smoothing iterations for mesh deformation
DEFORM_LINEAR_ITER= 1000
%
% Number of nonlinear deformation iterations (surface deformation increments)
DEFORM_NONLINEAR_ITER= 1
%
% Print the residuals during mesh deformation to the console (YES, NO)
DEFORM_CONSOLE_OUTPUT= YES
%
% Minimum residual criteria for the linear solver convergence of grid deformation
DEFORM_LINEAR_SOLVER_ERROR= 1E-14
%
% Deformation coefficient (in theory from -1.0 to 0.5, a large value is also valid)
DEFORM_COEFF = 1E6
%
% Type of element stiffness imposed for FEA mesh deformation (INVERSE_VOLUME,
%                                           WALL_DISTANCE, CONSTANT_STIFFNESS)
DEFORM_STIFFNESS_TYPE= WALL_DISTANCE
%
% Visualize the surface deformation (NO, YES)
VISUALIZE_SURFACE_DEF= NO
%
% Visualize the volume deformation (NO, YES)
VISUALIZE_VOLUME_DEF= NO

% --------------------------- CONVERGENCE PARAMETERS --------------------------%
% Convergence criteria (CAUCHY, RESIDUAL)
%
CONV_CRITERIA= RESIDUAL
%
%
% Min value of the residual (log10 of the residual)
CONV_RESIDUAL_MINVAL= -12
%
% Start Cauchy criteria at iteration number
CONV_STARTITER= 10
%
% Number of elements to apply the criteria
CONV_CAUCHY_ELEMS= 100
%
% Epsilon to control the series convergence
CONV_CAUCHY_EPS= 1E-6
%

% ------------------------- INPUT/OUTPUT INFORMATION --------------------------%
%
% Mesh input file
MESH_FILENAME= mesh_NACA0012_inv.su2
%
% Mesh input file format (SU2, CGNS, NETCDF_ASCII)
MESH_FORMAT= SU2
%
% Mesh output file
MESH_OUT_FILENAME= mesh_out.su2
%
% Restart flow input file
SOLUTION_FILENAME= solution_flow.dat
%
% Restart adjoint input file
SOLUTION_ADJ_FILENAME= solution_adj.dat
%
% Output tabular format (CSV, TECPLOT)
<<<<<<< HEAD
TABULAR_FORMAT= CSV
=======
TABULAR_FORMAT= TECPLOT
>>>>>>> a6544479
%
% Output file convergence history (w/o extension) 
CONV_FILENAME= history
%
% Output file restart flow
RESTART_FILENAME= restart_flow.dat
%
% Output file restart adjoint
RESTART_ADJ_FILENAME= restart_adj.dat
%
% Output file flow (w/o extension) variables
VOLUME_FILENAME= flow
%
% Output file adjoint (w/o extension) variables
VOLUME_ADJ_FILENAME= adjoint
%
% Output Objective function gradient (using continuous adjoint)
GRAD_OBJFUNC_FILENAME= of_grad.dat
%
% Output file surface flow coefficient (w/o extension)
SURFACE_FILENAME= surface_flow
%
% Output file surface adjoint coefficient (w/o extension)
SURFACE_ADJ_FILENAME= surface_adjoint
%
% Writing solution file frequency
WRT_SOL_FREQ= 250
%
% Writing convergence history frequency
WRT_CON_FREQ= 1
%
% History output
HISTORY_OUTPUT=(ITER, RMS_RES, AERO_COEFF, D_AERO_COEFF)
<<<<<<< HEAD

=======
OUTPUT_FILES=(RESTART_ASCII, PARAVIEW)
>>>>>>> a6544479
% --------------------- OPTIMAL SHAPE DESIGN DEFINITION -----------------------%
%
% Available flow based objective functions or constraint functions
%    DRAG, LIFT, SIDEFORCE, EFFICIENCY, BUFFET, 
%    FORCE_X, FORCE_Y, FORCE_Z,
%    MOMENT_X, MOMENT_Y, MOMENT_Z,
%    THRUST, TORQUE, FIGURE_OF_MERIT,
%    EQUIVALENT_AREA, NEARFIELD_PRESSURE,
%    TOTAL_HEATFLUX, MAXIMUM_HEATFLUX,
%    INVERSE_DESIGN_PRESSURE, INVERSE_DESIGN_HEATFLUX,
%    SURFACE_TOTAL_PRESSURE, SURFACE_MASSFLOW
%    SURFACE_STATIC_PRESSURE, SURFACE_MACH
%
% Available geometrical based objective functions or constraint functions
%    AIRFOIL_AREA, AIRFOIL_THICKNESS, AIRFOIL_CHORD, AIRFOIL_TOC, AIRFOIL_AOA,
%    WING_VOLUME, WING_MIN_THICKNESS, WING_MAX_THICKNESS, WING_MAX_CHORD, WING_MIN_TOC, WING_MAX_TWIST, WING_MAX_CURVATURE, WING_MAX_DIHEDRAL
%    STATION#_WIDTH, STATION#_AREA, STATION#_THICKNESS, STATION#_CHORD, STATION#_TOC,
%    STATION#_TWIST (where # is the index of the station defined in GEO_LOCATION_STATIONS)
%
% Available design variables
% 2D Design variables
%    FFD_CONTROL_POINT_2D   (  19, Scale | Mark. List | FFD_BoxTag, i_Ind, j_Ind, x_Mov, y_Mov )
%    FFD_CAMBER_2D          (  20, Scale | Mark. List | FFD_BoxTag, i_Ind )
%    FFD_THICKNESS_2D       (  21, Scale | Mark. List | FFD_BoxTag, i_Ind )
%    FFD_TWIST_2D           (  22, Scale | Mark. List | FFD_BoxTag, x_Orig, y_Orig )
%    HICKS_HENNE            (  30, Scale | Mark. List | Lower(0)/Upper(1) side, x_Loc )
%    ANGLE_OF_ATTACK        ( 101, Scale | Mark. List | 1.0 )
%
% 3D Design variables
%    FFD_CONTROL_POINT      (  11, Scale | Mark. List | FFD_BoxTag, i_Ind, j_Ind, k_Ind, x_Mov, y_Mov, z_Mov )
%    FFD_NACELLE            (  12, Scale | Mark. List | FFD_BoxTag, rho_Ind, theta_Ind, phi_Ind, rho_Mov, phi_Mov )
%    FFD_GULL               (  13, Scale | Mark. List | FFD_BoxTag, j_Ind )
%    FFD_CAMBER             (  14, Scale | Mark. List | FFD_BoxTag, i_Ind, j_Ind )
%    FFD_TWIST              (  15, Scale | Mark. List | FFD_BoxTag, j_Ind, x_Orig, y_Orig, z_Orig, x_End, y_End, z_End )
%    FFD_THICKNESS          (  16, Scale | Mark. List | FFD_BoxTag, i_Ind, j_Ind )
%    FFD_ROTATION           (  18, Scale | Mark. List | FFD_BoxTag, x_Axis, y_Axis, z_Axis, x_Turn, y_Turn, z_Turn )
%    FFD_ANGLE_OF_ATTACK    (  24, Scale | Mark. List | FFD_BoxTag, 1.0 )
%
% Global design variables
%    TRANSLATION            (   1, Scale | Mark. List | x_Disp, y_Disp, z_Disp )
%    ROTATION               (   2, Scale | Mark. List | x_Axis, y_Axis, z_Axis, x_Turn, y_Turn, z_Turn )
%
% Optimization objective function with scaling factor
% ex= Objective * Scale
OPT_OBJECTIVE= DRAG * 0.001
%
% Optimization constraint functions with scaling factors, separated by semicolons
% ex= (Objective = Value ) * Scale, use '>','<','='
OPT_CONSTRAINT= ( LIFT > 0.327 ) * 0.001; ( MOMENT_Z > 0.0 ) * 0.001; ( AIRFOIL_THICKNESS > 0.12 ) * 0.001
%
% Optimization design variables, separated by semicolons
DEFINITION_DV= ( 30, 1.0 | airfoil | 0, 0.05 ); ( 30, 1.0 | airfoil | 0, 0.10 ); ( 30, 1.0 | airfoil | 0, 0.15 ); <|MERGE_RESOLUTION|>--- conflicted
+++ resolved
@@ -278,11 +278,7 @@
 SOLUTION_ADJ_FILENAME= solution_adj.dat
 %
 % Output tabular format (CSV, TECPLOT)
-<<<<<<< HEAD
-TABULAR_FORMAT= CSV
-=======
 TABULAR_FORMAT= TECPLOT
->>>>>>> a6544479
 %
 % Output file convergence history (w/o extension) 
 CONV_FILENAME= history
@@ -316,11 +312,7 @@
 %
 % History output
 HISTORY_OUTPUT=(ITER, RMS_RES, AERO_COEFF, D_AERO_COEFF)
-<<<<<<< HEAD
-
-=======
 OUTPUT_FILES=(RESTART_ASCII, PARAVIEW)
->>>>>>> a6544479
 % --------------------- OPTIMAL SHAPE DESIGN DEFINITION -----------------------%
 %
 % Available flow based objective functions or constraint functions
