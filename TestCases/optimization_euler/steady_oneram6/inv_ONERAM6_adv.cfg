%%%%%%%%%%%%%%%%%%%%%%%%%%%%%%%%%%%%%%%%%%%%%%%%%%%%%%%%%%%%%%%%%%%%%%%%%%%%%%%%
%                                                                              %
% SU2 configuration file                                                       %
% Case description: Optimization case for the ONERA M6 wing in inviscid flow   %
% Author: Francisco Palacios, Heather Kline	               	       	       %
% Institution: Stanford University	                                       %
<<<<<<< HEAD
% Date: 06.16.2014                                                             %
% File Version 5.0.0 "Raven"                                                %
=======
% Date: 01.17.2017                                                             %
% File Version 4.3.0 "Cardinal"                                                %
>>>>>>> 6c3f2674
%                                                                              %
%%%%%%%%%%%%%%%%%%%%%%%%%%%%%%%%%%%%%%%%%%%%%%%%%%%%%%%%%%%%%%%%%%%%%%%%%%%%%%%%

% ------------- DIRECT, ADJOINT, AND LINEARIZED PROBLEM DEFINITION ------------%
%
% Physical governing equations (EULER, NAVIER_STOKES,
%                               WAVE_EQUATION, HEAT_EQUATION, FEM_ELASTICITY,
%                               POISSON_EQUATION)
PHYSICAL_PROBLEM= EULER
%
% Mathematical problem (DIRECT, CONTINUOUS_ADJOINT)
MATH_PROBLEM= DIRECT
%
% Restart solution (NO, YES)
RESTART_SOL= YES

% -------------------- COMPRESSIBLE FREE-STREAM DEFINITION --------------------%
%
% Mach number (non-dimensional, based on the free-stream values)
MACH_NUMBER= 0.8395
%
% Angle of attack (degrees)
AOA= 3.06
%
% Free-stream pressure (101325.0 N/m^2 by default, only for Euler equations)
FREESTREAM_PRESSURE= 101325.0
%
% Free-stream temperature (288.15 K by default)
FREESTREAM_TEMPERATURE= 288.15

% ---------------------- REFERENCE VALUE DEFINITION ---------------------------%
%
% Reference origin for moment computation
REF_ORIGIN_MOMENT_X = 0.2015
REF_ORIGIN_MOMENT_Y = 0.00
REF_ORIGIN_MOMENT_Z = 0.00
%
% Reference length for pitching, rolling, and yawing non-dimensional moment
REF_LENGTH_MOMENT= 0.64607
%
% Reference area for force coefficients (0 implies automatic calculation)
REF_AREA= 0
%
% Flow non-dimensionalization (DIMENSIONAL, FREESTREAM_PRESS_EQ_ONE,
%                              FREESTREAM_VEL_EQ_MACH, FREESTREAM_VEL_EQ_ONE)
REF_DIMENSIONALIZATION= FREESTREAM_PRESS_EQ_ONE

% ----------------------- BOUNDARY CONDITION DEFINITION -----------------------%
%
% Marker of the Euler boundary (0 implies no marker)
MARKER_EULER= ( UPPER_SIDE, LOWER_SIDE, TIP )
%
% Marker of the far field (0 implies no marker)
MARKER_FAR= ( XNORMAL_FACES, ZNORMAL_FACES, YNORMAL_FACE )
%
% Marker of symmetry boundary (0 implies no marker)
MARKER_SYM= ( SYMMETRY_FACE )
%
% Marker of the surface which is going to be plotted or designed
MARKER_PLOTTING= ( UPPER_SIDE, LOWER_SIDE, TIP )
%
% Marker of the surface where the functional (Cd, Cl, etc.) will be evaluated
MARKER_MONITORING= ( UPPER_SIDE, LOWER_SIDE, TIP )

% ------------- COMMON PARAMETERS DEFINING THE NUMERICAL METHOD ---------------%
%
% Numerical method for spatial gradients (GREEN_GAUSS, WEIGHTED_LEAST_SQUARES)
NUM_METHOD_GRAD= WEIGHTED_LEAST_SQUARES
%
% Objective function in optimization problem (DRAG, LIFT, SIDEFORCE, MOMENT_X,
%                                             MOMENT_Y, MOMENT_Z, EFFICIENCY,
%                                             EQUIVALENT_AREA, NEARFIELD_PRESSURE,
%                                             FORCE_X, FORCE_Y, FORCE_Z, THRUST,
%                                             TORQUE, FREE_SURFACE, TOTAL_HEATFLUX,
%                                             MAXIMUM_HEATFLUX, INVERSE_DESIGN_PRESSURE,
%                                             INVERSE_DESIGN_HEATFLUX)
OBJECTIVE_FUNCTION= DRAG
%
% Courant-Friedrichs-Lewy condition of the finest grid
CFL_NUMBER= 5.0
%
% Adaptive CFL number (NO, YES)
CFL_ADAPT= YES
%
% Parameters of the adaptive CFL number (factor down, factor up, CFL min value,
%                                        CFL max value )
CFL_ADAPT_PARAM= ( 1.5, 0.5, 1.0, 100.0 )
%
% Runge-Kutta alpha coefficients
RK_ALPHA_COEFF= ( 0.66667, 0.66667, 1.000000 )
%
% Number of total iterations
EXT_ITER= 1000

% ----------------------- SLOPE LIMITER DEFINITION ----------------------------%
%
% Reference element length for computing the slope and sharp edges limiters.
REF_ELEM_LENGTH= 0.1
%
% Coefficient for the limiter
LIMITER_COEFF= 0.3
%
% Coefficient for the sharp edges limiter
SHARP_EDGES_COEFF= 3.0
%
% Reference coefficient (sensitivity) for detecting sharp edges.
REF_SHARP_EDGES= 3.0
%
% Remove sharp edges from the sensitivity evaluation (NO, YES)
SENS_REMOVE_SHARP= YES

% ------------------------ LINEAR SOLVER DEFINITION ---------------------------%
%
% Linear solver for the implicit formulation (BCGSTAB, FGMRES)
LINEAR_SOLVER= FGMRES
%
% Preconditioner of the Krylov linear solver (JACOBI, LINELET, LU_SGS)
LINEAR_SOLVER_PREC= LU_SGS
%
% Min error of the linear solver for the implicit formulation
LINEAR_SOLVER_ERROR= 1E-6
%
% Max number of iterations of the linear solver for the implicit formulation
LINEAR_SOLVER_ITER= 2

% -------------------------- MULTIGRID PARAMETERS -----------------------------%
%
% Multi-Grid Levels (0 = no multi-grid)
MGLEVEL= 3
%
% Multi-grid cycle (V_CYCLE, W_CYCLE, FULLMG_CYCLE)
MGCYCLE= W_CYCLE
%
% Multi-Grid PreSmoothing Level
MG_PRE_SMOOTH= ( 1, 1, 1, 1 )
%
% Multi-Grid PostSmoothing Level
MG_POST_SMOOTH= ( 0, 0, 0, 0 )
%
% Jacobi implicit smoothing of the correction
MG_CORRECTION_SMOOTH= ( 0, 0, 0, 0 )
%
% Damping factor for the residual restriction
MG_DAMP_RESTRICTION= 0.95
%
% Damping factor for the correction prolongation
MG_DAMP_PROLONGATION= 0.95

% --------------------- FLOW NUMERICAL METHOD DEFINITION ----------------------%
% Convective numerical method: (JST, LAX-FRIEDRICH, ROE-1ST_ORDER, 
%                               ROE-2ND_ORDER)
CONV_NUM_METHOD_FLOW= JST
%
% Slope limiter: (VENKATAKRISHNAN)
SLOPE_LIMITER_FLOW= VENKATAKRISHNAN
%
% 1st, 2nd and 4th order artificial dissipation coefficients
AD_COEFF_FLOW= ( 0.15, 0.5, 0.02 )
%
% Time discretization (RUNGE-KUTTA_EXPLICIT, EULER_IMPLICIT, EULER_EXPLICIT)
TIME_DISCRE_FLOW= EULER_IMPLICIT

% ----------------- ADJOINT-FLOW NUMERICAL METHOD DEFINITION ------------------%
%
% Convective numerical method: (JST, LAX-FRIEDRICH, ROE-1ST_ORDER, 
%                               ROE-2ND_ORDER)
CONV_NUM_METHOD_ADJFLOW= JST
%
% Slope limiter: (VENKATAKRISHNAN, SHARP_EDGES)
SLOPE_LIMITER_ADJFLOW= VENKATAKRISHNAN
%
% 1st, 2nd, and 4th order artificial dissipation coefficients
AD_COEFF_ADJFLOW= ( 0.15, 0.0, 0.02 )
%
% Reduction factor of the CFL coefficient in the adjoint problem
CFL_REDUCTION_ADJFLOW= 0.5
%
% Time discretization (RUNGE-KUTTA_EXPLICIT, EULER_IMPLICIT)
TIME_DISCRE_ADJFLOW= EULER_IMPLICIT

% ----------------------- GEOMETRY EVALUATION PARAMETERS ----------------------%
%
% Geometrical evaluation mode (FUNCTION, GRADIENT)
GEO_MODE= FUNCTION
%
% Marker(s) of the surface where geometrical based func. will be evaluated
GEO_MARKER= ( UPPER_SIDE, LOWER_SIDE, TIP )
%
% Number of airfoil sections
GEO_NUMBER_SECTIONS= 5
%
% Orientation of airfoil sections (X_AXIS, Y_AXIS, Z_AXIS)
GEO_ORIENTATION_SECTIONS= Y_AXIS
%
% Location (coordinate) of the airfoil sections (MinValue, MaxValue)
GEO_LOCATION_SECTIONS= (0.0806, 1.1284)
%
% Plot loads and Cp distributions on each airfoil section
GEO_PLOT_SECTIONS= NO

% --------------------------- CONVERGENCE PARAMETERS --------------------------&
%
% Convergence criteria (CAUCHY, RESIDUAL)
CONV_CRITERIA= RESIDUAL
%
% Residual reduction (order of magnitude with respect to the initial value)
RESIDUAL_REDUCTION= 6
%
% Min value of the residual (log10 of the residual)
RESIDUAL_MINVAL= -9
%
% Start convergence criteria at iteration number
STARTCONV_ITER= 25
%
% Number of elements to apply the criteria
CAUCHY_ELEMS= 100
%
% Epsilon to control the series convergence
CAUCHY_EPS= 1E-10
%
% Direct function to apply the convergence criteria (LIFT, DRAG, NEARFIELD_PRESS)
CAUCHY_FUNC_FLOW= DRAG
%
% Adjoint function to apply the convergence criteria (SENS_GEOMETRY, SENS_MACH)
CAUCHY_FUNC_ADJFLOW= SENS_GEOMETRY

% ------------------------- INPUT/OUTPUT INFORMATION --------------------------%
%
% Mesh input file
MESH_FILENAME= mesh_ONERAM6_inv_FFD.su2
%
% Mesh output file
MESH_OUT_FILENAME= mesh_out.su2
%
% Restart flow input file
SOLUTION_FLOW_FILENAME= solution_flow.dat
%
% Restart adjoint input file
SOLUTION_ADJ_FILENAME= solution_adj.dat
%
% Mesh input file format (SU2)
MESH_FORMAT= SU2
%
% Output file format (PARAVIEW, TECPLOT)
OUTPUT_FORMAT= TECPLOT
%
% Output file convergence history
CONV_FILENAME= history
%
% Output file restart flow
RESTART_FLOW_FILENAME= restart_flow.dat
%
% Output file restart adjoint
RESTART_ADJ_FILENAME= restart_adj.dat
%
% Output file flow (w/o extension) variables
VOLUME_FLOW_FILENAME= flow
%
% Output file adjoint (w/o extension) variables
VOLUME_ADJ_FILENAME= adjoint
%
% Output Objective function gradient (using continuous adjoint)
GRAD_OBJFUNC_FILENAME= of_grad.dat
%
% Output file surface flow coefficient (w/o extension)
SURFACE_FLOW_FILENAME= surface_flow
%
% Output file surface adjoint coefficient (w/o extension)
SURFACE_ADJ_FILENAME= surface_adjoint
%
% Writing solution file frequency
WRT_SOL_FREQ= 500
%
% Writing solution file frequency for physical time steps (dual time)
WRT_SOL_FREQ_DUALTIME= 1
%
% Writing convergence history frequency
WRT_CON_FREQ= 1
%
% Writing convergence history frequency (dual time, only written to screen)
WRT_CON_FREQ_DUALTIME= 10

% -------------------- FREE-FORM DEFORMATION PARAMETERS -----------------------%
%
% Tolerance of the Free-Form Deformation point inversion
FFD_TOLERANCE= 1E-10
%
% Maximum number of iterations in the Free-Form Deformation point inversion
FFD_ITERATIONS= 500
%
% FFD box definition: 3D case (FFD_BoxTag, X1, Y1, Z1, X2, Y2, Z2, X3, Y3, Z3, X4, Y4, Z4,
%                              X5, Y5, Z5, X6, Y6, Z6, X7, Y7, Z7, X8, Y8, Z8)
%                     2D case (FFD_BoxTag, X1, Y1, 0.0, X2, Y2, 0.0, X3, Y3, 0.0, X4, Y4, 0.0,
%                              0.0, 0.0, 0.0, 0.0, 0.0, 0.0, 0.0, 0.0, 0.0, 0.0, 0.0, 0.0)
FFD_DEFINITION= (WING,-0.0403, 0, -0.04836,0.8463,0, -0.04836,1.209,1.2896, -0.04836,0.6851,1.2896, -0.04836,-0.0403,0, 0.04836,0.8463,0, 0.04836,1.209,1.2896, 0.04836,0.6851,1.2896, 0.04836)
%
% FFD box degree: 3D case (x_degree, y_degree, z_degree)
%                 2D case (x_degree, y_degree, 0)
FFD_DEGREE= (10, 8, 1)
%
% Surface continuity at the intersection with the FFD (1ST_DERIVATIVE, 2ND_DERIVATIVE)
FFD_CONTINUITY= 2ND_DERIVATIVE

% ----------------------- DESIGN VARIABLE PARAMETERS --------------------------%
%
% Kind of deformation (FFD_SETTING, FFD_CONTROL_POINT_2D, FFD_CAMBER_2D, FFD_THICKNESS_2D,
%                      HICKS_HENNE, COSINE_BUMP, PARABOLIC,
%                      NACA_4DIGITS, DISPLACEMENT, ROTATION, FFD_CONTROL_POINT, 
%                      FFD_DIHEDRAL_ANGLE, FFD_TWIST_ANGLE, FFD_ROTATION,
%                      FFD_CAMBER, FFD_THICKNESS, FFD_CONTROL_SURFACE, SURFACE_FILE, AIRFOIL)
DV_KIND= FFD_CONTROL_POINT
%
% Marker of the surface in which we are going apply the shape deformation
DV_MARKER= ( UPPER_SIDE, LOWER_SIDE, TIP )
%
% Parameters of the shape deformation 
% 	- FFD_CONTROL_POINT ( FFD_BoxTag, i_Ind, j_Ind, k_Ind, x_Disp, y_Disp, z_Disp )
% 	- FFD_DIHEDRAL_ANGLE ( FFD_BoxTag, x_Orig, y_Orig, z_Orig, x_End, y_End, z_End )
% 	- FFD_TWIST_ANGLE ( FFD_BoxTag, x_Orig, y_Orig, z_Orig, x_End, y_End, z_End )
% 	- FFD_ROTATION ( FFD_BoxTag, x_Orig, y_Orig, z_Orig, x_End, y_End, z_End )
% 	- FFD_CAMBER ( FFD_BoxTag, i_Ind, j_Ind )
% 	- FFD_THICKNESS ( FFD_BoxTag, i_Ind, j_Ind )
% 	- FFD_VOLUME ( FFD_BoxTag, i_Ind, j_Ind )
DV_PARAM= ( WING, 1, 0, 0, 0.0, 0.0, 1.0 )
%
% New value of the shape deformation
DV_VALUE= 0.0

% ------------------------ GRID DEFORMATION PARAMETERS ------------------------%
%
% Linear solver or smoother for implicit formulations (FGMRES, RESTARTED_FGMRES, BCGSTAB)
DEFORM_LINEAR_SOLVER= FGMRES
%
% Number of smoothing iterations for mesh deformation
DEFORM_LINEAR_ITER= 800
%
% Number of nonlinear deformation iterations (surface deformation increments)
DEFORM_NONLINEAR_ITER= 1
%
% Print the residuals during mesh deformation to the console (YES, NO)
DEFORM_CONSOLE_OUTPUT= NO
%
% Factor to multiply smallest cell volume for deform tolerance (0.001 default)
DEFORM_TOL_FACTOR = 1E-6
%
% Type of element stiffness imposed for FEA mesh deformation (INVERSE_VOLUME, 
%                                          WALL_DISTANCE, CONSTANT_STIFFNESS)
DEFORM_STIFFNESS_TYPE= WALL_DISTANCE
%
% Visualize the deformation (NO, YES)
VISUALIZE_DEFORMATION= NO

% --------------------- OPTIMAL SHAPE DESIGN DEFINITION -----------------------%
% Available flow based objective functions or constraint functions
%    DRAG, LIFT, SIDEFORCE, EFFICIENCY,
%    FORCE_X, FORCE_Y, FORCE_Z,
%    MOMENT_X, MOMENT_Y, MOMENT_Z,
%    THRUST, TORQUE, FIGURE_OF_MERIT,
%    EQUIVALENT_AREA, NEARFIELD_PRESSURE,
%    FREE_SURFACE
%
% Available geometrical based objective functions or constraint functions
%    MAX_THICKNESS, 1/4_THICKNESS, 1/2_THICKNESS, 3/4_THICKNESS, AREA, AOA, CHORD, 
%    MAX_THICKNESS_SEC1, MAX_THICKNESS_SEC2, MAX_THICKNESS_SEC3, MAX_THICKNESS_SEC4, MAX_THICKNESS_SEC5, 
%    1/4_THICKNESS_SEC1, 1/4_THICKNESS_SEC2, 1/4_THICKNESS_SEC3, 1/4_THICKNESS_SEC4, 1/4_THICKNESS_SEC5, 
%    1/2_THICKNESS_SEC1, 1/2_THICKNESS_SEC2, 1/2_THICKNESS_SEC3, 1/2_THICKNESS_SEC4, 1/2_THICKNESS_SEC5, 
%    3/4_THICKNESS_SEC1, 3/4_THICKNESS_SEC2, 3/4_THICKNESS_SEC3, 3/4_THICKNESS_SEC4, 3/4_THICKNESS_SEC5, 
%    AREA_SEC1, AREA_SEC2, AREA_SEC3, AREA_SEC4, AREA_SEC5, 
%    AOA_SEC1, AOA_SEC2, AOA_SEC3, AOA_SEC4, AOA_SEC5, 
%    CHORD_SEC1, CHORD_SEC2, CHORD_SEC3, CHORD_SEC4, CHORD_SEC5
%
% Available design variables
%    HICKS_HENNE 	(  1, Scale | Mark. List | Lower(0)/Upper(1) side, x_Loc )
%    COSINE_BUMP	(  2, Scale | Mark. List | Lower(0)/Upper(1) side, x_Loc, x_Size )
%    SPHERICAL		(  3, Scale | Mark. List | ControlPoint_Index, Theta_Disp, R_Disp )
%    NACA_4DIGITS	(  4, Scale | Mark. List |  1st digit, 2nd digit, 3rd and 4th digit )
%    DISPLACEMENT	(  5, Scale | Mark. List | x_Disp, y_Disp, z_Disp )
%    ROTATION		(  6, Scale | Mark. List | x_Axis, y_Axis, z_Axis, x_Turn, y_Turn, z_Turn )
%    FFD_CONTROL_POINT	(  7, Scale | Mark. List | FFD_BoxTag, i_Ind, j_Ind, k_Ind, x_Mov, y_Mov, z_Mov )
%    FFD_DIHEDRAL_ANGLE	(  8, Scale | Mark. List | FFD_BoxTag, x_Orig, y_Orig, z_Orig, x_End, y_End, z_End )
%    FFD_TWIST_ANGLE 	(  9, Scale | Mark. List | FFD_BoxTag, x_Orig, y_Orig, z_Orig, x_End, y_End, z_End )
%    FFD_ROTATION 	( 10, Scale | Mark. List | FFD_BoxTag, x_Orig, y_Orig, z_Orig, x_End, y_End, z_End )
%    FFD_CAMBER 	( 11, Scale | Mark. List | FFD_BoxTag, i_Ind, j_Ind )
%    FFD_THICKNESS 	( 12, Scale | Mark. List | FFD_BoxTag, i_Ind, j_Ind )
%    FFD_VOLUME 	( 13, Scale | Mark. List | FFD_BoxTag, i_Ind, j_Ind )
%    FOURIER 		( 14, Scale | Mark. List | Lower(0)/Upper(1) side, index, cos(0)/sin(1) )
%
% Optimization objective function with scaling factor
% ex= Objective * Scale
OPT_OBJECTIVE= DRAG * 0.1
%
% Optimization constraint functions with scaling factors, separated by semicolons
% ex= (Objective = Value ) * Scale, use '>','<','='
OPT_CONSTRAINT= (LIFT > 0.2864) * 10.0; (MAX_THICKNESS_SEC1 > 0.0570) * 0.1; (MAX_THICKNESS_SEC2 > 0.0513) * 0.1; (MAX_THICKNESS_SEC3 > 0.0457) * 0.1; (MAX_THICKNESS_SEC4 > 0.0399) * 0.1; (MAX_THICKNESS_SEC5 > 0.0343) * 0.1
%
% Maximum number of iterations
OPT_ITERATIONS= 100
%
% Requested accuracy
OPT_ACCURACY= 1E-4
%
% Upper bound for each design variable
OPT_BOUND_UPPER= 0.1
%
% Lower bound for each design variable
OPT_BOUND_LOWER= -0.1
%
% Optimization design variables, separated by semicolons
DEFINITION_DV= ( 7, 1.0 | UPPER_SIDE, LOWER_SIDE, TIP | WING, 0, 1, 0, 0.0, 0.0, 1.0 ); ( 7, 1.0 | UPPER_SIDE, LOWER_SIDE, TIP | WING, 1, 1, 0, 0.0, 0.0, 1.0 ); ( 7, 1.0 | UPPER_SIDE, LOWER_SIDE, TIP | WING, 2, 1, 0, 0.0, 0.0, 1.0 ); ( 7, 1.0 | UPPER_SIDE, LOWER_SIDE, TIP | WING, 3, 1, 0, 0.0, 0.0, 1.0 ); ( 7, 1.0 | UPPER_SIDE, LOWER_SIDE, TIP | WING, 4, 1, 0, 0.0, 0.0, 1.0 ); ( 7, 1.0 | UPPER_SIDE, LOWER_SIDE, TIP | WING, 5, 1, 0, 0.0, 0.0, 1.0 ); ( 7, 1.0 | UPPER_SIDE, LOWER_SIDE, TIP | WING, 6, 1, 0, 0.0, 0.0, 1.0 ); ( 7, 1.0 | UPPER_SIDE, LOWER_SIDE, TIP | WING, 7, 1, 0, 0.0, 0.0, 1.0 ); ( 7, 1.0 | UPPER_SIDE, LOWER_SIDE, TIP | WING, 8, 1, 0, 0.0, 0.0, 1.0 ); ( 7, 1.0 | UPPER_SIDE, LOWER_SIDE, TIP | WING, 9, 1, 0, 0.0, 0.0, 1.0 ); ( 7, 1.0 | UPPER_SIDE, LOWER_SIDE, TIP | WING, 10, 1, 0, 0.0, 0.0, 1.0 ); ( 7, 1.0 | UPPER_SIDE, LOWER_SIDE, TIP | WING, 0, 2, 0, 0.0, 0.0, 1.0 ); ( 7, 1.0 | UPPER_SIDE, LOWER_SIDE, TIP | WING, 1, 2, 0, 0.0, 0.0, 1.0 ); ( 7, 1.0 | UPPER_SIDE, LOWER_SIDE, TIP | WING, 2, 2, 0, 0.0, 0.0, 1.0 ); ( 7, 1.0 | UPPER_SIDE, LOWER_SIDE, TIP | WING, 3, 2, 0, 0.0, 0.0, 1.0 ); ( 7, 1.0 | UPPER_SIDE, LOWER_SIDE, TIP | WING, 4, 2, 0, 0.0, 0.0, 1.0 ); ( 7, 1.0 | UPPER_SIDE, LOWER_SIDE, TIP | WING, 5, 2, 0, 0.0, 0.0, 1.0 ); ( 7, 1.0 | UPPER_SIDE, LOWER_SIDE, TIP | WING, 6, 2, 0, 0.0, 0.0, 1.0 ); ( 7, 1.0 | UPPER_SIDE, LOWER_SIDE, TIP | WING, 7, 2, 0, 0.0, 0.0, 1.0 ); ( 7, 1.0 | UPPER_SIDE, LOWER_SIDE, TIP | WING, 8, 2, 0, 0.0, 0.0, 1.0 ); ( 7, 1.0 | UPPER_SIDE, LOWER_SIDE, TIP | WING, 9, 2, 0, 0.0, 0.0, 1.0 ); ( 7, 1.0 | UPPER_SIDE, LOWER_SIDE, TIP | WING, 10, 2, 0, 0.0, 0.0, 1.0 ); ( 7, 1.0 | UPPER_SIDE, LOWER_SIDE, TIP | WING, 0, 3, 0, 0.0, 0.0, 1.0 ); ( 7, 1.0 | UPPER_SIDE, LOWER_SIDE, TIP | WING, 1, 3, 0, 0.0, 0.0, 1.0 ); ( 7, 1.0 | UPPER_SIDE, LOWER_SIDE, TIP | WING, 2, 3, 0, 0.0, 0.0, 1.0 ); ( 7, 1.0 | UPPER_SIDE, LOWER_SIDE, TIP | WING, 3, 3, 0, 0.0, 0.0, 1.0 ); ( 7, 1.0 | UPPER_SIDE, LOWER_SIDE, TIP | WING, 4, 3, 0, 0.0, 0.0, 1.0 ); ( 7, 1.0 | UPPER_SIDE, LOWER_SIDE, TIP | WING, 5, 3, 0, 0.0, 0.0, 1.0 ); ( 7, 1.0 | UPPER_SIDE, LOWER_SIDE, TIP | WING, 6, 3, 0, 0.0, 0.0, 1.0 ); ( 7, 1.0 | UPPER_SIDE, LOWER_SIDE, TIP | WING, 7, 3, 0, 0.0, 0.0, 1.0 ); ( 7, 1.0 | UPPER_SIDE, LOWER_SIDE, TIP | WING, 8, 3, 0, 0.0, 0.0, 1.0 ); ( 7, 1.0 | UPPER_SIDE, LOWER_SIDE, TIP | WING, 9, 3, 0, 0.0, 0.0, 1.0 ); ( 7, 1.0 | UPPER_SIDE, LOWER_SIDE, TIP | WING, 10, 3, 0, 0.0, 0.0, 1.0 ); ( 7, 1.0 | UPPER_SIDE, LOWER_SIDE, TIP | WING, 0, 4, 0, 0.0, 0.0, 1.0 ); ( 7, 1.0 | UPPER_SIDE, LOWER_SIDE, TIP | WING, 1, 4, 0, 0.0, 0.0, 1.0 ); ( 7, 1.0 | UPPER_SIDE, LOWER_SIDE, TIP | WING, 2, 4, 0, 0.0, 0.0, 1.0 ); ( 7, 1.0 | UPPER_SIDE, LOWER_SIDE, TIP | WING, 3, 4, 0, 0.0, 0.0, 1.0 ); ( 7, 1.0 | UPPER_SIDE, LOWER_SIDE, TIP | WING, 4, 4, 0, 0.0, 0.0, 1.0 ); ( 7, 1.0 | UPPER_SIDE, LOWER_SIDE, TIP | WING, 5, 4, 0, 0.0, 0.0, 1.0 ); ( 7, 1.0 | UPPER_SIDE, LOWER_SIDE, TIP | WING, 6, 4, 0, 0.0, 0.0, 1.0 ); ( 7, 1.0 | UPPER_SIDE, LOWER_SIDE, TIP | WING, 7, 4, 0, 0.0, 0.0, 1.0 ); ( 7, 1.0 | UPPER_SIDE, LOWER_SIDE, TIP | WING, 8, 4, 0, 0.0, 0.0, 1.0 ); ( 7, 1.0 | UPPER_SIDE, LOWER_SIDE, TIP | WING, 9, 4, 0, 0.0, 0.0, 1.0 ); ( 7, 1.0 | UPPER_SIDE, LOWER_SIDE, TIP | WING, 10, 4, 0, 0.0, 0.0, 1.0 ); ( 7, 1.0 | UPPER_SIDE, LOWER_SIDE, TIP | WING, 0, 5, 0, 0.0, 0.0, 1.0 ); ( 7, 1.0 | UPPER_SIDE, LOWER_SIDE, TIP | WING, 1, 5, 0, 0.0, 0.0, 1.0 ); ( 7, 1.0 | UPPER_SIDE, LOWER_SIDE, TIP | WING, 2, 5, 0, 0.0, 0.0, 1.0 ); ( 7, 1.0 | UPPER_SIDE, LOWER_SIDE, TIP | WING, 3, 5, 0, 0.0, 0.0, 1.0 ); ( 7, 1.0 | UPPER_SIDE, LOWER_SIDE, TIP | WING, 4, 5, 0, 0.0, 0.0, 1.0 ); ( 7, 1.0 | UPPER_SIDE, LOWER_SIDE, TIP | WING, 5, 5, 0, 0.0, 0.0, 1.0 ); ( 7, 1.0 | UPPER_SIDE, LOWER_SIDE, TIP | WING, 6, 5, 0, 0.0, 0.0, 1.0 ); ( 7, 1.0 | UPPER_SIDE, LOWER_SIDE, TIP | WING, 7, 5, 0, 0.0, 0.0, 1.0 ); ( 7, 1.0 | UPPER_SIDE, LOWER_SIDE, TIP | WING, 8, 5, 0, 0.0, 0.0, 1.0 ); ( 7, 1.0 | UPPER_SIDE, LOWER_SIDE, TIP | WING, 9, 5, 0, 0.0, 0.0, 1.0 ); ( 7, 1.0 | UPPER_SIDE, LOWER_SIDE, TIP | WING, 10, 5, 0, 0.0, 0.0, 1.0 ); ( 7, 1.0 | UPPER_SIDE, LOWER_SIDE, TIP | WING, 0, 6, 0, 0.0, 0.0, 1.0 ); ( 7, 1.0 | UPPER_SIDE, LOWER_SIDE, TIP | WING, 1, 6, 0, 0.0, 0.0, 1.0 ); ( 7, 1.0 | UPPER_SIDE, LOWER_SIDE, TIP | WING, 2, 6, 0, 0.0, 0.0, 1.0 ); ( 7, 1.0 | UPPER_SIDE, LOWER_SIDE, TIP | WING, 3, 6, 0, 0.0, 0.0, 1.0 ); ( 7, 1.0 | UPPER_SIDE, LOWER_SIDE, TIP | WING, 4, 6, 0, 0.0, 0.0, 1.0 ); ( 7, 1.0 | UPPER_SIDE, LOWER_SIDE, TIP | WING, 5, 6, 0, 0.0, 0.0, 1.0 ); ( 7, 1.0 | UPPER_SIDE, LOWER_SIDE, TIP | WING, 6, 6, 0, 0.0, 0.0, 1.0 ); ( 7, 1.0 | UPPER_SIDE, LOWER_SIDE, TIP | WING, 7, 6, 0, 0.0, 0.0, 1.0 ); ( 7, 1.0 | UPPER_SIDE, LOWER_SIDE, TIP | WING, 8, 6, 0, 0.0, 0.0, 1.0 ); ( 7, 1.0 | UPPER_SIDE, LOWER_SIDE, TIP | WING, 9, 6, 0, 0.0, 0.0, 1.0 ); ( 7, 1.0 | UPPER_SIDE, LOWER_SIDE, TIP | WING, 10, 6, 0, 0.0, 0.0, 1.0 ); ( 7, 1.0 | UPPER_SIDE, LOWER_SIDE, TIP | WING, 0, 7, 0, 0.0, 0.0, 1.0 ); ( 7, 1.0 | UPPER_SIDE, LOWER_SIDE, TIP | WING, 1, 7, 0, 0.0, 0.0, 1.0 ); ( 7, 1.0 | UPPER_SIDE, LOWER_SIDE, TIP | WING, 2, 7, 0, 0.0, 0.0, 1.0 ); ( 7, 1.0 | UPPER_SIDE, LOWER_SIDE, TIP | WING, 3, 7, 0, 0.0, 0.0, 1.0 ); ( 7, 1.0 | UPPER_SIDE, LOWER_SIDE, TIP | WING, 4, 7, 0, 0.0, 0.0, 1.0 ); ( 7, 1.0 | UPPER_SIDE, LOWER_SIDE, TIP | WING, 5, 7, 0, 0.0, 0.0, 1.0 ); ( 7, 1.0 | UPPER_SIDE, LOWER_SIDE, TIP | WING, 6, 7, 0, 0.0, 0.0, 1.0 ); ( 7, 1.0 | UPPER_SIDE, LOWER_SIDE, TIP | WING, 7, 7, 0, 0.0, 0.0, 1.0 ); ( 7, 1.0 | UPPER_SIDE, LOWER_SIDE, TIP | WING, 8, 7, 0, 0.0, 0.0, 1.0 ); ( 7, 1.0 | UPPER_SIDE, LOWER_SIDE, TIP | WING, 9, 7, 0, 0.0, 0.0, 1.0 ); ( 7, 1.0 | UPPER_SIDE, LOWER_SIDE, TIP | WING, 10, 7, 0, 0.0, 0.0, 1.0 ); ( 7, 1.0 | UPPER_SIDE, LOWER_SIDE, TIP | WING, 0, 8, 0, 0.0, 0.0, 1.0 ); ( 7, 1.0 | UPPER_SIDE, LOWER_SIDE, TIP | WING, 1, 8, 0, 0.0, 0.0, 1.0 ); ( 7, 1.0 | UPPER_SIDE, LOWER_SIDE, TIP | WING, 2, 8, 0, 0.0, 0.0, 1.0 ); ( 7, 1.0 | UPPER_SIDE, LOWER_SIDE, TIP | WING, 3, 8, 0, 0.0, 0.0, 1.0 ); ( 7, 1.0 | UPPER_SIDE, LOWER_SIDE, TIP | WING, 4, 8, 0, 0.0, 0.0, 1.0 ); ( 7, 1.0 | UPPER_SIDE, LOWER_SIDE, TIP | WING, 5, 8, 0, 0.0, 0.0, 1.0 ); ( 7, 1.0 | UPPER_SIDE, LOWER_SIDE, TIP | WING, 6, 8, 0, 0.0, 0.0, 1.0 ); ( 7, 1.0 | UPPER_SIDE, LOWER_SIDE, TIP | WING, 7, 8, 0, 0.0, 0.0, 1.0 ); ( 7, 1.0 | UPPER_SIDE, LOWER_SIDE, TIP | WING, 8, 8, 0, 0.0, 0.0, 1.0 ); ( 7, 1.0 | UPPER_SIDE, LOWER_SIDE, TIP | WING, 9, 8, 0, 0.0, 0.0, 1.0 ); ( 7, 1.0 | UPPER_SIDE, LOWER_SIDE, TIP | WING, 10, 8, 0, 0.0, 0.0, 1.0 ); ( 7, 1.0 | UPPER_SIDE, LOWER_SIDE, TIP | WING, 0, 1, 1, 0.0, 0.0, 1.0 ); ( 7, 1.0 | UPPER_SIDE, LOWER_SIDE, TIP | WING, 1, 1, 1, 0.0, 0.0, 1.0 ); ( 7, 1.0 | UPPER_SIDE, LOWER_SIDE, TIP | WING, 2, 1, 1, 0.0, 0.0, 1.0 ); ( 7, 1.0 | UPPER_SIDE, LOWER_SIDE, TIP | WING, 3, 1, 1, 0.0, 0.0, 1.0 ); ( 7, 1.0 | UPPER_SIDE, LOWER_SIDE, TIP | WING, 4, 1, 1, 0.0, 0.0, 1.0 ); ( 7, 1.0 | UPPER_SIDE, LOWER_SIDE, TIP | WING, 5, 1, 1, 0.0, 0.0, 1.0 ); ( 7, 1.0 | UPPER_SIDE, LOWER_SIDE, TIP | WING, 6, 1, 1, 0.0, 0.0, 1.0 ); ( 7, 1.0 | UPPER_SIDE, LOWER_SIDE, TIP | WING, 7, 1, 1, 0.0, 0.0, 1.0 ); ( 7, 1.0 | UPPER_SIDE, LOWER_SIDE, TIP | WING, 8, 1, 1, 0.0, 0.0, 1.0 ); ( 7, 1.0 | UPPER_SIDE, LOWER_SIDE, TIP | WING, 9, 1, 1, 0.0, 0.0, 1.0 ); ( 7, 1.0 | UPPER_SIDE, LOWER_SIDE, TIP | WING, 10, 1, 1, 0.0, 0.0, 1.0 ); ( 7, 1.0 | UPPER_SIDE, LOWER_SIDE, TIP | WING, 0, 2, 1, 0.0, 0.0, 1.0 ); ( 7, 1.0 | UPPER_SIDE, LOWER_SIDE, TIP | WING, 1, 2, 1, 0.0, 0.0, 1.0 ); ( 7, 1.0 | UPPER_SIDE, LOWER_SIDE, TIP | WING, 2, 2, 1, 0.0, 0.0, 1.0 ); ( 7, 1.0 | UPPER_SIDE, LOWER_SIDE, TIP | WING, 3, 2, 1, 0.0, 0.0, 1.0 ); ( 7, 1.0 | UPPER_SIDE, LOWER_SIDE, TIP | WING, 4, 2, 1, 0.0, 0.0, 1.0 ); ( 7, 1.0 | UPPER_SIDE, LOWER_SIDE, TIP | WING, 5, 2, 1, 0.0, 0.0, 1.0 ); ( 7, 1.0 | UPPER_SIDE, LOWER_SIDE, TIP | WING, 6, 2, 1, 0.0, 0.0, 1.0 ); ( 7, 1.0 | UPPER_SIDE, LOWER_SIDE, TIP | WING, 7, 2, 1, 0.0, 0.0, 1.0 ); ( 7, 1.0 | UPPER_SIDE, LOWER_SIDE, TIP | WING, 8, 2, 1, 0.0, 0.0, 1.0 ); ( 7, 1.0 | UPPER_SIDE, LOWER_SIDE, TIP | WING, 9, 2, 1, 0.0, 0.0, 1.0 ); ( 7, 1.0 | UPPER_SIDE, LOWER_SIDE, TIP | WING, 10, 2, 1, 0.0, 0.0, 1.0 ); ( 7, 1.0 | UPPER_SIDE, LOWER_SIDE, TIP | WING, 0, 3, 1, 0.0, 0.0, 1.0 ); ( 7, 1.0 | UPPER_SIDE, LOWER_SIDE, TIP | WING, 1, 3, 1, 0.0, 0.0, 1.0 ); ( 7, 1.0 | UPPER_SIDE, LOWER_SIDE, TIP | WING, 2, 3, 1, 0.0, 0.0, 1.0 ); ( 7, 1.0 | UPPER_SIDE, LOWER_SIDE, TIP | WING, 3, 3, 1, 0.0, 0.0, 1.0 ); ( 7, 1.0 | UPPER_SIDE, LOWER_SIDE, TIP | WING, 4, 3, 1, 0.0, 0.0, 1.0 ); ( 7, 1.0 | UPPER_SIDE, LOWER_SIDE, TIP | WING, 5, 3, 1, 0.0, 0.0, 1.0 ); ( 7, 1.0 | UPPER_SIDE, LOWER_SIDE, TIP | WING, 6, 3, 1, 0.0, 0.0, 1.0 ); ( 7, 1.0 | UPPER_SIDE, LOWER_SIDE, TIP | WING, 7, 3, 1, 0.0, 0.0, 1.0 ); ( 7, 1.0 | UPPER_SIDE, LOWER_SIDE, TIP | WING, 8, 3, 1, 0.0, 0.0, 1.0 ); ( 7, 1.0 | UPPER_SIDE, LOWER_SIDE, TIP | WING, 9, 3, 1, 0.0, 0.0, 1.0 ); ( 7, 1.0 | UPPER_SIDE, LOWER_SIDE, TIP | WING, 10, 3, 1, 0.0, 0.0, 1.0 ); ( 7, 1.0 | UPPER_SIDE, LOWER_SIDE, TIP | WING, 0, 4, 1, 0.0, 0.0, 1.0 ); ( 7, 1.0 | UPPER_SIDE, LOWER_SIDE, TIP | WING, 1, 4, 1, 0.0, 0.0, 1.0 ); ( 7, 1.0 | UPPER_SIDE, LOWER_SIDE, TIP | WING, 2, 4, 1, 0.0, 0.0, 1.0 ); ( 7, 1.0 | UPPER_SIDE, LOWER_SIDE, TIP | WING, 3, 4, 1, 0.0, 0.0, 1.0 ); ( 7, 1.0 | UPPER_SIDE, LOWER_SIDE, TIP | WING, 4, 4, 1, 0.0, 0.0, 1.0 ); ( 7, 1.0 | UPPER_SIDE, LOWER_SIDE, TIP | WING, 5, 4, 1, 0.0, 0.0, 1.0 ); ( 7, 1.0 | UPPER_SIDE, LOWER_SIDE, TIP | WING, 6, 4, 1, 0.0, 0.0, 1.0 ); ( 7, 1.0 | UPPER_SIDE, LOWER_SIDE, TIP | WING, 7, 4, 1, 0.0, 0.0, 1.0 ); ( 7, 1.0 | UPPER_SIDE, LOWER_SIDE, TIP | WING, 8, 4, 1, 0.0, 0.0, 1.0 ); ( 7, 1.0 | UPPER_SIDE, LOWER_SIDE, TIP | WING, 9, 4, 1, 0.0, 0.0, 1.0 ); ( 7, 1.0 | UPPER_SIDE, LOWER_SIDE, TIP | WING, 10, 4, 1, 0.0, 0.0, 1.0 ); ( 7, 1.0 | UPPER_SIDE, LOWER_SIDE, TIP | WING, 0, 5, 1, 0.0, 0.0, 1.0 ); ( 7, 1.0 | UPPER_SIDE, LOWER_SIDE, TIP | WING, 1, 5, 1, 0.0, 0.0, 1.0 ); ( 7, 1.0 | UPPER_SIDE, LOWER_SIDE, TIP | WING, 2, 5, 1, 0.0, 0.0, 1.0 ); ( 7, 1.0 | UPPER_SIDE, LOWER_SIDE, TIP | WING, 3, 5, 1, 0.0, 0.0, 1.0 ); ( 7, 1.0 | UPPER_SIDE, LOWER_SIDE, TIP | WING, 4, 5, 1, 0.0, 0.0, 1.0 ); ( 7, 1.0 | UPPER_SIDE, LOWER_SIDE, TIP | WING, 5, 5, 1, 0.0, 0.0, 1.0 ); ( 7, 1.0 | UPPER_SIDE, LOWER_SIDE, TIP | WING, 6, 5, 1, 0.0, 0.0, 1.0 ); ( 7, 1.0 | UPPER_SIDE, LOWER_SIDE, TIP | WING, 7, 5, 1, 0.0, 0.0, 1.0 ); ( 7, 1.0 | UPPER_SIDE, LOWER_SIDE, TIP | WING, 8, 5, 1, 0.0, 0.0, 1.0 ); ( 7, 1.0 | UPPER_SIDE, LOWER_SIDE, TIP | WING, 9, 5, 1, 0.0, 0.0, 1.0 ); ( 7, 1.0 | UPPER_SIDE, LOWER_SIDE, TIP | WING, 10, 5, 1, 0.0, 0.0, 1.0 ); ( 7, 1.0 | UPPER_SIDE, LOWER_SIDE, TIP | WING, 0, 6, 1, 0.0, 0.0, 1.0 ); ( 7, 1.0 | UPPER_SIDE, LOWER_SIDE, TIP | WING, 1, 6, 1, 0.0, 0.0, 1.0 ); ( 7, 1.0 | UPPER_SIDE, LOWER_SIDE, TIP | WING, 2, 6, 1, 0.0, 0.0, 1.0 ); ( 7, 1.0 | UPPER_SIDE, LOWER_SIDE, TIP | WING, 3, 6, 1, 0.0, 0.0, 1.0 ); ( 7, 1.0 | UPPER_SIDE, LOWER_SIDE, TIP | WING, 4, 6, 1, 0.0, 0.0, 1.0 ); ( 7, 1.0 | UPPER_SIDE, LOWER_SIDE, TIP | WING, 5, 6, 1, 0.0, 0.0, 1.0 ); ( 7, 1.0 | UPPER_SIDE, LOWER_SIDE, TIP | WING, 6, 6, 1, 0.0, 0.0, 1.0 ); ( 7, 1.0 | UPPER_SIDE, LOWER_SIDE, TIP | WING, 7, 6, 1, 0.0, 0.0, 1.0 ); ( 7, 1.0 | UPPER_SIDE, LOWER_SIDE, TIP | WING, 8, 6, 1, 0.0, 0.0, 1.0 ); ( 7, 1.0 | UPPER_SIDE, LOWER_SIDE, TIP | WING, 9, 6, 1, 0.0, 0.0, 1.0 ); ( 7, 1.0 | UPPER_SIDE, LOWER_SIDE, TIP | WING, 10, 6, 1, 0.0, 0.0, 1.0 ); ( 7, 1.0 | UPPER_SIDE, LOWER_SIDE, TIP | WING, 0, 7, 1, 0.0, 0.0, 1.0 ); ( 7, 1.0 | UPPER_SIDE, LOWER_SIDE, TIP | WING, 1, 7, 1, 0.0, 0.0, 1.0 ); ( 7, 1.0 | UPPER_SIDE, LOWER_SIDE, TIP | WING, 2, 7, 1, 0.0, 0.0, 1.0 ); ( 7, 1.0 | UPPER_SIDE, LOWER_SIDE, TIP | WING, 3, 7, 1, 0.0, 0.0, 1.0 ); ( 7, 1.0 | UPPER_SIDE, LOWER_SIDE, TIP | WING, 4, 7, 1, 0.0, 0.0, 1.0 ); ( 7, 1.0 | UPPER_SIDE, LOWER_SIDE, TIP | WING, 5, 7, 1, 0.0, 0.0, 1.0 ); ( 7, 1.0 | UPPER_SIDE, LOWER_SIDE, TIP | WING, 6, 7, 1, 0.0, 0.0, 1.0 ); ( 7, 1.0 | UPPER_SIDE, LOWER_SIDE, TIP | WING, 7, 7, 1, 0.0, 0.0, 1.0 ); ( 7, 1.0 | UPPER_SIDE, LOWER_SIDE, TIP | WING, 8, 7, 1, 0.0, 0.0, 1.0 ); ( 7, 1.0 | UPPER_SIDE, LOWER_SIDE, TIP | WING, 9, 7, 1, 0.0, 0.0, 1.0 ); ( 7, 1.0 | UPPER_SIDE, LOWER_SIDE, TIP | WING, 10, 7, 1, 0.0, 0.0, 1.0 ); ( 7, 1.0 | UPPER_SIDE, LOWER_SIDE, TIP | WING, 0, 8, 1, 0.0, 0.0, 1.0 ); ( 7, 1.0 | UPPER_SIDE, LOWER_SIDE, TIP | WING, 1, 8, 1, 0.0, 0.0, 1.0 ); ( 7, 1.0 | UPPER_SIDE, LOWER_SIDE, TIP | WING, 2, 8, 1, 0.0, 0.0, 1.0 ); ( 7, 1.0 | UPPER_SIDE, LOWER_SIDE, TIP | WING, 3, 8, 1, 0.0, 0.0, 1.0 ); ( 7, 1.0 | UPPER_SIDE, LOWER_SIDE, TIP | WING, 4, 8, 1, 0.0, 0.0, 1.0 ); ( 7, 1.0 | UPPER_SIDE, LOWER_SIDE, TIP | WING, 5, 8, 1, 0.0, 0.0, 1.0 ); ( 7, 1.0 | UPPER_SIDE, LOWER_SIDE, TIP | WING, 6, 8, 1, 0.0, 0.0, 1.0 ); ( 7, 1.0 | UPPER_SIDE, LOWER_SIDE, TIP | WING, 7, 8, 1, 0.0, 0.0, 1.0 ); ( 7, 1.0 | UPPER_SIDE, LOWER_SIDE, TIP | WING, 8, 8, 1, 0.0, 0.0, 1.0 ); ( 7, 1.0 | UPPER_SIDE, LOWER_SIDE, TIP | WING, 9, 8, 1, 0.0, 0.0, 1.0 ); ( 7, 1.0 | UPPER_SIDE, LOWER_SIDE, TIP | WING, 10, 8, 1, 0.0, 0.0, 1.0 )<|MERGE_RESOLUTION|>--- conflicted
+++ resolved
@@ -2,15 +2,10 @@
 %                                                                              %
 % SU2 configuration file                                                       %
 % Case description: Optimization case for the ONERA M6 wing in inviscid flow   %
-% Author: Francisco Palacios, Heather Kline	               	       	       %
-% Institution: Stanford University	                                       %
-<<<<<<< HEAD
-% Date: 06.16.2014                                                             %
-% File Version 5.0.0 "Raven"                                                %
-=======
+% Author: Francisco Palacios, Heather Kline	               	       	           %
+% Institution: Stanford University	                                           %
 % Date: 01.17.2017                                                             %
-% File Version 4.3.0 "Cardinal"                                                %
->>>>>>> 6c3f2674
+% File Version 5.0.0 "Raven"                                                   %
 %                                                                              %
 %%%%%%%%%%%%%%%%%%%%%%%%%%%%%%%%%%%%%%%%%%%%%%%%%%%%%%%%%%%%%%%%%%%%%%%%%%%%%%%%
 
